--- conflicted
+++ resolved
@@ -50,12 +50,8 @@
 }
 
 #listing td {
-<<<<<<< HEAD
-	padding: 0.25em;
-=======
     padding: 0.25em;
     vertical-align: middle;
->>>>>>> 2f5d4525
 }
 
 #listing td.thumbnail {
