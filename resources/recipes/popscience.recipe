from calibre.web.feeds.news import BasicNewsRecipe
<<<<<<< HEAD
from calibre.ebooks.BeautifulSoup import re
=======
import re
>>>>>>> 51314689

class AdvancedUserRecipe1282101454(BasicNewsRecipe):
    title = 'Popular Science'
    language = 'en'
    __author__ = 'TonytheBookworm'
    description = 'Popular Science'
    publisher = 'Popular Science'
    category = 'gadgets,science'
    oldest_article = 7 # change this if you want more current articles. I like to go a week in
    max_articles_per_feed = 100
    no_stylesheets = True
    remove_javascript = True
    use_embedded_content = True

    masthead_url = 'http://www.raytheon.com/newsroom/rtnwcm/groups/Public/documents/masthead/rtn08_popscidec_masthead.jpg'


    feeds          = [

                      ('Gadgets', 'http://www.popsci.com/full-feed/gadgets'),
                      ('Cars', 'http://www.popsci.com/full-feed/cars'),
                      ('Science', 'http://www.popsci.com/full-feed/science'),
                      ('Technology', 'http://www.popsci.com/full-feed/technology'),
                      ('DIY', 'http://www.popsci.com/full-feed/diy'),

                    ]


 #The following will get read of the Gallery: links when found

    def preprocess_html(self, soup) :
        print 'SOUP IS: ', soup
        weblinks = soup.findAll(['head','h2'])
        if weblinks is not None:
            for link in weblinks:
                if re.search('(Gallery)(:)',str(link)):

                  link.parent.extract()
        return soup
  #-----------------------------------------------------------------














<|MERGE_RESOLUTION|>--- conflicted
+++ resolved
@@ -1,9 +1,5 @@
 from calibre.web.feeds.news import BasicNewsRecipe
-<<<<<<< HEAD
-from calibre.ebooks.BeautifulSoup import re
-=======
 import re
->>>>>>> 51314689
 
 class AdvancedUserRecipe1282101454(BasicNewsRecipe):
     title = 'Popular Science'
