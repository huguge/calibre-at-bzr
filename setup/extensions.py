#!/usr/bin/env python
# vim:fileencoding=UTF-8:ts=4:sw=4:sta:et:sts=4:ai
from __future__ import with_statement

__license__   = 'GPL v3'
__copyright__ = '2009, Kovid Goyal <kovid@kovidgoyal.net>'
__docformat__ = 'restructuredtext en'

import textwrap, os, shlex, subprocess, glob, shutil
from distutils import sysconfig
from multiprocessing import cpu_count

from PyQt4.pyqtconfig import QtGuiModuleMakefile

from setup import Command, islinux, isbsd, isosx, SRC, iswindows
from setup.build_environment import (fc_inc, fc_lib, chmlib_inc_dirs, fc_error,
        podofo_inc, podofo_lib, podofo_error, pyqt, OSX_SDK, NMAKE, QMAKE,
        msvc, MT, win_inc, win_lib, win_ddk, magick_inc_dirs, magick_lib_dirs,
        magick_libs, chmlib_lib_dirs, sqlite_inc_dirs, icu_inc_dirs,
        icu_lib_dirs, win_ddk_lib_dirs)
MT
isunix = islinux or isosx or isbsd

make = 'make' if isunix else NMAKE

class Extension(object):

    def absolutize(self, paths):
        return list(set([x if os.path.isabs(x) else os.path.join(SRC, x.replace('/',
            os.sep)) for x in paths]))


    def __init__(self, name, sources, **kwargs):
        self.name = name
        self.needs_cxx = bool([1 for x in sources if os.path.splitext(x)[1] in
            ('.cpp', '.c++', '.cxx')])
        self.sources = self.absolutize(sources)
        self.headers = self.absolutize(kwargs.get('headers', []))
        self.sip_files = self.absolutize(kwargs.get('sip_files', []))
        self.inc_dirs = self.absolutize(kwargs.get('inc_dirs', []))
        self.lib_dirs = self.absolutize(kwargs.get('lib_dirs', []))
        self.extra_objs = self.absolutize(kwargs.get('extra_objs', []))
        self.error = kwargs.get('error', None)
        self.libraries = kwargs.get('libraries', [])
        self.cflags = kwargs.get('cflags', [])
        self.ldflags = kwargs.get('ldflags', [])
        self.optional = kwargs.get('optional', False)
        self.needs_ddk = kwargs.get('needs_ddk', False)

reflow_sources = glob.glob(os.path.join(SRC, 'calibre', 'ebooks', 'pdf', '*.cpp'))
reflow_headers = glob.glob(os.path.join(SRC, 'calibre', 'ebooks', 'pdf', '*.h'))

pdfreflow_libs = []
if iswindows:
    pdfreflow_libs = ['advapi32', 'User32', 'Gdi32', 'zlib']

icu_libs = ['icudata', 'icui18n', 'icuuc', 'icuio']
icu_cflags = []
if iswindows:
    icu_libs = ['icudt', 'icuin', 'icuuc', 'icuio']
if isosx:
    icu_libs = ['icucore']
    icu_cflags = ['-DU_DISABLE_RENAMING'] # Needed to use system libicucore.dylib


extensions = [

    Extension('speedup',
        ['calibre/utils/speedup.c'],
        ),

    Extension('icu',
        ['calibre/utils/icu.c'],
        libraries=icu_libs,
        lib_dirs=icu_lib_dirs,
        inc_dirs=icu_inc_dirs,
        cflags=icu_cflags
        ),

    Extension('sqlite_custom',
        ['calibre/library/sqlite_custom.c'],
        inc_dirs=sqlite_inc_dirs
        ),

    Extension('chmlib',
            ['calibre/utils/chm/swig_chm.c'],
            libraries=['ChmLib' if iswindows else 'chm'],
            inc_dirs=chmlib_inc_dirs,
            lib_dirs=chmlib_lib_dirs,
            cflags=["-DSWIG_COBJECT_TYPES"]),

    Extension('chm_extra',
            ['calibre/utils/chm/extra.c'],
            libraries=['ChmLib' if iswindows else 'chm'],
            inc_dirs=chmlib_inc_dirs,
            lib_dirs=chmlib_lib_dirs,
            cflags=["-D__PYTHON__"]),

    Extension('magick',
        ['calibre/utils/magick/magick.c'],
        headers=['calibre/utils/magick/magick_constants.h'],
        libraries=magick_libs,
        lib_dirs=magick_lib_dirs,
        inc_dirs=magick_inc_dirs
        ),

    Extension('lzx',
            ['calibre/utils/lzx/lzxmodule.c',
                    'calibre/utils/lzx/compressor.c',
                    'calibre/utils/lzx/lzxd.c',
                    'calibre/utils/lzx/lzc.c',
                    'calibre/utils/lzx/lzxc.c'],
            headers=['calibre/utils/lzx/msstdint.h',
                    'calibre/utils/lzx/lzc.h',
                    'calibre/utils/lzx/lzxmodule.h',
                    'calibre/utils/lzx/system.h',
                    'calibre/utils/lzx/lzxc.h',
                    'calibre/utils/lzx/lzxd.h',
                    'calibre/utils/lzx/mspack.h'],
            inc_dirs=['calibre/utils/lzx']),

    Extension('fontconfig',
        ['calibre/utils/fonts/fontconfig.c'],
        inc_dirs = [fc_inc],
        libraries=['fontconfig'],
        lib_dirs=[fc_lib],
        error=fc_error),

    Extension('msdes',
                ['calibre/utils/msdes/msdesmodule.c',
                        'calibre/utils/msdes/des.c'],
                headers=['calibre/utils/msdes/spr.h',
                        'calibre/utils/msdes/d3des.h'],
                inc_dirs=['calibre/utils/msdes']),

    Extension('cPalmdoc',
        ['calibre/ebooks/compression/palmdoc.c']),

    Extension('podofo',
                    ['calibre/utils/podofo/podofo.cpp'],
                    libraries=['podofo'],
                    lib_dirs=[podofo_lib],
                    inc_dirs=[podofo_inc, os.path.dirname(podofo_inc)],
                    optional=True,
                    error=podofo_error),

    Extension('pictureflow',
                ['calibre/gui2/pictureflow/pictureflow.cpp'],
                inc_dirs = ['calibre/gui2/pictureflow'],
                headers = ['calibre/gui2/pictureflow/pictureflow.h'],
                sip_files = ['calibre/gui2/pictureflow/pictureflow.sip']
                ),

    Extension('progress_indicator',
                ['calibre/gui2/progress_indicator/QProgressIndicator.cpp'],
                inc_dirs = ['calibre/gui2/progress_indicator'],
                headers = ['calibre/gui2/progress_indicator/QProgressIndicator.h'],
                sip_files = ['calibre/gui2/progress_indicator/QProgressIndicator.sip']
                ),

    ]


if iswindows:
    extensions.extend([
        Extension('winutil',
                ['calibre/utils/windows/winutil.c'],
                libraries=['shell32', 'setupapi', 'wininet'],
                cflags=['/X']
                ),
        Extension('wpd',
            [
                'calibre/devices/mtp/windows/utils.cpp',
                'calibre/devices/mtp/windows/device_enumeration.cpp',
<<<<<<< HEAD
=======
                'calibre/devices/mtp/windows/content_enumeration.cpp',
>>>>>>> ce2ecc6a
                'calibre/devices/mtp/windows/device.cpp',
                'calibre/devices/mtp/windows/wpd.cpp',
            ],
            headers=[
                'calibre/devices/mtp/windows/global.h',
            ],
            libraries=['ole32', 'portabledeviceguids', 'user32'],
            # needs_ddk=True,
            cflags=['/X']
            ),
        ])

if isosx:
    extensions.append(Extension('usbobserver',
                ['calibre/devices/usbobserver/usbobserver.c'],
                ldflags=['-framework', 'IOKit'])
            )

if islinux:
    extensions.append(Extension('libmtp',
        [
        'calibre/devices/mtp/unix/devices.c',
        'calibre/devices/mtp/unix/libmtp.c'
        ],
        headers=[
        'calibre/devices/mtp/unix/devices.h',
        'calibre/devices/mtp/unix/upstream/music-players.h',
        'calibre/devices/mtp/unix/upstream/device-flags.h',
        ],
        libraries=['mtp']
    ))

if isunix:
    cc = os.environ.get('CC', 'gcc')
    cxx = os.environ.get('CXX', 'g++')
    cflags = os.environ.get('OVERRIDE_CFLAGS',
        '-O3 -Wall -DNDEBUG -fno-strict-aliasing -pipe')
    cflags = shlex.split(cflags) + ['-fPIC']
    ldflags = os.environ.get('OVERRIDE_LDFLAGS', '-Wall')
    ldflags = shlex.split(ldflags)
    cflags += shlex.split(os.environ.get('CFLAGS', ''))
    ldflags += shlex.split(os.environ.get('LDFLAGS', ''))

if islinux:
    cflags.append('-pthread')
    ldflags.append('-shared')
    cflags.append('-I'+sysconfig.get_python_inc())
    ldflags.append('-lpython'+sysconfig.get_python_version())


if isbsd:
    cflags.append('-pthread')
    ldflags.append('-shared')
    cflags.append('-I'+sysconfig.get_python_inc())
    ldflags.append('-lpython'+sysconfig.get_python_version())


if isosx:
    x, p = ('i386', 'x86_64')
    archs = ['-arch', x, '-arch', p, '-isysroot',
                OSX_SDK]
    cflags.append('-D_OSX')
    cflags.extend(archs)
    ldflags.extend(archs)
    ldflags.extend('-bundle -undefined dynamic_lookup'.split())
    cflags.extend(['-fno-common', '-dynamic'])
    cflags.append('-I'+sysconfig.get_python_inc())


if iswindows:
    cc = cxx = msvc.cc
    cflags = '/c /nologo /Ox /MD /W3 /EHsc /DNDEBUG'.split()
    ldflags = '/DLL /nologo /INCREMENTAL:NO /NODEFAULTLIB:libcmt.lib'.split()
    #cflags = '/c /nologo /Ox /MD /W3 /EHsc /Zi'.split()
    #ldflags = '/DLL /nologo /INCREMENTAL:NO /DEBUG'.split()

    for p in win_inc:
        cflags.append('-I'+p)
    for p in win_lib:
        ldflags.append('/LIBPATH:'+p)
    cflags.append('-I%s'%sysconfig.get_python_inc())
    ldflags.append('/LIBPATH:'+os.path.join(sysconfig.PREFIX, 'libs'))


class Build(Command):

    short_description = 'Build calibre C/C++ extension modules'

    description = textwrap.dedent('''\
        calibre depends on several python extensions written in C/C++.
        This command will compile them. You can influence the compile
        process by several environment variables, listed below:

           CC      - C Compiler defaults to gcc
           CXX     - C++ Compiler, defaults to g++
           CFLAGS  - Extra compiler flags
           LDFLAGS - Extra linker flags

           FC_INC_DIR - fontconfig header files
           FC_LIB_DIR - fontconfig library

           POPPLER_INC_DIR - poppler header files
           POPPLER_LIB_DIR - poppler-qt4 library

           PODOFO_INC_DIR - podofo header files
           PODOFO_LIB_DIR - podofo library files

           QMAKE          - Path to qmake
           VS90COMNTOOLS  - Location of Microsoft Visual Studio 9 Tools (windows only)

        ''')

    def add_options(self, parser):
        choices = [e.name for e in extensions]+['all']
        parser.add_option('-1', '--only', choices=choices, default='all',
                help=('Build only the named extension. Available: '+
                    ', '.join(choices)+'. Default:%default'))
        parser.add_option('--no-compile', default=False, action='store_true',
                help='Skip compiling all C/C++ extensions.')

    def run(self, opts):
        if opts.no_compile:
            self.info('--no-compile specified, skipping compilation')
            return
        self.obj_dir = os.path.join(os.path.dirname(SRC), 'build', 'objects')
        if not os.path.exists(self.obj_dir):
            os.makedirs(self.obj_dir)
        if not opts.only:
            self.build_style(self.j(self.SRC, 'calibre', 'plugins'))
        for ext in extensions:
            if opts.only != 'all' and opts.only != ext.name:
                continue
            if ext.error is not None:
                if ext.optional:
                    self.warn(ext.error)
                    continue
                else:
                    raise Exception(ext.error)
            dest = self.dest(ext)
            if not os.path.exists(self.d(dest)):
                os.makedirs(self.d(dest))
            self.info('\n####### Building extension', ext.name, '#'*7)
            self.build(ext, dest)

    def dest(self, ext):
        ex = '.pyd' if iswindows else '.so'
        return os.path.join(SRC, 'calibre', 'plugins', ext.name)+ex

    def inc_dirs_to_cflags(self, dirs):
        return ['-I'+x for x in dirs]

    def lib_dirs_to_ldflags(self, dirs):
        pref = '/LIBPATH:' if iswindows else '-L'
        return [pref+x for x in dirs]

    def libraries_to_ldflags(self, dirs):
        pref = '' if iswindows else '-l'
        suff = '.lib' if iswindows else ''
        return [pref+x+suff for x in dirs]

    def build(self, ext, dest):
        if ext.sip_files:
            return self.build_pyqt_extension(ext, dest)
        compiler = cxx if ext.needs_cxx else cc
        linker = msvc.linker if iswindows else compiler
        objects = []
        einc = self.inc_dirs_to_cflags(ext.inc_dirs)
        obj_dir = self.j(self.obj_dir, ext.name)
        if ext.needs_ddk:
            ddk_flags = ['-I'+x for x in win_ddk]
            cflags.extend(ddk_flags)
            ldflags.extend(['/LIBPATH:'+x for x in win_ddk_lib_dirs])
        if not os.path.exists(obj_dir):
            os.makedirs(obj_dir)
        for src in ext.sources:
            obj = self.j(obj_dir, os.path.splitext(self.b(src))[0]+'.o')
            objects.append(obj)
            if self.newer(obj, [src]+ext.headers):
                inf = '/Tp' if src.endswith('.cpp') else '/Tc'
                sinc = [inf+src] if iswindows else ['-c', src]
                oinc = ['/Fo'+obj] if iswindows else ['-o', obj]
                cmd = [compiler] + cflags + ext.cflags + einc + sinc + oinc
                self.info(' '.join(cmd))
                self.check_call(cmd)

        dest = self.dest(ext)
        elib = self.lib_dirs_to_ldflags(ext.lib_dirs)
        xlib = self.libraries_to_ldflags(ext.libraries)
        if self.newer(dest, objects):
            print 'Linking', ext.name
            cmd = [linker]
            if iswindows:
                cmd += ldflags + ext.ldflags + elib + xlib + \
                    ['/EXPORT:init'+ext.name] + objects + ext.extra_objs + ['/OUT:'+dest]
            else:
                cmd += objects + ext.extra_objs + ['-o', dest] + ldflags + ext.ldflags + elib + xlib
            self.info('\n\n', ' '.join(cmd), '\n\n')
            self.check_call(cmd)
            if iswindows:
                #manifest = dest+'.manifest'
                #cmd = [MT, '-manifest', manifest, '-outputresource:%s;2'%dest]
                #self.info(*cmd)
                #self.check_call(cmd)
                #os.remove(manifest)
                for x in ('.exp', '.lib'):
                    x = os.path.splitext(dest)[0]+x
                    if os.path.exists(x):
                        os.remove(x)

    def check_call(self, *args, **kwargs):
        """print cmdline if an error occured

        If something is missing (qmake e.g.) you get a non-informative error
         self.check_call(qmc + [ext.name+'.pro'])
         so you would have to look a the source to see the actual command.
        """
        try:
            subprocess.check_call(*args, **kwargs)
        except:
            cmdline = ' '.join(['"%s"' % (arg) if ' ' in arg else arg for arg in args[0]])
            print "Error while executing: %s\n" % (cmdline)
            raise

    def build_style(self, dest):
        self.info('\n####### Building calibre style', '#'*7)
        sdir = self.j(self.SRC, 'qtcurve')
        def path(x):
            x=self.j(sdir, x)
            return ('"%s"'%x).replace(os.sep, '/')
        headers = [
           "common/colorutils.h",
           "common/common.h",
           "common/config_file.h",
           "style/blurhelper.h",
           "style/fixx11h.h",
           "style/pixmaps.h",
           "style/qtcurve.h",
           "style/shortcuthandler.h",
           "style/utils.h",
           "style/windowmanager.h",
        ]
        sources = [
           "common/colorutils.c",
           "common/common.c",
           "common/config_file.c",
           "style/blurhelper.cpp",
           "style/qtcurve.cpp",
           "style/shortcuthandler.cpp",
           "style/utils.cpp",
           "style/windowmanager.cpp",
        ]
        if not iswindows and not isosx:
            headers.append( "style/shadowhelper.h")
            sources.append('style/shadowhelper.cpp')

        pro = textwrap.dedent('''
        TEMPLATE = lib
        CONFIG += qt plugin release
        CONFIG -= embed_manifest_dll
        VERSION = 1.0.0
        DESTDIR = .
        TARGET = calibre
        QT *= svg
        INCLUDEPATH *= {conf} {inc}
        win32-msvc*:DEFINES *= _CRT_SECURE_NO_WARNINGS

        # Force C++ language
        *g++*:QMAKE_CFLAGS *= -x c++
        *msvc*:QMAKE_CFLAGS *= -TP
        *msvc*:QMAKE_CXXFLAGS += /MP

        ''').format(conf=path(''), inc=path('common'))
        if isosx:
            pro += '\nCONFIG += x86 x86_64\n'
        else:
            pro += '\nunix:QT *= dbus\n'

        for x in headers:
            pro += 'HEADERS += %s\n'%path(x)
        for x in sources:
            pro += 'SOURCES += %s\n'%path(x)
        odir = self.j(self.d(self.SRC), 'build', 'qtcurve')
        if not os.path.exists(odir):
            os.makedirs(odir)
        ocwd = os.getcwdu()
        os.chdir(odir)
        try:
            if not os.path.exists('qtcurve.pro') or (open('qtcurve.pro',
                'rb').read() != pro):
                with open('qtcurve.pro', 'wb') as f:
                    f.write(pro)
            qmc = [QMAKE, '-o', 'Makefile']
            if iswindows:
                qmc += ['-spec', 'win32-msvc2008']
            self.check_call(qmc + ['qtcurve.pro'])
            self.check_call([make]+([] if iswindows else ['-j%d'%(cpu_count()
                or 1)]))
            src = (glob.glob('*.so') + glob.glob('release/*.dll') +
                    glob.glob('*.dylib'))
            ext = 'pyd' if iswindows else 'so'
            shutil.copy2(src[0], self.j(dest, 'calibre_style.'+ext))
        finally:
            os.chdir(ocwd)

    def build_qt_objects(self, ext):
        obj_pat = 'release\\*.obj' if iswindows else '*.o'
        objects = glob.glob(obj_pat)
        if not objects or self.newer(objects, ext.sources+ext.headers):
            archs = 'x86 x86_64'
            pro = textwrap.dedent('''\
                TARGET   = %s
                TEMPLATE = lib
                HEADERS  = %s
                SOURCES  = %s
                VERSION  = 1.0.0
                CONFIG   += %s
            ''')%(ext.name, ' '.join(ext.headers), ' '.join(ext.sources), archs)
            pro = pro.replace('\\', '\\\\')
            open(ext.name+'.pro', 'wb').write(pro)
            qmc = [QMAKE, '-o', 'Makefile']
            if iswindows:
                qmc += ['-spec', 'win32-msvc2008']
            self.check_call(qmc + [ext.name+'.pro'])
            self.check_call([make, '-f', 'Makefile'])
            objects = glob.glob(obj_pat)
        return list(map(self.a, objects))

    def build_pyqt_extension(self, ext, dest):
        pyqt_dir = self.j(self.d(self.SRC), 'build', 'pyqt')
        src_dir = self.j(pyqt_dir, ext.name)
        qt_dir  = self.j(src_dir, 'qt')
        if not self.e(qt_dir):
            os.makedirs(qt_dir)
        cwd = os.getcwd()
        try:
            os.chdir(qt_dir)
            qt_objects = self.build_qt_objects(ext)
        finally:
            os.chdir(cwd)

        sip_files = ext.sip_files
        ext.sip_files = []
        sipf = sip_files[0]
        sbf = self.j(src_dir, self.b(sipf)+'.sbf')
        if self.newer(sbf, [sipf]+ext.headers):
            exe = '.exe' if iswindows else ''
            cmd = [pyqt.sip_bin+exe, '-w', '-c', src_dir, '-b', sbf, '-I'+\
                    pyqt.pyqt_sip_dir] + shlex.split(pyqt.pyqt_sip_flags) + [sipf]
            self.info(' '.join(cmd))
            self.check_call(cmd)
        module = self.j(src_dir, self.b(dest))
        if self.newer(dest, [sbf]+qt_objects):
            mf = self.j(src_dir, 'Makefile')
            makefile = QtGuiModuleMakefile(configuration=pyqt, build_file=sbf,
                    makefile=mf, universal=OSX_SDK, qt=1)
            makefile.extra_lflags = qt_objects
            makefile.extra_include_dirs = ext.inc_dirs
            makefile.generate()

            self.check_call([make, '-f', mf], cwd=src_dir)
            shutil.copy2(module, dest)

    def clean(self):
        for ext in extensions:
            dest = self.dest(ext)
            for x in (dest, dest+'.manifest'):
                if os.path.exists(x):
                    os.remove(x)
        build_dir = self.j(self.d(self.SRC), 'build')
        if os.path.exists(build_dir):
            shutil.rmtree(build_dir)



<|MERGE_RESOLUTION|>--- conflicted
+++ resolved
@@ -172,10 +172,7 @@
             [
                 'calibre/devices/mtp/windows/utils.cpp',
                 'calibre/devices/mtp/windows/device_enumeration.cpp',
-<<<<<<< HEAD
-=======
                 'calibre/devices/mtp/windows/content_enumeration.cpp',
->>>>>>> ce2ecc6a
                 'calibre/devices/mtp/windows/device.cpp',
                 'calibre/devices/mtp/windows/wpd.cpp',
             ],
