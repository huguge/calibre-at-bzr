--- conflicted
+++ resolved
@@ -9,10 +9,7 @@
 
 try:
     from setuptools import setup
-<<<<<<< HEAD
-=======
     setup
->>>>>>> 961ce7d6
 except:
     class setup:
         pass
