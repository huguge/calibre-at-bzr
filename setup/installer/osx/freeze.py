#!/usr/bin/env python
__license__   = 'GPL v3'
__copyright__ = '2008, Kovid Goyal <kovid at kovidgoyal.net>'
''' Create an OSX installer '''

import sys, re, os, shutil, subprocess, stat, glob, zipfile, plistlib
from setup import __version__ as VERSION, __appname__ as APPNAME, SRC, Command, \
        scripts, basenames, functions as main_functions, modules as main_modules

try:
    from setuptools import setup
<<<<<<< HEAD
=======
    setup
>>>>>>> f698f8b4
except:
    class setup:
        pass

try:
    from py2app.build_app import py2app
    from modulegraph.find_modules import find_modules
    py2app
except ImportError:
    py2app = object

PYTHON = '/Library/Frameworks/Python.framework/Versions/Current/bin/python'

info = warn = None

class OSX32_Freeze(Command):

    description = 'Freeze OSX calibre installation'

    def run(self, opts):
        global info, warn
        info, warn = self.info, self.warn
        main()


class BuildAPP(py2app):
    QT_PREFIX = '/Volumes/sw/qt'
    LOADER_TEMPLATE = \
r'''#!/usr/bin/env python
import os, sys, glob
path = os.path.abspath(os.path.realpath(__file__))
dirpath = os.path.dirname(path)
name = os.path.basename(path)
base_dir = os.path.dirname(os.path.dirname(dirpath))
resources_dir = os.path.join(base_dir, 'Resources')
frameworks_dir = os.path.join(base_dir, 'Frameworks')
extensions_dir = os.path.join(frameworks_dir, 'plugins')
r_dir = os.path.join(resources_dir, 'resources')
base_name = os.path.splitext(name)[0]
python = os.path.join(base_dir, 'MacOS', 'python')
qt_plugins = os.path.join(os.path.realpath(base_dir), 'MacOS')
loader_path = os.path.join(dirpath, base_name+'.py')
loader = open(loader_path, 'w')
site_packages = glob.glob(resources_dir+'/lib/python*/site-packages.zip')[0]
devf = os.environ.get('CALIBRE_DEVELOP_FROM', None)
do_devf = devf and os.path.exists(devf)
if do_devf:
    devf = os.path.abspath(devf)
print >>loader, 'import sys'
print >>loader, 'sys.argv[0] =', repr(os.path.basename(path))
print >>loader, 'if', repr(dirpath), 'in sys.path: sys.path.remove(', repr(dirpath), ')'
print >>loader, 'sys.path.append(', repr(site_packages), ')'
if do_devf:
    print >>loader, 'sys.path.insert(0, '+repr(devf)+')'
print >>loader, 'sys.frozen = "macosx_app"'
print >>loader, 'sys.frameworks_dir =', repr(frameworks_dir)
print >>loader, 'sys.extensions_location =', repr(extensions_dir)
print >>loader, 'sys.resources_location =', repr(r_dir)
print >>loader, 'import os'
print >>loader, 'from %(module)s import %(function)s'
print >>loader, '%(function)s()'
loader.close()
os.chmod(loader_path, 0700)
os.environ['PYTHONHOME']        = resources_dir
os.environ['FONTCONFIG_PATH']   = os.path.join(resources_dir, 'fonts')
os.environ['MAGICK_HOME']       = os.path.join(frameworks_dir, 'ImageMagick')
os.environ['DYLD_LIBRARY_PATH'] = os.path.join(frameworks_dir, 'ImageMagick', 'lib')
os.environ['QT_PLUGIN_PATH']    = qt_plugins
args = [path, loader_path] + sys.argv[1:]
os.execv(python, args)
    '''

    def get_modulefinder(self):
        if self.debug_modulegraph:
            debug = 4
        else:
            debug = 0
        return find_modules(
            scripts=scripts['console'] + scripts['gui'],
            includes=list(self.includes) + main_modules['console'],
            packages=self.packages,
            excludes=self.excludes,
            debug=debug)

    @classmethod
    def makedmg(cls, d, volname,
                destdir='dist',
                internet_enable=True,
                format='UDBZ'):
        ''' Copy a directory d into a dmg named volname '''
        if not os.path.exists(destdir):
            os.makedirs(destdir)
        dmg = os.path.join(destdir, volname+'.dmg')
        if os.path.exists(dmg):
            os.unlink(dmg)
        subprocess.check_call(['/usr/bin/hdiutil', 'create', '-srcfolder', os.path.abspath(d),
                               '-volname', volname, '-format', format, dmg])
        if internet_enable:
           subprocess.check_call(['/usr/bin/hdiutil', 'internet-enable', '-yes', dmg])
        return dmg

    @classmethod
    def qt_dependencies(cls, path):
        pipe = subprocess.Popen('/usr/bin/otool -L '+path, shell=True, stdout=subprocess.PIPE).stdout
        deps = []
        for l in pipe.readlines():
            match = re.search(r'(.*)\(', l)
            if not match:
                continue
            lib = match.group(1).strip()
            if lib.startswith(BuildAPP.QT_PREFIX):
                deps.append(lib)
        return deps

    @classmethod
    def fix_qt_dependencies(cls, path, deps):
        fp = '@executable_path/../Frameworks/'
        info('Fixing qt dependencies for:', os.path.basename(path))
        for dep in deps:
            match = re.search(r'(Qt\w+?)\.framework', dep)
            if not match:
                match = re.search(r'(phonon)\.framework', dep)
                if not match:
                    warn(dep)
                    raise Exception('Unknown Qt dependency')
            module = match.group(1)
            newpath = fp + '%s.framework/Versions/Current/%s'%(module, module)
            cmd = ' '.join(['/usr/bin/install_name_tool', '-change', dep, newpath, path])
            subprocess.check_call(cmd, shell=True)


    def add_qt_plugins(self):
        macos_dir = os.path.join(self.dist_dir, APPNAME + '.app', 'Contents', 'MacOS')
        for root, dirs, files in os.walk(BuildAPP.QT_PREFIX+'/plugins'):
            for name in files:
                if name.endswith('.dylib'):
                    path = os.path.join(root, name)
                    dir = os.path.basename(root)
                    dest_dir = os.path.join(macos_dir, dir)
                    if not os.path.exists(dest_dir):
                        os.mkdir(dest_dir)
                    target = os.path.join(dest_dir, name)
                    shutil.copyfile(path, target)
                    shutil.copymode(path, target)
                    deps = BuildAPP.qt_dependencies(target)
                    BuildAPP.fix_qt_dependencies(target, deps)


        #deps = BuildAPP.qt_dependencies(path)

    def fix_python_dependencies(self, files):
        for f in files:
            subprocess.check_call(['/usr/bin/install_name_tool', '-change', '/Library/Frameworks/Python.framework/Versions/2.6/Python', '@executable_path/../Frameworks/Python.framework/Versions/2.6/Python', f])

    def fix_misc_dependencies(self, files):
        for path in files:
            frameworks_dir = os.path.join(self.dist_dir, APPNAME + '.app', 'Contents', 'Frameworks')
            pipe = subprocess.Popen('/usr/bin/otool -L '+path, shell=True, stdout=subprocess.PIPE).stdout
            for l in pipe.readlines():
                match = re.search(r'\s+(.*?)\s+\(', l)
                if match:
                    dep = match.group(1)
                    name = os.path.basename(dep)
                    if not name:
                        name = dep
                    bundle = os.path.join(frameworks_dir, name)
                    if os.path.exists(bundle):
                        subprocess.check_call(['/usr/bin/install_name_tool', '-change', dep,
                                '@executable_path/../Frameworks/'+name, path])


    def add_plugins(self):
        self.add_qt_plugins()
        frameworks_dir = os.path.join(self.dist_dir, APPNAME + '.app', 'Contents', 'Frameworks')
        plugins_dir = os.path.join(frameworks_dir, 'plugins')
        if not os.path.exists(plugins_dir):
            os.mkdir(plugins_dir)

        maps = {}
        for f in glob.glob('src/calibre/plugins/*'):
            tgt = plugins_dir
            if f.endswith('.dylib'):
                tgt = frameworks_dir
            maps[f] = os.path.join(tgt, os.path.basename(f))
        deps = []
        for src, dst in maps.items():
            shutil.copyfile(src, dst)
            self.fix_qt_dependencies(dst, self.qt_dependencies(dst))
            deps.append(dst)
        self.fix_python_dependencies(deps)
        self.fix_misc_dependencies(deps)

    def fix_image_magick_deps(self, root):
        modules = []
        frameworks_dir = os.path.dirname(root)
        for x in os.walk(root):
            for f in x[-1]:
                if f.endswith('.so'):
                    modules.append(os.path.join(x[0], f))
        for x in os.walk(os.path.join(frameworks_dir, 'plugins')):
            for f in x[-1]:
                if f.endswith('.so'):
                    modules.append(os.path.join(x[0], f))

        deps = {}
        for x in ('Core.1', 'Wand.1'):
            modules.append(os.path.join(root, 'lib', 'libMagick%s.dylib'%x))
            x = modules[-1]
            deps[os.path.join('/Users/kovid/ImageMagick/lib',
                os.path.basename(x))] = '@executable_path/../Frameworks/ImageMagick/lib/'+os.path.basename(x)
            subprocess.check_call(['install_name_tool', '-id',
            '@executable_path/../Frameworks/ImageMagick/lib/'+os.path.basename(x),
            x])
        for x in ('/usr/local/lib/libfreetype.6.dylib',
                    '/Volumes/sw/lib/libwmflite-0.2.7.dylib'):
            deps[x] = '@executable_path/../Frameworks/'+ os.path.basename(x)

        for x in modules:
            print 'Fixing deps in', x
            for f, t in deps.items():
                subprocess.check_call(['install_name_tool', '-change', f, t, x])


    def run(self):
        py2app.run(self)
        resource_dir = os.path.join(self.dist_dir,
                                    APPNAME + '.app', 'Contents', 'Resources')
        frameworks_dir = os.path.join(os.path.dirname(resource_dir), 'Frameworks')
        all_scripts = scripts['console'] + scripts['gui']
        all_names   = basenames['console'] + basenames['gui']
        all_modules   = main_modules['console'] + main_modules['gui']
        all_functions = main_functions['console'] + main_functions['gui']

        info('\nAdding resources')
        dest = os.path.join(resource_dir, 'resources')
        if os.path.exists(dest):
            shutil.rmtree(dest)
        shutil.copytree(os.path.join(os.path.dirname(SRC), 'resources'), dest)

        info('\nAdding PoDoFo')
        pdf = glob.glob(os.path.expanduser('/Volumes/sw/podofo/libpodofo*.dylib'))[0]
        shutil.copyfile(pdf, os.path.join(frameworks_dir, os.path.basename(pdf)))

        info('\nAdding poppler')
        popps = []
        for x in ('bin/pdftohtml', 'lib/libpoppler.5.dylib'):
            dest = os.path.join(frameworks_dir, os.path.basename(x))
            popps.append(dest)
            shutil.copy2(os.path.join('/Volumes/sw', x), dest)
        subprocess.check_call(['install_name_tool', '-change',
            '/usr/local/lib/libfontconfig.1.dylib',
            '@executable_path/../Frameworks/libfontconfig.1.dylib',
            os.path.join(frameworks_dir, 'pdftohtml')])
        x ='libpng12.0.dylib'
        shutil.copy2('/usr/local/lib/'+x, frameworks_dir)
        subprocess.check_call(['install_name_tool', '-id',
            '@executable_path/../Frameworks/'+x, os.path.join(frameworks_dir, x)])
        self.fix_misc_dependencies(popps)
        subprocess.check_call(['install_name_tool', '-change',
        '/usr/local/lib/libfontconfig.1.dylib',
        '@executable_path/../Frameworks/libfontconfig.1.dylib', popps[1]])
        subprocess.check_call(['install_name_tool', '-id',
        '@executable_path/../Frameworks/'+os.path.basename(popps[1]), popps[1]])

        loader_path = os.path.join(resource_dir, 'loaders')
        if not os.path.exists(loader_path):
            os.mkdir(loader_path)
        for name, module, function in zip(all_names, all_modules, all_functions):
            path = os.path.join(loader_path, name)
            info('Creating loader:', path)
            f = open(path, 'w')
            f.write(BuildAPP.LOADER_TEMPLATE % dict(module=module,
                                                        function=function))
            f.close()
            os.chmod(path, stat.S_IXUSR|stat.S_IXGRP|stat.S_IXOTH|stat.S_IREAD\
                     |stat.S_IWUSR|stat.S_IROTH|stat.S_IRGRP)


        info('Adding fontconfig')
        for f in glob.glob(os.path.expanduser('~/fontconfig-bundled/*')):
            dest = os.path.join(frameworks_dir, os.path.basename(f))
            if os.path.exists(dest):
                os.remove(dest)
            shutil.copyfile(f, dest)
        dst = os.path.join(resource_dir, 'fonts')
        if os.path.exists(dst):
            shutil.rmtree(dst)
        shutil.copytree('/usr/local/etc/fonts', dst, symlinks=False)

        self.add_plugins()


        info('Adding IPython')
        dst = os.path.join(resource_dir, 'lib', 'python2.6', 'IPython')
        if os.path.exists(dst): shutil.rmtree(dst)
        shutil.copytree(os.path.expanduser('~/build/ipython/IPython'), dst)


        info('Adding ImageMagick')
        libwmf = '/Volumes/sw/lib/libwmflite-0.2.7.dylib'
        dest = os.path.join(frameworks_dir, os.path.basename(libwmf))
        shutil.copy2(libwmf, frameworks_dir)
        nid = '@executable_path/../Frameworks/'+os.path.basename(dest)
        subprocess.check_call(['install_name_tool', '-id', nid, dest])
        dest = os.path.join(frameworks_dir, 'ImageMagick')
        if os.path.exists(dest):
            shutil.rmtree(dest)
        shutil.copytree(os.path.expanduser('~/ImageMagick'), dest, True)
        shutil.rmtree(os.path.join(dest, 'include'))
        shutil.rmtree(os.path.join(dest, 'share', 'doc'))
        shutil.rmtree(os.path.join(dest, 'share', 'man'))
        shutil.copyfile('/usr/local/lib/libpng12.0.dylib', os.path.join(dest, 'lib', 'libpng12.0.dylib'))
        self.fix_image_magick_deps(dest)


        info('Installing prescipt')
        sf = [os.path.basename(s) for s in all_names]
        launcher_path = os.path.join(resource_dir, '__boot__.py')
        f = open(launcher_path, 'r')
        src = f.read()
        f.close()
        src = src.replace('import Image', 'from PIL import Image')
        src = re.sub('(_run\s*\(.*?.py.*?\))', '%s'%(
'''
sys.frameworks_dir = os.path.join(os.path.dirname(os.environ['RESOURCEPATH']), 'Frameworks')
sys.resources_location = os.path.join(os.environ['RESOURCEPATH'], 'resources')
sys.extensions_location = os.path.join(sys.frameworks_dir, 'plugins')
devf = os.environ.get('CALIBRE_DEVELOP_FROM', None)
do_devf = devf and os.path.exists(devf)
if do_devf:
    devf = os.path.abspath(devf)
    sys.path.insert(0, devf)
''') + r'\n\1', src)
        f = open(launcher_path, 'w')
        print >>f, 'import sys, os'
        f.write(src)
        f.close()

        info('\nAdding main scripts to site-packages')
        f = zipfile.ZipFile(os.path.join(self.dist_dir, APPNAME+'.app', 'Contents', 'Resources', 'lib', 'python'+sys.version[:3], 'site-packages.zip'), 'a', zipfile.ZIP_DEFLATED)
        for script in scripts['gui']+scripts['console']:
            f.write(script, script.partition('/')[-1])
        f.close()

        info('\nCreating console.app')
        contents_dir = os.path.dirname(resource_dir)
        cc_dir = os.path.join(contents_dir, 'console.app', 'Contents')
        os.makedirs(cc_dir)
        for x in os.listdir(contents_dir):
            if x == 'console.app':
                continue
            if x == 'Info.plist':
                plist = plistlib.readPlist(os.path.join(contents_dir, x))
                plist['LSUIElement'] = '1'
                plistlib.writePlist(plist, os.path.join(cc_dir, x))
            else:
                os.symlink(os.path.join('../..', x),
                           os.path.join(cc_dir, x))

        info('\nBuilding disk image')
        BuildAPP.makedmg(os.path.join(self.dist_dir, APPNAME+'.app'), APPNAME+'-'+VERSION)

def main():
    sys.argv[1:2] = ['py2app']
    d = os.path.dirname
    icon = os.path.abspath('icons/library.icns')
    if not os.access(icon, os.R_OK):
        raise Exception('No icon at '+icon)
    setup(
        name = APPNAME,
        app = [scripts['gui'][0]],
        cmdclass = { 'py2app' : BuildAPP },
        options  = { 'py2app' :
                     {
                         'optimize' : 2,
                         'dist_dir' : 'build/py2app',
                         'argv_emulation' : True,
                         'iconfile' : icon,
                         'frameworks': ['libusb.dylib', 'libunrar.dylib'],
                         'includes' : ['sip', 'pkg_resources', 'PyQt4.QtXml',
                                       'PyQt4.QtSvg', 'PyQt4.QtWebKit', 'commands',
                                       'mechanize', 'ClientForm', 'usbobserver',
                                       'genshi', 'calibre.web.feeds.recipes.*',
                                       'calibre.gui2.convert.*',
                                       'PyQt4.QtNetwork',
                                       'keyword', 'codeop', 'pydoc', 'readline',
                                       'BeautifulSoup',
                                       'dateutil', 'email.iterators',
                                       'email.generator', 'sqlite3.dump',
                                       'calibre.ebooks.metadata.amazon',
                                       ],
                         'packages' : ['PIL', 'Authorization', 'lxml', 'dns'],
                         'excludes' : ['IPython', 'PyQt4.uic.port_v3.proxy_base'],
                         'plist'    : { 'CFBundleGetInfoString' : '''calibre, an E-book management application.'''
                                        ''' Visit http://calibre.kovidgoyal.net for details.''',
                                        'CFBundleIdentifier':'net.kovidgoyal.calibre',
                                        'CFBundleShortVersionString':VERSION,
                                        'CFBundleVersion':APPNAME + ' ' + VERSION,
                                        'LSMinimumSystemVersion':'10.4.3',
                                        'LSMultipleInstancesProhibited':'true',
                                        'NSHumanReadableCopyright':'Copyright 2008, Kovid Goyal',
                                        'LSEnvironment':{
                                                         'FC_CONFIG_DIR':'@executable_path/../Resources/fonts',
                                                         'MAGICK_HOME':'@executable_path/../Frameworks/ImageMagick',
                                                         'DYLD_LIBRARY_PATH':'@executable_path/../Frameworks/ImageMagick/lib',
                                                         }
                                       },
                      },
                    },
        setup_requires = ['py2app'],
        )
    return 0
<|MERGE_RESOLUTION|>--- conflicted
+++ resolved
@@ -9,10 +9,7 @@
 
 try:
     from setuptools import setup
-<<<<<<< HEAD
-=======
     setup
->>>>>>> f698f8b4
 except:
     class setup:
         pass
