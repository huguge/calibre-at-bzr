--- conflicted
+++ resolved
@@ -933,16 +933,6 @@
                             self.log.info(" '%s' not in cached_books" % metadata[i].title)
 
                     # Add to iTunes Library|Books
-<<<<<<< HEAD
-                    if isinstance(file,PersistentTemporaryFile):
-                        op_status = lib_books.AddFile(file._name)
-                        if DEBUG:
-                            self.log.info("ITUNES.upload_books():\n iTunes adding '%s'" % file._name)
-                    else:
-                        op_status = lib_books.AddFile(file)
-                        if DEBUG:
-                            self.log.info(" iTunes adding '%s'" % file)
-=======
                     fpath = file
                     if getattr(file, 'orig_file_path', None) is not None:
                         fpath = file.orig_file_path
@@ -952,7 +942,6 @@
                     op_status = lib_books.AddFile(fpath)
                     self.log.info("ITUNES.upload_books():\n iTunes adding '%s'"
                             % fpath)
->>>>>>> 3adcc3de
 
                     if DEBUG:
                         sys.stdout.write(" iTunes copying '%s' ..." % metadata[i].title)
