# -*- coding: utf-8 -*-

__license__   = 'GPL v3'
__copyright__ = '2009, John Schember <john at nachtimwald.com>'
__docformat__ = 'restructuredtext en'

'''
Generic USB Mass storage device driver. This is not a complete stand alone
driver. It is intended to be subclassed with the relevant parts implemented
for a particular device.
'''

import os
import fnmatch
import re
from itertools import cycle

from calibre.ebooks.metadata import authors_to_string
from calibre.devices.usbms.cli import CLI
from calibre.devices.usbms.device import Device
from calibre.devices.usbms.books import BookList, Book
from calibre.devices.mime import mime_type_ext

# CLI must come before Device as it implements the CLI functions that
# are inherited from the device interface in Device.
class USBMS(CLI, Device):

    name           = 'USBMS Base Device Interface'
    description    = _('Communicate with an eBook reader.')
    author         = _('John Schember')
    supported_platforms = ['windows', 'osx', 'linux']

    FORMATS = []
    CAN_SET_METADATA = False

    def reset(self, key='-1', log_packets=False, report_progress=None):
        Device.reset(self, key=key, log_packets=log_packets,
                        report_progress=report_progress)

    def get_device_information(self, end_session=True):
        self.report_progress(1.0, _('Get device information...'))
        return (self.__class__.__name__, '', '', '')

    def books(self, oncard=None, end_session=True):
        from calibre.ebooks.metadata.meta import path_to_ext
        bl = BookList()

        if oncard == 'carda' and not self._card_a_prefix:
            self.report_progress(1.0, _('Getting list of books on device...'))
            return bl
        elif oncard == 'cardb' and not self._card_b_prefix:
            self.report_progress(1.0, _('Getting list of books on device...'))
            return bl
        elif oncard and oncard != 'carda' and oncard != 'cardb':
            self.report_progress(1.0, _('Getting list of books on device...'))
            return bl

        prefix = self._card_a_prefix if oncard == 'carda' else self._card_b_prefix if oncard == 'cardb' else self._main_prefix
        ebook_dirs = self.EBOOK_DIR_CARD_A if oncard == 'carda' else \
            self.EBOOK_DIR_CARD_B if oncard == 'cardb' else \
            self.get_main_ebook_dir()

        if isinstance(ebook_dirs, basestring):
            ebook_dirs = [ebook_dirs]
        for ebook_dir in ebook_dirs:
            ebook_dir = os.path.join(prefix, *(ebook_dir.split('/'))) if ebook_dir else prefix
            if not os.path.exists(ebook_dir): continue
            # Get all books in the ebook_dir directory
            if self.SUPPORTS_SUB_DIRS:
                for path, dirs, files in os.walk(ebook_dir):
                    # Filter out anything that isn't in the list of supported ebook types
                    for book_type in self.FORMATS:
                        match = fnmatch.filter(files, '*.%s' % (book_type))
                        for i, filename in enumerate(match):
                            self.report_progress((i+1) / float(len(match)), _('Getting list of books on device...'))
                            try:
                                bl.append(self.__class__.book_from_path(os.path.join(path, filename)))
                            except: # Probably a filename encoding error
                                import traceback
                                traceback.print_exc()
                                continue
            else:
                paths = os.listdir(ebook_dir)
                for i, filename in enumerate(paths):
                    self.report_progress((i+1) / float(len(paths)), _('Getting list of books on device...'))
                    if path_to_ext(filename) in self.FORMATS:
                        try:
                            bl.append(self.__class__.book_from_path(os.path.join(ebook_dir, filename)))
                        except: # Probably a file name encoding error
                            import traceback
                            traceback.print_exc()
                            continue

        self.report_progress(1.0, _('Getting list of books on device...'))

        return bl

    def upload_books(self, files, names, on_card=None, end_session=True,
                     metadata=None):

        path = self._sanity_check(on_card, files)

        paths = []
        names = iter(names)
        metadata = iter(metadata)

        for i, infile in enumerate(files):
            mdata, fname = metadata.next(), names.next()
            filepath = self.create_upload_path(path, mdata, fname)

            paths.append(filepath)

            self.put_file(infile, filepath, replace_file=True)
<<<<<<< HEAD
            self.upload_cover(os.path.dirname(filepath), os.path.splitext(os.path.basename(filepath))[0], mdata)
=======
            try:
                self.upload_cover(os.path.dirname(filepath), os.path.splitext(os.path.basename(filepath))[0], mdata)
            except: # Failure to upload cover is not catastrophic
                import traceback
                traceback.print_exc()
>>>>>>> a57a150c

            self.report_progress((i+1) / float(len(files)), _('Transferring books to device...'))

        self.report_progress(1.0, _('Transferring books to device...'))

        return zip(paths, cycle([on_card]))

    def upload_cover(self, path, filename, metadata):
        '''
        :path: the full path were the associated book is located.
        :filename: the name of the book file without the extension.
        :metatdata: metadata belonging to the book. metadata.cover[2] for coverdata.
        '''
        pass

    def add_books_to_metadata(self, locations, metadata, booklists):
        for i, location in enumerate(locations):
            self.report_progress((i+1) / float(len(locations)), _('Adding books to device metadata listing...'))
            path = location[0]
            blist = 2 if location[1] == 'cardb' else 1 if location[1] == 'carda' else 0

            book = self.book_from_path(path)

            if not book in booklists[blist]:
                booklists[blist].append(book)
        self.report_progress(1.0, _('Adding books to device metadata listing...'))

    def delete_books(self, paths, end_session=True):
        for i, path in enumerate(paths):
            self.report_progress((i+1) / float(len(paths)), _('Removing books from device...'))
            if os.path.exists(path):
                # Delete the ebook
                os.unlink(path)

                filepath = os.path.splitext(path)[0]
                for ext in self.DELETE_EXTS:
                    if os.path.exists(filepath + ext):
                        os.unlink(filepath + ext)

                if self.SUPPORTS_SUB_DIRS:
                    try:
                        os.removedirs(os.path.dirname(path))
                    except:
                        pass
        self.report_progress(1.0, _('Removing books from device...'))

    def remove_books_from_metadata(self, paths, booklists):
        for i, path in enumerate(paths):
            self.report_progress((i+1) / float(len(paths)), _('Removing books from device metadata listing...'))
            for bl in booklists:
                for book in bl:
                    if path.endswith(book.path):
                        bl.remove(book)
        self.report_progress(1.0, _('Removing books from device metadata listing...'))

    def sync_booklists(self, booklists, end_session=True):
        # There is no meta data on the device to update. The device is treated
        # as a mass storage device and does not use a meta data xml file like
        # the Sony Readers.
        self.report_progress(1.0, _('Sending metadata to device...'))

    @classmethod
    def metadata_from_path(cls, path):
        return cls.metadata_from_formats([path])

    @classmethod
    def metadata_from_formats(cls, fmts):
        from calibre.ebooks.metadata.meta import metadata_from_formats
        from calibre.customize.ui import quick_metadata
        with quick_metadata:
            return metadata_from_formats(fmts)

    @classmethod
    def book_from_path(cls, path):
        from calibre.ebooks.metadata.meta import path_to_ext
        from calibre.ebooks.metadata import MetaInformation
        mime = mime_type_ext(path_to_ext(path))

        if cls.settings().read_metadata or cls.MUST_READ_METADATA:
            mi = cls.metadata_from_path(path)
        else:
            from calibre.ebooks.metadata.meta import metadata_from_filename
            mi = metadata_from_filename(os.path.basename(path),
                re.compile(r'^(?P<title>[ \S]+?)[ _]-[ _](?P<author>[ \S]+?)_+\d+'))

        if mi is None:
            mi = MetaInformation(os.path.splitext(os.path.basename(path))[0],
                    [_('Unknown')])

        authors = authors_to_string(mi.authors)

        book = Book(path, mi.title, authors, mime)
        return book<|MERGE_RESOLUTION|>--- conflicted
+++ resolved
@@ -111,15 +111,11 @@
             paths.append(filepath)
 
             self.put_file(infile, filepath, replace_file=True)
-<<<<<<< HEAD
-            self.upload_cover(os.path.dirname(filepath), os.path.splitext(os.path.basename(filepath))[0], mdata)
-=======
             try:
                 self.upload_cover(os.path.dirname(filepath), os.path.splitext(os.path.basename(filepath))[0], mdata)
             except: # Failure to upload cover is not catastrophic
                 import traceback
                 traceback.print_exc()
->>>>>>> a57a150c
 
             self.report_progress((i+1) / float(len(files)), _('Transferring books to device...'))
 
