''' CHM File decoding support '''
__license__ = 'GPL v3'
__copyright__  = '2008, Kovid Goyal <kovid at kovidgoyal.net>,' \
                 ' and Alex Bramley <a.bramley at gmail.com>.'

<<<<<<< HEAD
import os, shutil, uuid, re
from tempfile import mkdtemp
from mimetypes import guess_type as guess_mimetype

from BeautifulSoup import BeautifulSoup, NavigableString
=======
import os, uuid

>>>>>>> 89084833
from lxml import html

from calibre.customize.conversion import InputFormatPlugin
from calibre.ptempfile import TemporaryDirectory
from calibre.utils.localization import get_lang
from calibre.utils.filenames import ascii_filename

<<<<<<< HEAD

def match_string(s1, s2_already_lowered):
    if s1 is not None and s2_already_lowered is not None:
        if s1.lower()==s2_already_lowered:
            return True
    return False

def check_all_prev_empty(tag):
    if tag is None:
        return True
    if tag.__class__ == NavigableString and not check_empty(tag):
        return False
    return check_all_prev_empty(tag.previousSibling)

def check_empty(s, rex = re.compile(r'\S')):
    return rex.search(s) is None


def option_parser():
    parser = OptionParser(usage=_('%prog [options] mybook.chm'))
    parser.add_option('--output-dir', '-d', default='.', help=_('Output directory. Defaults to current directory'), dest='output')
    parser.add_option('--verbose', default=False, action='store_true', dest='verbose')
    parser.add_option("-t", "--title", action="store", type="string", \
                    dest="title", help=_("Set the book title"))
    parser.add_option('--title-sort', action='store', type='string', default=None,
                      dest='title_sort', help=_('Set sort key for the title'))
    parser.add_option("-a", "--author", action="store", type="string", \
                    dest="author", help=_("Set the author"))
    parser.add_option('--author-sort', action='store', type='string', default=None,
                      dest='author_sort', help=_('Set sort key for the author'))
    parser.add_option("-c", "--category", action="store", type="string", \
                    dest="category", help=_("The category this book belongs"
                    " to. E.g.: History"))
    parser.add_option("--thumbnail", action="store", type="string", \
                    dest="thumbnail", help=_("Path to a graphic that will be"
                    " set as this files' thumbnail"))
    parser.add_option("--comment", action="store", type="string", \
                    dest="freetext", help=_("Path to a txt file containing a comment."))
    parser.add_option("--get-thumbnail", action="store_true", \
                    dest="get_thumbnail", default=False, \
                    help=_("Extract thumbnail from LRF file"))
    parser.add_option('--publisher', default=None, help=_('Set the publisher'))
    parser.add_option('--classification', default=None, help=_('Set the book classification'))
    parser.add_option('--creator', default=None, help=_('Set the book creator'))
    parser.add_option('--producer', default=None, help=_('Set the book producer'))
    parser.add_option('--get-cover', action='store_true', default=False,
                      help=_('Extract cover from LRF file. Note that the LRF format has no defined cover, so we use some heuristics to guess the cover.'))
    parser.add_option('--bookid', action='store', type='string', default=None,
                      dest='book_id', help=_('Set book ID'))
    parser.add_option('--font-delta', action='store', type='int', default=0,
                      dest='font_delta', help=_('Set font delta'))
    return parser

class CHMError(Exception):
    pass

class CHMReader(CHMFile):
    def __init__(self, input, log):
        CHMFile.__init__(self)
        if not self.LoadCHM(input):
            raise CHMError("Unable to open CHM file '%s'"%(input,))
        self.log = log
        self._sourcechm = input
        self._contents = None
        self._playorder = 0
        self._metadata = False
        self._extracted = False

        # location of '.hhc' file, which is the CHM TOC.
        self.root, ext = os.path.splitext(self.topics.lstrip('/'))
        self.hhc_path = self.root + ".hhc"


    def _parse_toc(self, ul, basedir=os.getcwdu()):
        toc = TOC(play_order=self._playorder, base_path=basedir, text='')
        self._playorder += 1
        for li in ul('li', recursive=False):
            href = li.object('param', {'name': 'Local'})[0]['value']
            if href.count('#'):
                href, frag = href.split('#')
            else:
                frag = None
            name = self._deentity(li.object('param', {'name': 'Name'})[0]['value'])
            #print "========>", name
            toc.add_item(href, frag, name, play_order=self._playorder)
            self._playorder += 1
            if li.ul:
               child = self._parse_toc(li.ul)
               child.parent = toc
               toc.append(child)
        #print toc
        return toc


    def GetFile(self, path):
        # have to have abs paths for ResolveObject, but Contents() deliberately
        # makes them relative. So we don't have to worry, re-add the leading /.
        # note this path refers to the internal CHM structure
        if path[0] != '/':
            path = '/' + path
        res, ui = self.ResolveObject(path)
        if res != CHM_RESOLVE_SUCCESS:
            raise CHMError("Unable to locate '%s' within CHM file '%s'"%(path, self.filename))
        size, data = self.RetrieveObject(ui)
        if size == 0:
            raise CHMError("'%s' is zero bytes in length!"%(path,))
        return data

    def ExtractFiles(self, output_dir=os.getcwdu()):
        for path in self.Contents():
            lpath = os.path.join(output_dir, path)
            self._ensure_dir(lpath)
            data = self.GetFile(path)
            with open(lpath, 'wb') as f:
                if guess_mimetype(path)[0] == ('text/html'):
                    data = self._reformat(data)
                f.write(data)
        #subprocess.call(['extract_chmLib.exe', self._sourcechm, output_dir])
        self._extracted = True

    def _reformat(self, data):
        try:
            soup = BeautifulSoup(data)
        except UnicodeEncodeError:
            # hit some strange encoding problems...
            print "Unable to parse html for cleaning, leaving it :("
            return data
        # nuke javascript...
        [s.extract() for s in soup('script')]
        # remove forward and back nav bars from the top/bottom of each page
        # cos they really fuck with the flow of things and generally waste space
        # since we can't use [a,b] syntax to select arbitrary items from a list
        # we'll have to do this manually...
        t = soup('table')
        if t:
            if (t[0].previousSibling is None
              or t[0].previousSibling.previousSibling is None):
                t[0].extract()
            if (t[-1].nextSibling is None
              or t[-1].nextSibling.nextSibling is None):
                t[-1].extract()
        # for some very odd reason each page's content appears to be in a table
        # too. and this table has sub-tables for random asides... grr.

        # remove br at top of page if present after nav bars removed
        br = soup('br')
        if br:
            if check_all_prev_empty(br[0].previousSibling):
                br[0].extract()

        # some images seem to be broken in some chm's :/
        for img in soup('img'):
            try:
                # some are supposedly "relative"... lies.
                while img['src'].startswith('../'): img['src'] = img['src'][3:]
                # some have ";<junk>" at the end.
                img['src'] = img['src'].split(';')[0]
            except KeyError:
                # and some don't even have a src= ?!
                pass
        # now give back some pretty html.
        return soup.prettify()

    def Contents(self):
        if self._contents is not None:
            return self._contents
        paths = []
        def get_paths(chm, ui, ctx):
            # skip directories
            # note this path refers to the internal CHM structure
            if ui.path[-1] != '/':
                # and make paths relative
                paths.append(ui.path.lstrip('/'))
        chm_enumerate(self.file, CHM_ENUMERATE_NORMAL, get_paths, None)
        self._contents = paths
        return self._contents

    def _ensure_dir(self, path):
        dir = os.path.dirname(path)
        if not os.path.isdir(dir):
            os.makedirs(dir)

    def extract_content(self, output_dir=os.getcwdu()):
        self.ExtractFiles(output_dir=output_dir)


=======
>>>>>>> 89084833
class CHMInput(InputFormatPlugin):

    name        = 'CHM Input'
    author      = 'Kovid Goyal and Alex Bramley'
    description = 'Convert CHM files to OEB'
    file_types  = set(['chm'])

    def _chmtohtml(self, output_dir, chm_path, no_images, log):
        from calibre.ebooks.chm.reader import CHMReader
        log.debug('Opening CHM file')
        rdr = CHMReader(chm_path, log)
        log.debug('Extracting CHM to %s' % output_dir)
        rdr.extract_content(output_dir)
        self._chm_reader = rdr
        return rdr.hhc_path


    def convert(self, stream, options, file_ext, log, accelerators):
        from calibre.ebooks.chm.metadata import get_metadata_from_reader
        from calibre.customize.ui import plugin_for_input_format

        log.debug('Processing CHM...')
        with TemporaryDirectory('_chm2oeb') as tdir:
            html_input = plugin_for_input_format('html')
            for opt in html_input.options:
                setattr(options, opt.option.name, opt.recommended_value)
            options.input_encoding = 'utf-8'
            no_images = False #options.no_images
            chm_name = stream.name
            #chm_data = stream.read()

            #closing stream so CHM can be opened by external library
            stream.close()
            log.debug('tdir=%s' % tdir)
            log.debug('stream.name=%s' % stream.name)
            mainname = self._chmtohtml(tdir, chm_name, no_images, log)
            mainpath = os.path.join(tdir, mainname)
            #raw_input()

            metadata = get_metadata_from_reader(self._chm_reader)

            odi = options.debug_pipeline
            options.debug_pipeline = None
            # try a custom conversion:
            #oeb = self._create_oebbook(mainpath, tdir, options, log, metadata)
            # try using html converter:
            htmlpath = self._create_html_root(mainpath, log)
            oeb = self._create_oebbook_html(htmlpath, tdir, options, log, metadata)
            options.debug_pipeline = odi
            #log.debug('DEBUG: Not removing tempdir %s' % tdir)
        return oeb

    def _create_oebbook_html(self, htmlpath, basedir, opts, log, mi):
        # use HTMLInput plugin to generate book
        from calibre.ebooks.html.input import HTMLInput
        opts.breadth_first = True
        htmlinput = HTMLInput(None)
        oeb = htmlinput.create_oebbook(htmlpath, basedir, opts, log, mi)
        return oeb


    def _create_oebbook(self, hhcpath, basedir, opts, log, mi):
        from calibre.ebooks.conversion.plumber import create_oebbook
        from calibre.ebooks.oeb.base import DirContainer
        oeb = create_oebbook(log, None, opts, self,
                encoding=opts.input_encoding, populate=False)
        self.oeb = oeb

        metadata = oeb.metadata
        if mi.title:
            metadata.add('title', mi.title)
        if mi.authors:
            for a in mi.authors:
                metadata.add('creator', a, attrib={'role':'aut'})
        if mi.publisher:
            metadata.add('publisher', mi.publisher)
        if mi.isbn:
            metadata.add('identifier', mi.isbn, attrib={'scheme':'ISBN'})
        if not metadata.language:
            oeb.logger.warn(u'Language not specified')
            metadata.add('language', get_lang())
        if not metadata.creator:
            oeb.logger.warn('Creator not specified')
            metadata.add('creator', _('Unknown'))
        if not metadata.title:
            oeb.logger.warn('Title not specified')
            metadata.add('title', _('Unknown'))

        bookid = str(uuid.uuid4())
        metadata.add('identifier', bookid, id='uuid_id', scheme='uuid')
        for ident in metadata.identifier:
            if 'id' in ident.attrib:
                self.oeb.uid = metadata.identifier[0]
                break

        hhcdata = self._read_file(hhcpath)
        hhcroot = html.fromstring(hhcdata)
        chapters = self._process_nodes(hhcroot)
        #print "============================="
        #print "Printing hhcroot"
        #print etree.tostring(hhcroot, pretty_print=True)
        #print "============================="
        log.debug('Found %d section nodes' % len(chapters))

        if len(chapters) > 0:
            path0 = chapters[0][1]
            subpath = os.path.dirname(path0)
            htmlpath = os.path.join(basedir, subpath)

            oeb.container = DirContainer(htmlpath, log)
            for chapter in chapters:
                title = chapter[0]
                basename = os.path.basename(chapter[1])
                self._add_item(oeb, title, basename)

            oeb.container = DirContainer(htmlpath, oeb.log)
        return oeb

    def _create_html_root(self, hhcpath, log):
        hhcdata = self._read_file(hhcpath)
        hhcroot = html.fromstring(hhcdata)
        chapters = self._process_nodes(hhcroot)
        #print "============================="
        #print "Printing hhcroot"
        #print etree.tostring(hhcroot, pretty_print=True)
        #print "============================="
        log.debug('Found %d section nodes' % len(chapters))
        htmlpath = os.path.splitext(hhcpath)[0] + ".html"
        f = open(htmlpath, 'wb')
        f.write("<HTML><HEAD></HEAD><BODY>\r\n")

        if chapters:
            path0 = chapters[0][1]
            subpath = os.path.dirname(path0)

            for chapter in chapters:
                title = chapter[0]
                rsrcname = os.path.basename(chapter[1])
                rsrcpath = os.path.join(subpath, rsrcname)
                # title should already be url encoded
                url = "<br /><a href=" + rsrcpath + ">" + title + " </a>\r\n"
                f.write(url)

        f.write("</BODY></HTML>")
        f.close()
        return htmlpath


    def _read_file(self, name):
        f = open(name, 'rb')
        data = f.read()
        f.close()
        return data

    def _visit_node(self, node, chapters, depth):
        # check that node is a normal node (not a comment, DOCTYPE, etc.)
        # (normal nodes have string tags)
        if isinstance(node.tag, basestring):
            from calibre.ebooks.chm.reader import match_string

            chapter_path = None
            if match_string(node.tag, 'object') and match_string(node.attrib['type'], 'text/sitemap'):
                for child in node:
                    if match_string(child.tag,'param') and match_string(child.attrib['name'], 'name'):
                        chapter_title = child.attrib['value']
                    if match_string(child.tag,'param') and match_string(child.attrib['name'],'local'):
                        chapter_path = child.attrib['value']
                if chapter_title is not None and chapter_path is not None:
                    chapter = [chapter_title, chapter_path, depth]
                    chapters.append(chapter)
            if node.tag=="UL":
                depth = depth + 1
            if node.tag=="/UL":
                depth = depth - 1

    def _process_nodes(self, root):
        chapters = []
        depth = 0
        for node in root.iter():
            self._visit_node(node, chapters, depth)
        return chapters

    def _add_item(self, oeb, title, path):
        bname = os.path.basename(path)
        id, href = oeb.manifest.generate(id='html',
                href=ascii_filename(bname))
        item = oeb.manifest.add(id, href, 'text/html')
        item.html_input_href = bname
        oeb.spine.add(item, True)
        oeb.toc.add(title, item.href)
<|MERGE_RESOLUTION|>--- conflicted
+++ resolved
@@ -3,16 +3,8 @@
 __copyright__  = '2008, Kovid Goyal <kovid at kovidgoyal.net>,' \
                  ' and Alex Bramley <a.bramley at gmail.com>.'
 
-<<<<<<< HEAD
-import os, shutil, uuid, re
-from tempfile import mkdtemp
-from mimetypes import guess_type as guess_mimetype
-
-from BeautifulSoup import BeautifulSoup, NavigableString
-=======
 import os, uuid
 
->>>>>>> 89084833
 from lxml import html
 
 from calibre.customize.conversion import InputFormatPlugin
@@ -20,195 +12,6 @@
 from calibre.utils.localization import get_lang
 from calibre.utils.filenames import ascii_filename
 
-<<<<<<< HEAD
-
-def match_string(s1, s2_already_lowered):
-    if s1 is not None and s2_already_lowered is not None:
-        if s1.lower()==s2_already_lowered:
-            return True
-    return False
-
-def check_all_prev_empty(tag):
-    if tag is None:
-        return True
-    if tag.__class__ == NavigableString and not check_empty(tag):
-        return False
-    return check_all_prev_empty(tag.previousSibling)
-
-def check_empty(s, rex = re.compile(r'\S')):
-    return rex.search(s) is None
-
-
-def option_parser():
-    parser = OptionParser(usage=_('%prog [options] mybook.chm'))
-    parser.add_option('--output-dir', '-d', default='.', help=_('Output directory. Defaults to current directory'), dest='output')
-    parser.add_option('--verbose', default=False, action='store_true', dest='verbose')
-    parser.add_option("-t", "--title", action="store", type="string", \
-                    dest="title", help=_("Set the book title"))
-    parser.add_option('--title-sort', action='store', type='string', default=None,
-                      dest='title_sort', help=_('Set sort key for the title'))
-    parser.add_option("-a", "--author", action="store", type="string", \
-                    dest="author", help=_("Set the author"))
-    parser.add_option('--author-sort', action='store', type='string', default=None,
-                      dest='author_sort', help=_('Set sort key for the author'))
-    parser.add_option("-c", "--category", action="store", type="string", \
-                    dest="category", help=_("The category this book belongs"
-                    " to. E.g.: History"))
-    parser.add_option("--thumbnail", action="store", type="string", \
-                    dest="thumbnail", help=_("Path to a graphic that will be"
-                    " set as this files' thumbnail"))
-    parser.add_option("--comment", action="store", type="string", \
-                    dest="freetext", help=_("Path to a txt file containing a comment."))
-    parser.add_option("--get-thumbnail", action="store_true", \
-                    dest="get_thumbnail", default=False, \
-                    help=_("Extract thumbnail from LRF file"))
-    parser.add_option('--publisher', default=None, help=_('Set the publisher'))
-    parser.add_option('--classification', default=None, help=_('Set the book classification'))
-    parser.add_option('--creator', default=None, help=_('Set the book creator'))
-    parser.add_option('--producer', default=None, help=_('Set the book producer'))
-    parser.add_option('--get-cover', action='store_true', default=False,
-                      help=_('Extract cover from LRF file. Note that the LRF format has no defined cover, so we use some heuristics to guess the cover.'))
-    parser.add_option('--bookid', action='store', type='string', default=None,
-                      dest='book_id', help=_('Set book ID'))
-    parser.add_option('--font-delta', action='store', type='int', default=0,
-                      dest='font_delta', help=_('Set font delta'))
-    return parser
-
-class CHMError(Exception):
-    pass
-
-class CHMReader(CHMFile):
-    def __init__(self, input, log):
-        CHMFile.__init__(self)
-        if not self.LoadCHM(input):
-            raise CHMError("Unable to open CHM file '%s'"%(input,))
-        self.log = log
-        self._sourcechm = input
-        self._contents = None
-        self._playorder = 0
-        self._metadata = False
-        self._extracted = False
-
-        # location of '.hhc' file, which is the CHM TOC.
-        self.root, ext = os.path.splitext(self.topics.lstrip('/'))
-        self.hhc_path = self.root + ".hhc"
-
-
-    def _parse_toc(self, ul, basedir=os.getcwdu()):
-        toc = TOC(play_order=self._playorder, base_path=basedir, text='')
-        self._playorder += 1
-        for li in ul('li', recursive=False):
-            href = li.object('param', {'name': 'Local'})[0]['value']
-            if href.count('#'):
-                href, frag = href.split('#')
-            else:
-                frag = None
-            name = self._deentity(li.object('param', {'name': 'Name'})[0]['value'])
-            #print "========>", name
-            toc.add_item(href, frag, name, play_order=self._playorder)
-            self._playorder += 1
-            if li.ul:
-               child = self._parse_toc(li.ul)
-               child.parent = toc
-               toc.append(child)
-        #print toc
-        return toc
-
-
-    def GetFile(self, path):
-        # have to have abs paths for ResolveObject, but Contents() deliberately
-        # makes them relative. So we don't have to worry, re-add the leading /.
-        # note this path refers to the internal CHM structure
-        if path[0] != '/':
-            path = '/' + path
-        res, ui = self.ResolveObject(path)
-        if res != CHM_RESOLVE_SUCCESS:
-            raise CHMError("Unable to locate '%s' within CHM file '%s'"%(path, self.filename))
-        size, data = self.RetrieveObject(ui)
-        if size == 0:
-            raise CHMError("'%s' is zero bytes in length!"%(path,))
-        return data
-
-    def ExtractFiles(self, output_dir=os.getcwdu()):
-        for path in self.Contents():
-            lpath = os.path.join(output_dir, path)
-            self._ensure_dir(lpath)
-            data = self.GetFile(path)
-            with open(lpath, 'wb') as f:
-                if guess_mimetype(path)[0] == ('text/html'):
-                    data = self._reformat(data)
-                f.write(data)
-        #subprocess.call(['extract_chmLib.exe', self._sourcechm, output_dir])
-        self._extracted = True
-
-    def _reformat(self, data):
-        try:
-            soup = BeautifulSoup(data)
-        except UnicodeEncodeError:
-            # hit some strange encoding problems...
-            print "Unable to parse html for cleaning, leaving it :("
-            return data
-        # nuke javascript...
-        [s.extract() for s in soup('script')]
-        # remove forward and back nav bars from the top/bottom of each page
-        # cos they really fuck with the flow of things and generally waste space
-        # since we can't use [a,b] syntax to select arbitrary items from a list
-        # we'll have to do this manually...
-        t = soup('table')
-        if t:
-            if (t[0].previousSibling is None
-              or t[0].previousSibling.previousSibling is None):
-                t[0].extract()
-            if (t[-1].nextSibling is None
-              or t[-1].nextSibling.nextSibling is None):
-                t[-1].extract()
-        # for some very odd reason each page's content appears to be in a table
-        # too. and this table has sub-tables for random asides... grr.
-
-        # remove br at top of page if present after nav bars removed
-        br = soup('br')
-        if br:
-            if check_all_prev_empty(br[0].previousSibling):
-                br[0].extract()
-
-        # some images seem to be broken in some chm's :/
-        for img in soup('img'):
-            try:
-                # some are supposedly "relative"... lies.
-                while img['src'].startswith('../'): img['src'] = img['src'][3:]
-                # some have ";<junk>" at the end.
-                img['src'] = img['src'].split(';')[0]
-            except KeyError:
-                # and some don't even have a src= ?!
-                pass
-        # now give back some pretty html.
-        return soup.prettify()
-
-    def Contents(self):
-        if self._contents is not None:
-            return self._contents
-        paths = []
-        def get_paths(chm, ui, ctx):
-            # skip directories
-            # note this path refers to the internal CHM structure
-            if ui.path[-1] != '/':
-                # and make paths relative
-                paths.append(ui.path.lstrip('/'))
-        chm_enumerate(self.file, CHM_ENUMERATE_NORMAL, get_paths, None)
-        self._contents = paths
-        return self._contents
-
-    def _ensure_dir(self, path):
-        dir = os.path.dirname(path)
-        if not os.path.isdir(dir):
-            os.makedirs(dir)
-
-    def extract_content(self, output_dir=os.getcwdu()):
-        self.ExtractFiles(output_dir=output_dir)
-
-
-=======
->>>>>>> 89084833
 class CHMInput(InputFormatPlugin):
 
     name        = 'CHM Input'
