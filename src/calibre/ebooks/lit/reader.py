'''
Support for reading LIT files.
'''
from __future__ import with_statement

__license__   = 'GPL v3'
__copyright__ = '2008, Kovid Goyal <kovid at kovidgoyal.net> ' \
    'and Marshall T. Vandegrift <llasram@gmail.com>'

import sys, struct, os
import functools
import re
from urlparse import urldefrag
from cStringIO import StringIO
from urllib import unquote as urlunquote
from lxml import etree
from calibre.ebooks.lit import LitError
from calibre.ebooks.lit.maps import OPF_MAP, HTML_MAP
import calibre.ebooks.lit.mssha1 as mssha1
from calibre.ebooks.oeb.base import urlnormalize
from calibre.ebooks.oeb.reader import OEBReader
from calibre.ebooks import DRMError
from calibre import plugins
lzx, lxzerror = plugins['lzx']
msdes, msdeserror = plugins['msdes']

__all__ = ["LitReader"]

XML_DECL = """<?xml version="1.0" encoding="UTF-8" ?>
"""
OPF_DECL = """<?xml version="1.0" encoding="UTF-8" ?>
<!DOCTYPE package 
  PUBLIC "+//ISBN 0-9673008-1-9//DTD OEB 1.0.1 Package//EN"
  "http://openebook.org/dtds/oeb-1.0.1/oebpkg101.dtd">
"""
HTML_DECL = """<?xml version="1.0" encoding="UTF-8" ?>
<!DOCTYPE html PUBLIC 
 "+//ISBN 0-9673008-1-9//DTD OEB 1.0.1 Document//EN"
 "http://openebook.org/dtds/oeb-1.0.1/oebdoc101.dtd">
"""

DESENCRYPT_GUID = "{67F6E4A2-60BF-11D3-8540-00C04F58C3CF}"
LZXCOMPRESS_GUID = "{0A9007C6-4076-11D3-8789-0000F8105754}"

CONTROL_TAG = 4
CONTROL_WINDOW_SIZE = 12
RESET_NENTRIES = 4
RESET_HDRLEN = 12
RESET_UCLENGTH = 16
RESET_INTERVAL = 32

FLAG_OPENING = (1 << 0)
FLAG_CLOSING = (1 << 1)
FLAG_BLOCK   = (1 << 2)
FLAG_HEAD    = (1 << 3)
FLAG_ATOM    = (1 << 4)

def u32(bytes):
    return struct.unpack('<L', bytes[:4])[0]

def u16(bytes):
    return struct.unpack('<H', bytes[:2])[0]

def int32(bytes):
    return struct.unpack('<l', bytes[:4])[0]

def encint(bytes, remaining):
    pos, val = 0, 0
    while remaining > 0:
        b = ord(bytes[pos])
        pos += 1
        remaining -= 1
        val <<= 7
        val |= (b & 0x7f)
        if b & 0x80 == 0: break
    return val, bytes[pos:], remaining 

def msguid(bytes):
    values = struct.unpack("<LHHBBBBBBBB", bytes[:16])
    return "{%08lX-%04X-%04X-%02X%02X-%02X%02X%02X%02X%02X%02X}" % values

def read_utf8_char(bytes, pos):
    c = ord(bytes[pos])
    mask = 0x80
    if (c & mask):
        elsize = 0
        while c & mask:
            mask >>= 1
            elsize += 1
        if (mask <= 1) or (mask == 0x40):
            raise LitError('Invalid UTF8 character: %s' % repr(bytes[pos]))
    else:
        elsize = 1
    if elsize > 1:
        if elsize + pos > len(bytes):
            raise LitError('Invalid UTF8 character: %s' % repr(bytes[pos]))
        c &= (mask - 1)
        for i in xrange(1, elsize):
            b = ord(bytes[pos+i])
            if (b & 0xC0) != 0x80:
                raise LitError(
                    'Invalid UTF8 character: %s' % repr(bytes[pos:pos+i]))
            c = (c << 6) | (b & 0x3F)
    return unichr(c), pos+elsize

def consume_sized_utf8_string(bytes, zpad=False):
    result = []
    slen, pos = read_utf8_char(bytes, 0)
    for i in xrange(ord(slen)):
        char, pos = read_utf8_char(bytes, pos)
        result.append(char)
    if zpad and bytes[pos] == '\000':
        pos += 1
    return u''.join(result), bytes[pos:]

def encode(string):
    return unicode(string).encode('ascii', 'xmlcharrefreplace')

class UnBinary(object):
    AMPERSAND_RE = re.compile(
        r'&(?!(?:#[0-9]+|#x[0-9a-fA-F]+|[a-zA-Z_:][a-zA-Z0-9.-_:]+);)')
    OPEN_ANGLE_RE = re.compile(r'<<(?![!]--)')
    CLOSE_ANGLE_RE = re.compile(r'(?<!--)>>(?=>>|[^>])')
    DOUBLE_ANGLE_RE = re.compile(r'([<>])\1')
    EMPTY_ATOMS = ({},{})
    
    def __init__(self, bin, path, manifest={}, map=HTML_MAP, atoms=EMPTY_ATOMS):
        self.manifest = manifest
        self.tag_map, self.attr_map, self.tag_to_attr_map = map
<<<<<<< HEAD
        self.is_html = map is HTML_MAP
=======
        self.tag_atoms, self.attr_atoms = atoms
        self.opf = map is OPF_MAP
        self.bin = bin
>>>>>>> c4cbc7c6
        self.dir = os.path.dirname(path)
        buf = StringIO()
        self.binary_to_text(bin, buf)
        self.raw = buf.getvalue().lstrip()
        self.escape_reserved()
        self._tree = None

    def escape_reserved(self):
        raw = self.raw
        raw = self.AMPERSAND_RE.sub(r'&amp;', raw)
        raw = self.OPEN_ANGLE_RE.sub(r'&lt;', raw)
        raw = self.CLOSE_ANGLE_RE.sub(r'&gt;', raw)
        raw = self.DOUBLE_ANGLE_RE.sub(r'\1', raw)
        self.raw = raw
    
    def item_path(self, internal_id):
        try:
            target = self.manifest[internal_id].path
        except KeyError:
            return internal_id
        if not self.dir:
            return target
        target = target.split('/')
        base = self.dir.split('/')
        for index in xrange(min(len(base), len(target))):
            if base[index] != target[index]: break
        else:
            index += 1
        relpath = (['..'] * (len(base) - index)) + target[index:]
        return '/'.join(relpath)
    
    def __unicode__(self):
        return self.raw.decode('utf-8')

    def __str__(self):
        return self.raw

    def binary_to_text(self, bin, buf, index=0, depth=0):
        tag_name = current_map = None
        dynamic_tag = errors = 0
        in_censorship = is_goingdown = False
        state = 'text'
        flags = 0
        
        while index < len(bin):
            c, index = read_utf8_char(bin, index)
            oc = ord(c)
            
            if state == 'text':
                if oc == 0:
                    state = 'get flags'
                    continue
                elif c == '\v':
                    c = '\n'
                elif c == '>':
                    c = '>>'
                elif c == '<':
                    c = '<<'
                buf.write(encode(c))
            
            elif state == 'get flags':
                if oc == 0:
                    state = 'text'
                    continue
                flags = oc
                state = 'get tag'
            
            elif state == 'get tag':
                state = 'text' if oc == 0 else 'get attr'
                if flags & FLAG_OPENING:
                    tag = oc
                    buf.write('<')
                    if not (flags & FLAG_CLOSING):
                        is_goingdown = True
                    if tag == 0x8000:
                        state = 'get custom length'
                        continue
                    if flags & FLAG_ATOM:
                        if not self.tag_atoms or tag not in self.tag_atoms:
                            raise LitError("atom tag %d not in atom tag list" % tag)
                        tag_name = self.tag_atoms[tag]
                        current_map = self.attr_atoms
                    elif tag < len(self.tag_map):
                        tag_name = self.tag_map[tag]
                        current_map = self.tag_to_attr_map[tag]
                    else:
                        dynamic_tag += 1
                        errors += 1
                        tag_name = '?'+unichr(tag)+'?'
                        current_map = self.tag_to_attr_map[tag]
                        print 'WARNING: tag %s unknown' % unichr(tag)
                    buf.write(encode(tag_name))
                elif flags & FLAG_CLOSING:
                    if depth == 0:
                        raise LitError('Extra closing tag')
                    return index
            
            elif state == 'get attr':
                in_censorship = False
                if oc == 0:
                    if not is_goingdown:
                        tag_name = None
                        dynamic_tag = 0
                        buf.write(' />')
                    else:
                        buf.write('>')
                        index = self.binary_to_text(bin, buf, index, depth+1)
                        is_goingdown = False
                        if not tag_name:
                            raise LitError('Tag ends before it begins.')
                        buf.write(encode(u''.join(('</', tag_name, '>'))))
                        dynamic_tag = 0
                        tag_name = None
                    state = 'text'
                else:
                    if oc == 0x8000:
                        state = 'get attr length'
                        continue
                    attr = None
                    if current_map and oc in current_map and current_map[oc]:
                        attr = current_map[oc]
                    elif oc in self.attr_map:
                        attr = self.attr_map[oc]
                    if not attr or not isinstance(attr, basestring):
                        raise LitError(
                            'Unknown attribute %d in tag %s' % (oc, tag_name))
                    if attr.startswith('%'):
                        in_censorship = True
                        state = 'get value length'
                        continue
                    buf.write(' ' + encode(attr) + '=')
                    if attr in ['href', 'src']:
                        state = 'get href length'
                    else:
                        state = 'get value length'
            
            elif state == 'get value length':
                if not in_censorship:
                    buf.write('"')
                count = oc - 1
                if count == 0:
                    if not in_censorship:
                        buf.write('"')
                    in_censorship = False
                    state = 'get attr'
                    continue
                state = 'get value'
                if oc == 0xffff:
                    continue
                if count < 0 or count > (len(bin) - index):
                    raise LitError('Invalid character count %d' % count)
            
            elif state == 'get value':
                if count == 0xfffe:
                    if not in_censorship:
                        buf.write('%s"' % (oc - 1))
                    in_censorship = False
                    state = 'get attr'
                elif count > 0:
                    if not in_censorship:
                        if c == '"':
                            c = '&quot;'
                        elif c == '<':
                            c = '&lt;'
                        self.buf.write(c.encode('ascii', 'xmlcharrefreplace'))
                    count -= 1
                if count == 0:
                    if not in_censorship:
                        buf.write('"')
                    in_censorship = False
                    state = 'get attr'
            
            elif state == 'get custom length':
                count = oc - 1
                if count <= 0 or count > len(bin)-index:
                    raise LitError('Invalid character count %d' % count)
                dynamic_tag += 1
                state = 'get custom'
                tag_name = ''
            
            elif state == 'get custom':
                tag_name += c
                count -= 1
                if count == 0:
                    buf.write(encode(tag_name))
                    state = 'get attr'
            
            elif state == 'get attr length':
                count = oc - 1
                if count <= 0 or count > (len(bin) - index):
                    raise LitError('Invalid character count %d' % count)
                buf.write(' ')
                state = 'get custom attr'
            
            elif state == 'get custom attr':
                buf.write(encode(c))
                count -= 1
                if count == 0:
                    buf.write('=')
                    state = 'get value length'

            elif state == 'get href length':
                count = oc - 1
                if count <= 0 or count > (len(bin) - index):
                    raise LitError('Invalid character count %d' % count)
                href = ''
                state = 'get href'
                    
            elif state == 'get href':
                href += c
                count -= 1
                if count == 0:
                    doc, frag = urldefrag(href[1:])
                    path = self.item_path(doc)
                    if frag:
                        path = '#'.join((path, frag))
                    path = urlnormalize(path)
                    buf.write(encode(u'"%s"' % path))
                    state = 'get attr'
        return index
    

class DirectoryEntry(object):
    def __init__(self, name, section, offset, size):
        self.name = name
        self.section = section
        self.offset = offset
        self.size = size
        
    def __repr__(self):
        return "DirectoryEntry(name=%s, section=%d, offset=%d, size=%d)" \
            % (repr(self.name), self.section, self.offset, self.size)
        
    def __str__(self):
        return repr(self)


class ManifestItem(object):
    def __init__(self, original, internal, mime_type, offset, root, state):
        self.original = original
        self.internal = internal
        self.mime_type = mime_type
        self.offset = offset
        self.root = root
        self.state = state
        # Some LIT files have Windows-style paths
        path = original.replace('\\', '/')
        if path[1:3] == ':/': path = path[2:]
        # Some paths in Fictionwise "multiformat" LIT files contain '..' (!?)
        path = os.path.normpath(path).replace('\\', '/')
        while path.startswith('../'): path = path[3:]
        self.path = path
        
    def __eq__(self, other):
        if hasattr(other, 'internal'):
            return self.internal == other.internal
        return self.internal == other
    
    def __repr__(self):
        return "ManifestItem(internal=%r, path=%r, mime_type=%r, " \
            "offset=%d, root=%r, state=%r)" \
            % (self.internal, self.path, self.mime_type, self.offset,
               self.root, self.state)


def preserve(function):
    def wrapper(self, *args, **kwargs):
        opos = self.stream.tell()
        try:
            return function(self, *args, **kwargs)
        finally:
            self.stream.seek(opos)
    functools.update_wrapper(wrapper, function)
    return wrapper
    
class LitFile(object):
    PIECE_SIZE = 16

    def __init__(self, filename_or_stream):
        if hasattr(filename_or_stream, 'read'):
            self.stream = filename_or_stream
        else:
            self.stream = open(filename_or_stream, 'rb')
        try:
            self.opf_path = os.path.splitext(
                os.path.basename(self.stream.name))[0] + '.opf'
        except AttributeError:
            self.opf_path = 'content.opf'
        if self.magic != 'ITOLITLS':
            raise LitError('Not a valid LIT file')
        if self.version != 1:
            raise LitError('Unknown LIT version %d' % (self.version,))
        self.read_secondary_header()
        self.read_header_pieces()
        self.read_section_names()
        self.read_manifest()
        self.read_drm()

    def warn(self, msg):
        print "WARNING: %s" % (msg,)

    def magic():
        @preserve
        def fget(self):
            self.stream.seek(0)
            return self.stream.read(8)
        return property(fget=fget)
    magic = magic()
    
    def version():
        def fget(self):
            self.stream.seek(8)
            return u32(self.stream.read(4))
        return property(fget=fget)
    version = version()
    
    def hdr_len():
        @preserve
        def fget(self):
            self.stream.seek(12)
            return int32(self.stream.read(4))
        return property(fget=fget)
    hdr_len = hdr_len()
    
    def num_pieces():
        @preserve
        def fget(self):
            self.stream.seek(16)
            return int32(self.stream.read(4))
        return property(fget=fget)
    num_pieces = num_pieces()
    
    def sec_hdr_len():
        @preserve
        def fget(self):
            self.stream.seek(20)
            return int32(self.stream.read(4))
        return property(fget=fget)
    sec_hdr_len = sec_hdr_len()
    
    def guid():
        @preserve
        def fget(self):
            self.stream.seek(24)
            return self.stream.read(16)
        return property(fget=fget)
    guid = guid()
    
    def header():
        @preserve
        def fget(self):
            size = self.hdr_len \
                + (self.num_pieces * self.PIECE_SIZE) \
                + self.sec_hdr_len
            self.stream.seek(0)
            return self.stream.read(size)
        return property(fget=fget)
    header = header()
    
    @preserve
    def __len__(self):
        self.stream.seek(0, 2)
        return self.stream.tell()

    @preserve
    def read_raw(self, offset, size):
        self.stream.seek(offset)
        return self.stream.read(size)

    def read_content(self, offset, size):
        return self.read_raw(self.content_offset + offset, size)
    
    def read_secondary_header(self):
        offset = self.hdr_len + (self.num_pieces * self.PIECE_SIZE)
        bytes = self.read_raw(offset, self.sec_hdr_len)
        offset = int32(bytes[4:])
        while offset < len(bytes):
            blocktype = bytes[offset:offset+4]
            blockver  = u32(bytes[offset+4:])
            if blocktype == 'CAOL':
                if blockver != 2:
                    raise LitError(
                        'Unknown CAOL block format %d' % blockver)
                self.creator_id     = u32(bytes[offset+12:])
                self.entry_chunklen = u32(bytes[offset+20:])
                self.count_chunklen = u32(bytes[offset+24:])
                self.entry_unknown  = u32(bytes[offset+28:])
                self.count_unknown  = u32(bytes[offset+32:])
                offset += 48
            elif blocktype == 'ITSF':
                if blockver != 4:
                    raise LitError(
                        'Unknown ITSF block format %d' % blockver)
                if u32(bytes[offset+4+16:]):
                    raise LitError('This file has a 64bit content offset')
                self.content_offset = u32(bytes[offset+16:])
                self.timestamp      = u32(bytes[offset+24:]) 
                self.language_id    = u32(bytes[offset+28:])
                offset += 48
        if not hasattr(self, 'content_offset'):
            raise LitError('Could not figure out the content offset')
    
    def read_header_pieces(self):
        src = self.header[self.hdr_len:]
        for i in xrange(self.num_pieces):
            piece = src[i * self.PIECE_SIZE:(i + 1) * self.PIECE_SIZE]
            if u32(piece[4:]) != 0 or u32(piece[12:]) != 0:
                raise LitError('Piece %s has 64bit value' % repr(piece))
            offset, size = u32(piece), int32(piece[8:])
            piece = self.read_raw(offset, size)
            if i == 0:
                continue # Dont need this piece
            elif i == 1:
                if u32(piece[8:])  != self.entry_chunklen or \
                   u32(piece[12:]) != self.entry_unknown:
                    raise LitError('Secondary header does not match piece')
                self.read_directory(piece)
            elif i == 2:
                if u32(piece[8:])  != self.count_chunklen or \
                   u32(piece[12:]) != self.count_unknown:
                    raise LitError('Secondary header does not match piece')
                continue # No data needed from this piece
            elif i == 3:
                self.piece3_guid = piece
            elif i == 4:
                self.piece4_guid = piece
                
    def read_directory(self, piece):
        if not piece.startswith('IFCM'):
            raise LitError('Header piece #1 is not main directory.')
        chunk_size, num_chunks = int32(piece[8:12]), int32(piece[24:28])
        if (32 + (num_chunks * chunk_size)) != len(piece):
            raise LitError('IFCM header has incorrect length')
        self.entries = {}
        for i in xrange(num_chunks):
            offset = 32 + (i * chunk_size)
            chunk = piece[offset:offset + chunk_size]
            tag, chunk = chunk[:4], chunk[4:]
            if tag != 'AOLL': continue
            remaining, chunk = int32(chunk[:4]), chunk[4:]
            if remaining >= chunk_size:
                raise LitError('AOLL remaining count is negative')
            remaining = chunk_size - (remaining + 48)
            entries = u16(chunk[-2:])
            if entries == 0:
                # Hopefully will work even without a correct entries count
                entries = (2 ** 16) - 1
            chunk = chunk[40:]
            for j in xrange(entries):
                if remaining <= 0: break
                namelen, chunk, remaining = encint(chunk, remaining)
                if namelen != (namelen & 0x7fffffff):
                    raise LitError('Directory entry had 64bit name length.')
                if namelen > remaining - 3:
                    raise LitError('Read past end of directory chunk')
                try:
                    name = chunk[:namelen].decode('utf-8')
                    chunk = chunk[namelen:]
                    remaining -= namelen
                except UnicodeDecodeError:
                    break
                section, chunk, remaining = encint(chunk, remaining)
                offset, chunk, remaining = encint(chunk, remaining)
                size, chunk, remaining = encint(chunk, remaining)
                entry = DirectoryEntry(name, section, offset, size)
                self.entries[name] = entry

    def read_section_names(self):
        if '::DataSpace/NameList' not in self.entries:
            raise LitError('Lit file does not have a valid NameList')
        raw = self.get_file('::DataSpace/NameList')
        if len(raw) < 4:
            raise LitError('Invalid Namelist section')
        pos = 4
        num_sections = u16(raw[2:pos])
        self.section_names = [""] * num_sections
        self.section_data = [None] * num_sections
        for section in xrange(num_sections):
            size = u16(raw[pos:pos+2])
            pos += 2
            size = size*2 + 2
            if pos + size > len(raw):
                raise LitError('Invalid Namelist section')
            self.section_names[section] = \
                raw[pos:pos+size].decode('utf-16-le').rstrip('\000')
            pos += size

    def read_manifest(self):
        if '/manifest' not in self.entries:
            raise LitError('Lit file does not have a valid manifest')
        raw = self.get_file('/manifest')
        self.manifest = {}
        self.paths = {self.opf_path: None}
        while raw:
            slen, raw = ord(raw[0]), raw[1:]
            if slen == 0: break
            root, raw = raw[:slen].decode('utf8'), raw[slen:]
            if not raw:
                raise LitError('Truncated manifest')
            for state in ['spine', 'not spine', 'css', 'images']:
                num_files, raw = int32(raw), raw[4:]
                if num_files == 0: continue
                for i in xrange(num_files):
                    if len(raw) < 5:
                        raise LitError('Truncated manifest')
                    offset, raw = u32(raw), raw[4:]
                    internal, raw = consume_sized_utf8_string(raw)
                    original, raw = consume_sized_utf8_string(raw)
                    # The path should be stored unquoted, but not always
                    original = urlunquote(original)
                    # Is this last one UTF-8 or ASCIIZ?
                    mime_type, raw = consume_sized_utf8_string(raw, zpad=True)
                    self.manifest[internal] = ManifestItem(
                        original, internal, mime_type, offset, root, state)
        mlist = self.manifest.values()
        # Remove any common path elements
        if len(mlist) > 1:
            shared = mlist[0].path
            for item in mlist[1:]:
                path = item.path
                while shared and not path.startswith(shared):
                    try: shared = shared[:shared.rindex("/", 0, -2) + 1]
                    except ValueError: shared = None
                if not shared:
                    break
            if shared:
                slen = len(shared)
                for item in mlist:
                    item.path = item.path[slen:]
        # Fix any straggling absolute paths
        for item in mlist:
            if item.path[0] == '/':
                item.path = os.path.basename(item.path)
            self.paths[item.path] = item

    def read_drm(self):
        self.drmlevel = 0
        if '/DRMStorage/Licenses/EUL' in self.entries:
            self.drmlevel = 5
        elif '/DRMStorage/DRMBookplate' in self.entries:
            self.drmlevel = 3
        elif '/DRMStorage/DRMSealed' in self.entries:
            self.drmlevel = 1
        else:
            return
        if self.drmlevel < 5:
            msdes.deskey(self.calculate_deskey(), msdes.DE1)
            bookkey = msdes.des(self.get_file('/DRMStorage/DRMSealed'))
            if bookkey[0] != '\000':
                raise LitError('Unable to decrypt title key!')
            self.bookkey = bookkey[1:9]
        else:
            raise DRMError("Cannot access DRM-protected book")

    def calculate_deskey(self):
        hashfiles = ['/meta', '/DRMStorage/DRMSource']
        if self.drmlevel == 3:
            hashfiles.append('/DRMStorage/DRMBookplate')
        prepad = 2
        hash = mssha1.new()
        for name in hashfiles:
            data = self.get_file(name)
            if prepad > 0:
                data = ("\000" * prepad) + data
                prepad = 0
            postpad = 64 - (len(data) % 64)
            if postpad < 64:
                data = data + ("\000" * postpad)
            hash.update(data)
        digest = hash.digest()
        key = [0] * 8
        for i in xrange(0, len(digest)):
            key[i % 8] ^= ord(digest[i])
        return ''.join(chr(x) for x in key)

    def get_file(self, name):
        entry = self.entries[name]
        if entry.section == 0:
            return self.read_content(entry.offset, entry.size)
        section = self.get_section(entry.section)
        return section[entry.offset:entry.offset+entry.size]

    def get_section(self, section):
        data = self.section_data[section]
        if not data:
            data = self.get_section_uncached(section)
            self.section_data[section] = data
        return data

    def get_section_uncached(self, section):
        name = self.section_names[section]
        path = '::DataSpace/Storage/' + name
        transform = self.get_file(path + '/Transform/List')
        content = self.get_file(path + '/Content')
        control = self.get_file(path + '/ControlData')
        while len(transform) >= 16:
            csize = (int32(control) + 1) * 4
            if csize > len(control) or csize <= 0:
                raise LitError("ControlData is too short")
            guid = msguid(transform)
            if guid == DESENCRYPT_GUID:
                content = self.decrypt(content)
                control = control[csize:]
            elif guid == LZXCOMPRESS_GUID:
                reset_table = self.get_file(
                    '/'.join(('::DataSpace/Storage', name, 'Transform',
                              LZXCOMPRESS_GUID, 'InstanceData/ResetTable')))
                content = self.decompress(content, control, reset_table)
                control = control[csize:]
            else:
                raise LitError("Unrecognized transform: %s." % repr(guid))
            transform = transform[16:]
        return content

    def decrypt(self, content):
        length = len(content)
        extra = length & 0x7
        if extra > 0:
            self.warn("content length not a multiple of block size")
            content += "\0" * (8 - extra)
        msdes.deskey(self.bookkey, msdes.DE1)
        return msdes.des(content)

    def decompress(self, content, control, reset_table):
        if len(control) < 32 or control[CONTROL_TAG:CONTROL_TAG+4] != "LZXC":
            raise LitError("Invalid ControlData tag value")
        if len(reset_table) < (RESET_INTERVAL + 8):
            raise LitError("Reset table is too short")
        if u32(reset_table[RESET_UCLENGTH + 4:]) != 0:
            raise LitError("Reset table has 64bit value for UCLENGTH")
        
        result = []
        
        window_size = 14
        u = u32(control[CONTROL_WINDOW_SIZE:])
        while u > 0:
            u >>= 1
            window_size += 1
        if window_size < 15 or window_size > 21:
            raise LitError("Invalid window in ControlData")
        lzx.init(window_size)

        ofs_entry = int32(reset_table[RESET_HDRLEN:]) + 8
        uclength = int32(reset_table[RESET_UCLENGTH:])
        accum = int32(reset_table[RESET_INTERVAL:])
        bytes_remaining = uclength
        window_bytes = (1 << window_size)
        base = 0

        while ofs_entry < len(reset_table):
            if accum >= window_bytes:
                accum = 0
                size = int32(reset_table[ofs_entry:])
                u = int32(reset_table[ofs_entry + 4:])
                if u != 0:
                    raise LitError("Reset table entry greater than 32 bits")
                if size >= len(content):
                    self._warn("LZX reset table entry out of bounds")
                if bytes_remaining >= window_bytes:
                    lzx.reset()
                    try:
                        result.append(
                            lzx.decompress(content[base:size], window_bytes))
                    except lzx.LZXError:
                        self.warn("LZX decompression error; skipping chunk")
                    bytes_remaining -= window_bytes
                    base = size
            accum += int32(reset_table[RESET_INTERVAL:])
            ofs_entry += 8
        if bytes_remaining < window_bytes and bytes_remaining > 0:
            lzx.reset()
            try:
                result.append(lzx.decompress(content[base:], bytes_remaining))
            except lzx.LZXError:
                self.warn("LZX decompression error; skipping chunk")
            bytes_remaining = 0
        if bytes_remaining > 0:
            raise LitError("Failed to completely decompress section")
        return ''.join(result)

<<<<<<< HEAD

class LitContainer(object):
    """Simple Container-interface, read-only accessor for LIT files."""

    def __init__(self, filename_or_stream):
        self._litfile = LitFile(filename_or_stream)
    
    def namelist(self):
        return self._litfile.paths.keys()

    def exists(self, name):
        return urlunquote(name) in self._litfile.paths
    
    def read(self, name):
        entry = self._litfile.paths[urlunquote(name)] if name else None
        if entry is None:
            content = OPF_DECL + self._read_meta()
        elif 'spine' in entry.state:
            internal = '/'.join(('/data', entry.internal, 'content'))
            raw = self._litfile.get_file(internal)
            unbin = UnBinary(raw, name, self._litfile.manifest, HTML_MAP)
            content = HTML_DECL + str(unbin)
=======
    def get_atoms(self, entry):
        name = '/'.join(('/data', entry.internal, 'atom'))
        if name not in self.entries:
            return ({}, {})
        data = self.get_file(name)
        nentries, data = u32(data), data[4:]
        tags = {}
        for i in xrange(1, nentries + 1):
            if len(data) <= 1:
                break
            size, data = ord(data[0]), data[1:]
            if size == 0 or len(data) < size:
                break
            tags[i], data = data[:size], data[size:]
        if len(tags) != nentries:
            self._warn("damaged or invalid atoms tag table")
        if len(data) < 4:
            return (tags, {})
        attrs = {}
        nentries, data = u32(data), data[4:]
        for i in xrange(1, nentries + 1):
            if len(data) <= 4:
                break
            size, data = u32(data), data[4:]
            if size == 0 or len(data) < size:
                break
            attrs[i], data = data[:size], data[size:]
        if len(attrs) != nentries:
            self._warn("damaged or invalid atoms attributes table")
        return (tags, attrs)
    
    def get_entry_content(self, entry, pretty_print=False):
        if 'spine' in entry.state:
            name = '/'.join(('/data', entry.internal, 'content'))
            path = entry.path
            raw = self.get_file(name)
            decl, map = (OPF_DECL, OPF_MAP) \
                if name == '/meta' else (HTML_DECL, HTML_MAP)
            atoms = self.get_atoms(entry)
            content = decl + unicode(UnBinary(raw, path, self.manifest, map, atoms))
            if pretty_print:
                content = self._pretty_print(content)
            content = content.encode('utf-8')
>>>>>>> c4cbc7c6
        else:
            internal = '/'.join(('/data', entry.internal))
            content = self._litfile.get_file(internal)
        return content
    
    def _read_meta(self):
        path = 'content.opf'
        raw = self._litfile.get_file('/meta')
        try:
            unbin = UnBinary(raw, path, self._litfile.manifest, OPF_MAP)
        except LitError:
            if 'PENGUIN group' not in raw: raise
            print "WARNING: attempting PENGUIN malformed OPF fix"
            raw = raw.replace(
                'PENGUIN group', '\x00\x01\x18\x00PENGUIN group', 1)
            unbin = UnBinary(raw, path, self._litfile.manifest, OPF_MAP)
        return str(unbin)


class LitReader(OEBReader):
    Container = LitContainer
    DEFAULT_PROFILE = 'MSReader'


try:
    import psyco
    psyco.bind(read_utf8_char)
    psyco.bind(UnBinary.binary_to_text)
except ImportError:
    pass<|MERGE_RESOLUTION|>--- conflicted
+++ resolved
@@ -127,13 +127,10 @@
     def __init__(self, bin, path, manifest={}, map=HTML_MAP, atoms=EMPTY_ATOMS):
         self.manifest = manifest
         self.tag_map, self.attr_map, self.tag_to_attr_map = map
-<<<<<<< HEAD
         self.is_html = map is HTML_MAP
-=======
         self.tag_atoms, self.attr_atoms = atoms
         self.opf = map is OPF_MAP
         self.bin = bin
->>>>>>> c4cbc7c6
         self.dir = os.path.dirname(path)
         buf = StringIO()
         self.binary_to_text(bin, buf)
@@ -814,30 +811,6 @@
             raise LitError("Failed to completely decompress section")
         return ''.join(result)
 
-<<<<<<< HEAD
-
-class LitContainer(object):
-    """Simple Container-interface, read-only accessor for LIT files."""
-
-    def __init__(self, filename_or_stream):
-        self._litfile = LitFile(filename_or_stream)
-    
-    def namelist(self):
-        return self._litfile.paths.keys()
-
-    def exists(self, name):
-        return urlunquote(name) in self._litfile.paths
-    
-    def read(self, name):
-        entry = self._litfile.paths[urlunquote(name)] if name else None
-        if entry is None:
-            content = OPF_DECL + self._read_meta()
-        elif 'spine' in entry.state:
-            internal = '/'.join(('/data', entry.internal, 'content'))
-            raw = self._litfile.get_file(internal)
-            unbin = UnBinary(raw, name, self._litfile.manifest, HTML_MAP)
-            content = HTML_DECL + str(unbin)
-=======
     def get_atoms(self, entry):
         name = '/'.join(('/data', entry.internal, 'atom'))
         if name not in self.entries:
@@ -881,12 +854,34 @@
             if pretty_print:
                 content = self._pretty_print(content)
             content = content.encode('utf-8')
->>>>>>> c4cbc7c6
         else:
             internal = '/'.join(('/data', entry.internal))
             content = self._litfile.get_file(internal)
         return content
-    
+ 
+
+class LitContainer(object):
+    """Simple Container-interface, read-only accessor for LIT files."""
+
+    def __init__(self, filename_or_stream):
+        self._litfile = LitFile(filename_or_stream)
+    
+    def namelist(self):
+        return self._litfile.paths.keys()
+
+    def exists(self, name):
+        return urlunquote(name) in self._litfile.paths
+    
+    def read(self, name):
+        entry = self._litfile.paths[urlunquote(name)] if name else None
+        if entry is None:
+            content = OPF_DECL + self._read_meta()
+        elif 'spine' in entry.state:
+            internal = '/'.join(('/data', entry.internal, 'content'))
+            raw = self._litfile.get_file(internal)
+            unbin = UnBinary(raw, name, self._litfile.manifest, HTML_MAP)
+            content = HTML_DECL + str(unbin)
+   
     def _read_meta(self):
         path = 'content.opf'
         raw = self._litfile.get_file('/meta')
