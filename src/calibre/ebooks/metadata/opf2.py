--- conflicted
+++ resolved
@@ -460,10 +460,7 @@
             if fm.get('is_multiple'):
                 # migrate is_multiple back to a character
                 fm = copy.copy(fm)
-<<<<<<< HEAD
-=======
                 fm['is_multiple2'] = fm.get('is_multiple', {})
->>>>>>> 5f209188
                 dt = fm.get('datatype', None)
                 if dt == 'composite':
                     fm['is_multiple'] = ','
@@ -597,19 +594,6 @@
             fm = elem.get('content')
             try:
                 fm = json.loads(fm, object_hook=from_json)
-<<<<<<< HEAD
-                im = fm.get('is_multiple', None)
-                if im and not isinstance(im, dict):
-                    # Must migrate the is_multiple from char to dict
-                    dt = fm.get('datatype', None)
-                    if dt == 'composite':
-                        im = {'cache_to_list': ',', 'ui_to_list': ',', 'list_to_ui': ', '}
-                    elif fm.get('display', {}).get('is_names', False):
-                        im = {'cache_to_list': '|', 'ui_to_list': '&', 'list_to_ui': ', '}
-                    else:
-                        im = {'cache_to_list': '|', 'ui_to_list': ',', 'list_to_ui': ', '}
-                    fm['is_multiple'] = im
-=======
                 im = fm.get('is_multiple2',  None)
                 if im:
                     fm['is_multiple'] = im
@@ -629,7 +613,6 @@
                             im = {'cache_to_list': '|', 'ui_to_list': ',',
                                   'list_to_ui': ', '}
                         fm['is_multiple'] = im
->>>>>>> 5f209188
                 temp.set_user_metadata(name, fm)
             except:
                 prints('Failed to read user metadata:', name)
