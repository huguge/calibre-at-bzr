--- conflicted
+++ resolved
@@ -167,21 +167,9 @@
         self.replace_page_breaks()
         self.cleanup_html()
         
-<<<<<<< HEAD
-        self.processed_html = \
-            re.compile('<head>', re.IGNORECASE).sub(
-                '<head>\n'
-                '<meta http-equiv="Content-Type" content="text/html; charset=UTF-8" />\n'
-                '<style type="text/css">\n'
-                'blockquote { margin: 0em 0em 0em 1em; text-align: justify; }\n'
-                'p { margin: 0em; text-align: justify; }\n'
-                '</style>\n',
-                self.processed_html)
-=======
         self.processed_html = re.compile('<head>', re.IGNORECASE).sub(
             '<head>\n<meta http-equiv="Content-Type" content="text/html; charset=UTF-8" />\n',
                                      self.processed_html)
->>>>>>> 4a4f5d34
         
         soup = BeautifulSoup(self.processed_html.replace('> <', '>\n<'))
         self.cleanup_soup(soup)
@@ -226,14 +214,6 @@
                 del tag['width']
             except KeyError:
                 pass
-<<<<<<< HEAD
-            try:
-                styles.append('text-align: %s' % tag['align'])
-                del tag['align']
-            except KeyError:
-                pass
-=======
->>>>>>> 4a4f5d34
             if styles:
                 tag['style'] = '; '.join(styles)
     
