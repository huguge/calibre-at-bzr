--- conflicted
+++ resolved
@@ -190,18 +190,9 @@
                 open(os.path.splitext(htmlfile)[0]+'.ncx', 'wb').write(ncx)
         
     def cleanup(self):
-<<<<<<< HEAD
-        self.processed_html = re.sub(r'<div height="0(em|%)"></div>', '',
-                                     self.processed_html)
-        self.processed_html = re.sub(r'<([^>]*) height="([^"]*)"',
-                                     r'<\1 style="margin-top: \2"',
-                                     self.processed_html)
-        self.processed_html = re.sub(r'<([^>]*) width="([^"]*)"',
-                                     r'<\1 style="text-indent: \2"',
-                                     self.processed_html)
-=======
         self.processed_html = re.sub(r'<div height="0(pt|px|ex|em|%){0,1}"></div>', '', self.processed_html)
->>>>>>> b6437172
+        self.processed_html = re.sub(r'<([^>]*) height="([^"]*)"', r'<\1 style="margin-top: \2"', self.processed_html)
+        self.processed_html = re.sub(r'<([^>]*) width="([^"]*)"', r'<\1 style="text-indent: \2"', self.processed_html)
     
     def create_opf(self, htmlfile, guide=None):
         mi = self.book_header.exth.mi
