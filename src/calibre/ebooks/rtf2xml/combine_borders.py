--- conflicted
+++ resolved
@@ -78,16 +78,6 @@
             self.add_to_border_desc(line)
 
     def combine_borders(self):
-<<<<<<< HEAD
-        with open(self.__file, 'r') as read_obj, \
-                open(self.__write_to, 'w') as write_obj:
-           for line in read_obj:
-                self.__first_five = line[0:5]
-                if self.__state == 'border':
-                    self.__border_func(line, write_obj)
-                else:
-                    write_obj.write(self.__default_func(line))
-=======
         with open(self.__file, 'r') as read_obj:
             with open(self.__write_to, 'w') as write_obj:
                 for line in read_obj:
@@ -96,7 +86,6 @@
                         self.__border_func(line, write_obj)
                     else:
                         write_obj.write(self.__default_func(line))
->>>>>>> b7ea803e
         copy_obj = copy.Copy(bug_handler = self.__bug_handler)
         if self.__copy:
             copy_obj.copy_file(self.__write_to, "combine_borders.data")
