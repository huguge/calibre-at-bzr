--- conflicted
+++ resolved
@@ -133,9 +133,11 @@
 
     def focusInEvent(self, x):
         self.setSpecialValueText('')
+        QDateEdit.focusInEvent(self, x)
 
     def focusOutEvent(self, x):
         self.setSpecialValueText(_('Undefined'))
+        QDateEdit.focusOutEvent(self, x)
 
     def set_to_today(self):
         self.setDate(now())
@@ -147,14 +149,10 @@
         self.widgets = [QLabel('&'+cm['name']+':', parent), DateEdit(parent),
             QLabel(''), QPushButton(_('Set \'%s\' to today')%cm['name'], parent)]
         w = self.widgets[1]
-<<<<<<< HEAD
-        w.setDisplayFormat('dd MMM yyyy')
-=======
         format = cm['display'].get('date_format','')
         if not format:
             format = 'dd MMM yyyy'
         w.setDisplayFormat(format)
->>>>>>> cc1917b5
         w.setCalendarPopup(True)
         w.setMinimumDate(UNDEFINED_QDATE)
         w.setSpecialValueText(_('Undefined'))
@@ -169,7 +167,7 @@
 
     def getter(self):
         val = self.widgets[1].date()
-        if val == UNDEFINED_QDATE:
+        if val <= UNDEFINED_QDATE:
             val = None
         else:
             val = qt_to_dt(val)
