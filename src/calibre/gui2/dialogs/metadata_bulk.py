__license__   = 'GPL v3'
__copyright__ = '2008, Kovid Goyal <kovid at kovidgoyal.net>'

'''Dialog to edit metadata in bulk'''

from PyQt4.Qt import SIGNAL, QObject, QDialog, QGridLayout, \
    QCoreApplication

from calibre.gui2.dialogs.metadata_bulk_ui import Ui_MetadataBulkDialog
from calibre.gui2.dialogs.tag_editor import TagEditor
from calibre.ebooks.metadata import string_to_authors, \
    authors_to_string
from calibre.gui2.custom_column_widgets import populate_metadata_page
from calibre.gui2.dialogs.progress import ProgressDialog

class MetadataBulkDialog(QDialog, Ui_MetadataBulkDialog):

    def __init__(self, window, rows, db):
        QDialog.__init__(self, window)
        Ui_MetadataBulkDialog.__init__(self)
        self.setupUi(self)
        self.db = db
        self.ids = [db.id(r) for r in rows]
        self.box_title.setText('<p>' +
                _('Editing meta information for <b>%d books</b>') %
                len(rows))
        self.write_series = False
        self.changed = False

        all_tags = self.db.all_tags()
        self.tags.update_tags_cache(all_tags)
        self.remove_tags.update_tags_cache(all_tags)

        self.initialize_combos()

        for f in self.db.all_formats():
            self.remove_format.addItem(f)

        self.remove_format.setCurrentIndex(-1)

        QObject.connect(self.series, SIGNAL('currentIndexChanged(int)'), self.series_changed)
        QObject.connect(self.series, SIGNAL('editTextChanged(QString)'), self.series_changed)
        QObject.connect(self.tag_editor_button, SIGNAL('clicked()'), self.tag_editor)
        if len(db.custom_column_label_map) == 0:
            self.central_widget.tabBar().setVisible(False)
        else:
            self.create_custom_column_editors()
        self.exec_()

    def create_custom_column_editors(self):
        w = self.central_widget.widget(1)
        layout = QGridLayout()
        self.custom_column_widgets, self.__cc_spacers = \
            populate_metadata_page(layout, self.db, self.ids, parent=w,
                                   two_column=False, bulk=True)
        w.setLayout(layout)
        self.__custom_col_layouts = [layout]
        ans = self.custom_column_widgets
        for i in range(len(ans)-1):
            w.setTabOrder(ans[i].widgets[-1], ans[i+1].widgets[1])
            for c in range(2, len(ans[i].widgets), 2):
                w.setTabOrder(ans[i].widgets[c-1], ans[i].widgets[c+1])

    def initialize_combos(self):
        self.initalize_authors()
        self.initialize_series()
        self.initialize_publisher()

    def initalize_authors(self):
        all_authors = self.db.all_authors()
        all_authors.sort(cmp=lambda x, y : cmp(x[1], y[1]))

        for i in all_authors:
            id, name = i
            name = authors_to_string([name.strip().replace('|', ',') for n in name.split(',')])
            self.authors.addItem(name)
        self.authors.setEditText('')

    def initialize_series(self):
        all_series = self.db.all_series()
        all_series.sort(cmp=lambda x, y : cmp(x[1], y[1]))

        for i in all_series:
            id, name = i
            self.series.addItem(name)
        self.series.setEditText('')

    def initialize_publisher(self):
        all_publishers = self.db.all_publishers()
        all_publishers.sort(cmp=lambda x, y : cmp(x[1], y[1]))

        for i in all_publishers:
            id, name = i
            self.publisher.addItem(name)
        self.publisher.setEditText('')

    def tag_editor(self):
        d = TagEditor(self, self.db, None)
        d.exec_()
        if d.result() == QDialog.Accepted:
            tag_string = ', '.join(d.tags)
            self.tags.setText(tag_string)
            self.tags.update_tags_cache(self.db.all_tags())
            self.remove_tags.update_tags_cache(self.db.all_tags())

    def accept(self):
        if len(self.ids) < 1:
            return QDialog.accept(self)

        pd = ProgressDialog(_('Working'),
                _('Applying changes to %d books. This may take a while.')%len(self.ids),
                0, 0, self, cancelable=False)
        pd.setModal(True)
        pd.show()
        def upd():
            QCoreApplication.processEvents()

        try:
            remove = unicode(self.remove_tags.text()).strip().split(',')
            add = unicode(self.tags.text()).strip().split(',')
            au = unicode(self.authors.text())
            aus = unicode(self.author_sort.text())
            do_aus = self.author_sort.isEnabled()
            rating = self.rating.value()
            pub = unicode(self.publisher.text())
            do_series = self.write_series
            series = unicode(self.series.currentText()).strip()
            do_autonumber = self.autonumber_series.isChecked()
            do_remove_format = self.remove_format.currentIndex() > -1
            remove_format = unicode(self.remove_format.currentText())
            do_swap_ta = self.swap_title_and_author.isChecked()
            do_remove_conv = self.remove_conversion_settings.isChecked()
            do_auto_author = self.auto_author_sort.isChecked()

            upd()
            self.changed = bool(self.ids)
            for id in self.ids:
                upd()
                if do_swap_ta:
                    title = self.db.title(id, index_is_id=True)
                    aum = self.db.authors(id, index_is_id=True)
                    if aum:
                        aum = [a.strip().replace('|', ',') for a in aum.split(',')]
                        new_title = authors_to_string(aum)
                        self.db.set_title(id, new_title, notify=False)
                    if title:
                        new_authors = string_to_authors(title)
                        self.db.set_authors(id, new_authors, notify=False)
                upd()

                if au:
                    self.db.set_authors(id, string_to_authors(au), notify=False)
                upd()

                if do_auto_author:
                    x = self.db.author_sort_from_book(id, index_is_id=True)
                    if x:
                        self.db.set_author_sort(id, x, notify=False)
                upd()

                if aus and do_aus:
                    self.db.set_author_sort(id, aus, notify=False)
                upd()

                if rating != -1:
                    self.db.set_rating(id, 2*rating, notify=False)

                if pub:
                    self.db.set_publisher(id, pub, notify=False)
                upd()

                if do_series:
                    next = self.db.get_next_series_num_for(series)
                    self.db.set_series(id, series, notify=False)
                    num = next if do_autonumber and series else 1.0
                    self.db.set_series_index(id, num, notify=False)
                upd()

                if do_remove_format:
                    self.db.remove_format(id, remove_format, index_is_id=True, notify=False)
                upd()

                if do_remove_conv:
                    self.db.delete_conversion_options(id, 'PIPE')

            upd()
            for w in getattr(self, 'custom_column_widgets', []):
                w.commit(self.ids)
            self.db.bulk_modify_tags(self.ids, add=add, remove=remove,
                    notify=False)
            upd()


        finally:
            pd.hide()

<<<<<<< HEAD
=======
        self.db.clean()
>>>>>>> b18389b6
        return QDialog.accept(self)


    def series_changed(self):
        self.write_series = True
<|MERGE_RESOLUTION|>--- conflicted
+++ resolved
@@ -194,10 +194,7 @@
         finally:
             pd.hide()
 
-<<<<<<< HEAD
-=======
         self.db.clean()
->>>>>>> b18389b6
         return QDialog.accept(self)
 
 
