#!/usr/bin/env python
# vim:fileencoding=UTF-8:ts=4:sw=4:sta:et:sts=4:ai

__license__   = 'GPL v3'
__copyright__ = '2010, Kovid Goyal <kovid@kovidgoyal.net>'
__docformat__ = 'restructuredtext en'

from math import cos, sin, pi

<<<<<<< HEAD
from PyQt4.Qt import QColor, Qt, QModelIndex, QSize, QPalette, \
                     QPainterPath, QLinearGradient, QBrush, QApplication, \
                     QPen, QStyle, QPainter, QStyleOptionViewItemV4, \
                     QIcon,  QDoubleSpinBox, QVariant, QSpinBox, \
                     QStyledItemDelegate, QComboBox, QTextDocument, \
                     QAbstractTextDocumentLayout
=======
from PyQt4.Qt import (QColor, Qt, QModelIndex, QSize,
                     QPainterPath, QLinearGradient, QBrush,
                     QPen, QStyle, QPainter, QStyleOptionViewItemV4,
                     QIcon,  QDoubleSpinBox, QVariant, QSpinBox,
                     QStyledItemDelegate, QComboBox, QTextDocument)
>>>>>>> c359f93d

from calibre.gui2 import UNDEFINED_QDATE, error_dialog
from calibre.gui2.widgets import EnLineEdit
from calibre.gui2.complete import MultiCompleteLineEdit
from calibre.utils.date import now, format_date
from calibre.utils.config import tweaks
from calibre.utils.formatter import validation_formatter
from calibre.utils.icu import sort_key
from calibre.gui2.dialogs.comments_dialog import CommentsDialog
from calibre.gui2.dialogs.template_dialog import TemplateDialog


class RatingDelegate(QStyledItemDelegate): # {{{
    COLOR    = QColor("blue")
    SIZE     = 16

    def __init__(self, parent):
        QStyledItemDelegate.__init__(self, parent)
        self._parent = parent
        self.dummy = QModelIndex()
        self.star_path = QPainterPath()
        self.star_path.moveTo(90, 50)
        for i in range(1, 5):
            self.star_path.lineTo(50 + 40 * cos(0.8 * i * pi), \
                                  50 + 40 * sin(0.8 * i * pi))
        self.star_path.closeSubpath()
        self.star_path.setFillRule(Qt.WindingFill)
        self.gradient = QLinearGradient(0, 0, 0, 100)
        self.factor = self.SIZE/100.

    def sizeHint(self, option, index):
        #num = index.model().data(index, Qt.DisplayRole).toInt()[0]
        return QSize(5*(self.SIZE), self.SIZE+4)

    def paint(self, painter, option, index):
        style = self._parent.style()
        option = QStyleOptionViewItemV4(option)
        self.initStyleOption(option, index)
        option.text = u''
        num = index.model().data(index, Qt.DisplayRole).toInt()[0]
        def draw_star():
            painter.save()
            painter.scale(self.factor, self.factor)
            painter.translate(50.0, 50.0)
            painter.rotate(-20)
            painter.translate(-50.0, -50.0)
            painter.drawPath(self.star_path)
            painter.restore()

        painter.save()
        if hasattr(QStyle, 'CE_ItemViewItem'):
            style.drawControl(QStyle.CE_ItemViewItem, option,
                    painter, self._parent)
        elif option.state & QStyle.State_Selected:
            painter.fillRect(option.rect, option.palette.highlight())
        else:
            painter.fillRect(option.rect, option.backgroundBrush)

        try:
            painter.setRenderHint(QPainter.Antialiasing)
            painter.setClipRect(option.rect)
            y = option.rect.center().y()-self.SIZE/2.
            x = option.rect.left()
            color = index.data(Qt.ForegroundRole)
            if color.isNull() or not color.isValid():
                color = self.COLOR
            else:
                color = QColor(color)
            painter.setPen(QPen(color,  1, Qt.SolidLine, Qt.RoundCap, Qt.RoundJoin))
            self.gradient.setColorAt(0.0, color)
            self.gradient.setColorAt(1.0, color)
            painter.setBrush(QBrush(self.gradient))
            painter.translate(x, y)
            i = 0
            while i < num:
                draw_star()
                painter.translate(self.SIZE, 0)
                i += 1
        except:
            import traceback
            traceback.print_exc()
        painter.restore()

    def createEditor(self, parent, option, index):
        sb = QStyledItemDelegate.createEditor(self, parent, option, index)
        sb.setMinimum(0)
        sb.setMaximum(5)
        return sb
# }}}

class DateDelegate(QStyledItemDelegate): # {{{

    def __init__(self, parent, tweak_name='gui_timestamp_display_format',
            default_format='dd MMM yyyy', editor_format='dd MMM yyyy'):
        QStyledItemDelegate.__init__(self, parent)
        self.tweak_name = tweak_name
        self.default_format = default_format
        self.editor_format = editor_format

    def displayText(self, val, locale):
        d = val.toDate()
        if d <= UNDEFINED_QDATE:
            return ''
        format = tweaks[self.tweak_name]
        if format is None:
            format = self.default_format
        return format_date(d.toPyDate(), format)

    def createEditor(self, parent, option, index):
        qde = QStyledItemDelegate.createEditor(self, parent, option, index)
        qde.setDisplayFormat(self.editor_format)
        qde.setMinimumDate(UNDEFINED_QDATE)
        qde.setSpecialValueText(_('Undefined'))
        qde.setCalendarPopup(True)
        return qde
# }}}

class PubDateDelegate(QStyledItemDelegate): # {{{

    def displayText(self, val, locale):
        d = val.toDate()
        if d <= UNDEFINED_QDATE:
            return ''
        format = tweaks['gui_pubdate_display_format']
        if format is None:
            format = 'MMM yyyy'
        return format_date(d.toPyDate(), format)

    def createEditor(self, parent, option, index):
        qde = QStyledItemDelegate.createEditor(self, parent, option, index)
        qde.setDisplayFormat('MM yyyy')
        qde.setMinimumDate(UNDEFINED_QDATE)
        qde.setSpecialValueText(_('Undefined'))
        qde.setCalendarPopup(True)
        return qde

# }}}

class TextDelegate(QStyledItemDelegate): # {{{
    def __init__(self, parent):
        '''
        Delegate for text data. If auto_complete_function needs to return a list
        of text items to auto-complete with. The funciton is None no
        auto-complete will be used.
        '''
        QStyledItemDelegate.__init__(self, parent)
        self.auto_complete_function = None

    def set_auto_complete_function(self, f):
        self.auto_complete_function = f

    def createEditor(self, parent, option, index):
        if self.auto_complete_function:
            editor = MultiCompleteLineEdit(parent)
            editor.set_separator(None)
            complete_items = [i[1] for i in self.auto_complete_function()]
            editor.update_items_cache(complete_items)
        else:
            editor = EnLineEdit(parent)
        return editor
#}}}

class CompleteDelegate(QStyledItemDelegate): # {{{
    def __init__(self, parent, sep, items_func_name, space_before_sep=False):
        QStyledItemDelegate.__init__(self, parent)
        self.sep = sep
        self.items_func_name = items_func_name
        self.space_before_sep = space_before_sep

    def set_database(self, db):
        self.db = db

    def createEditor(self, parent, option, index):
        if self.db and hasattr(self.db, self.items_func_name):
            col = index.model().column_map[index.column()]
            editor = MultiCompleteLineEdit(parent)
            editor.set_separator(self.sep)
            editor.set_space_before_sep(self.space_before_sep)
            if self.sep == '&':
                editor.set_add_separator(tweaks['authors_completer_append_separator'])
            if not index.model().is_custom_column(col):
                all_items = getattr(self.db, self.items_func_name)()
            else:
                all_items = list(self.db.all_custom(
                    label=self.db.field_metadata.key_to_label(col)))
            editor.update_items_cache(all_items)
        else:
            editor = EnLineEdit(parent)
        return editor
# }}}

class CcDateDelegate(QStyledItemDelegate): # {{{
    '''
    Delegate for custom columns dates. Because this delegate stores the
    format as an instance variable, a new instance must be created for each
    column. This differs from all the other delegates.
    '''

    def set_format(self, format):
        if not format:
            self.format = 'dd MMM yyyy'
        else:
            self.format = format

    def displayText(self, val, locale):
        d = val.toDate()
        if d <= UNDEFINED_QDATE:
            return ''
        return format_date(d.toPyDate(), self.format)

    def createEditor(self, parent, option, index):
        qde = QStyledItemDelegate.createEditor(self, parent, option, index)
        qde.setDisplayFormat(self.format)
        qde.setMinimumDate(UNDEFINED_QDATE)
        qde.setSpecialValueText(_('Undefined'))
        qde.setCalendarPopup(True)
        return qde

    def setEditorData(self, editor, index):
        m = index.model()
        # db col is not named for the field, but for the table number. To get it,
        # gui column -> column label -> table number -> db column
        val = m.db.data[index.row()][m.custom_columns[m.column_map[index.column()]]['rec_index']]
        if val is None:
            val = now()
        editor.setDate(val)

    def setModelData(self, editor, model, index):
        val = editor.date()
        if val <= UNDEFINED_QDATE:
            val = None
        model.setData(index, QVariant(val), Qt.EditRole)

# }}}

class CcTextDelegate(QStyledItemDelegate): # {{{
    '''
    Delegate for text/int/float data.
    '''

    def createEditor(self, parent, option, index):
        m = index.model()
        col = m.column_map[index.column()]
        typ = m.custom_columns[col]['datatype']
        if typ == 'int':
            editor = QSpinBox(parent)
            editor.setRange(-100, 100000000)
            editor.setSpecialValueText(_('Undefined'))
            editor.setSingleStep(1)
        elif typ == 'float':
            editor = QDoubleSpinBox(parent)
            editor.setSpecialValueText(_('Undefined'))
            editor.setRange(-100., 100000000)
            editor.setDecimals(2)
        else:
            editor = MultiCompleteLineEdit(parent)
            editor.set_separator(None)
            complete_items = sorted(list(m.db.all_custom(label=m.db.field_metadata.key_to_label(col))),
                                    key=sort_key)
            editor.update_items_cache(complete_items)
        return editor

# }}}

class CcEnumDelegate(QStyledItemDelegate): # {{{
    '''
    Delegate for text/int/float data.
    '''

    def createEditor(self, parent, option, index):
        m = index.model()
        col = m.column_map[index.column()]
        editor = DelegateCB(parent)
        editor.addItem('')
        for v in m.custom_columns[col]['display']['enum_values']:
            editor.addItem(v)
        return editor

    def setModelData(self, editor, model, index):
        val = unicode(editor.currentText())
        if not val:
            val = None
        model.setData(index, QVariant(val), Qt.EditRole)

    def setEditorData(self, editor, index):
        m = index.model()
        val = m.db.data[index.row()][m.custom_columns[m.column_map[index.column()]]['rec_index']]
        if val is None:
            val = ''
        idx = editor.findText(val)
        if idx < 0:
            editor.setCurrentIndex(0)
        else:
            editor.setCurrentIndex(idx)
# }}}

class CcCommentsDelegate(QStyledItemDelegate): # {{{
    '''
    Delegate for comments data.
    '''

    def __init__(self, parent):
        QStyledItemDelegate.__init__(self, parent)
        self.document = QTextDocument()

    def paint(self, painter, option, index):
        self.initStyleOption(option, index)
        style = QApplication.style() if option.widget is None \
                                                else option.widget.style()
        self.document.setHtml(option.text)
        option.text = ""
        style.drawControl(QStyle.CE_ItemViewItem, option, painter);
        ctx = QAbstractTextDocumentLayout.PaintContext()
        ctx.palette = option.palette #.setColor(QPalette.Text, QColor("red"));
        textRect = style.subElementRect(QStyle.SE_ItemViewItemText, option)
        painter.save()
        painter.translate(textRect.topLeft())
        painter.setClipRect(textRect.translated(-textRect.topLeft()))
        self.document.documentLayout().draw(painter, ctx)
        painter.restore()

    def createEditor(self, parent, option, index):
        m = index.model()
        col = m.column_map[index.column()]
        text = m.db.data[index.row()][m.custom_columns[col]['rec_index']]
        editor = CommentsDialog(parent, text)
        d = editor.exec_()
        if d:
            m.setData(index, QVariant(editor.textbox.html), Qt.EditRole)
        return None

    def setModelData(self, editor, model, index):
        model.setData(index, QVariant(editor.textbox.html), Qt.EditRole)
# }}}

class DelegateCB(QComboBox): # {{{

    def __init__(self, parent):
        QComboBox.__init__(self, parent)

    def event(self, e):
        if e.type() == e.ShortcutOverride:
            e.accept()
        return QComboBox.event(self, e)
# }}}

class CcBoolDelegate(QStyledItemDelegate): # {{{
    def __init__(self, parent):
        '''
        Delegate for custom_column bool data.
        '''
        QStyledItemDelegate.__init__(self, parent)

    def createEditor(self, parent, option, index):
        editor = DelegateCB(parent)
        items = [_('Y'), _('N'), ' ']
        icons = [I('ok.png'), I('list_remove.png'), I('blank.png')]
        if not index.model().db.prefs.get('bools_are_tristate'):
            items = items[:-1]
            icons = icons[:-1]
        for icon, text in zip(icons, items):
            editor.addItem(QIcon(icon), text)
        return editor

    def setModelData(self, editor, model, index):
        val = {0:True, 1:False, 2:None}[editor.currentIndex()]
        model.setData(index, QVariant(val), Qt.EditRole)

    def setEditorData(self, editor, index):
        m = index.model()
        val = m.db.data[index.row()][m.custom_columns[m.column_map[index.column()]]['rec_index']]
        if not m.db.prefs.get('bools_are_tristate'):
            val = 1 if not val else 0
        else:
            val = 2 if val is None else 1 if not val else 0
        editor.setCurrentIndex(val)

# }}}

class CcTemplateDelegate(QStyledItemDelegate): # {{{
    def __init__(self, parent):
        '''
        Delegate for custom_column bool data.
        '''
        QStyledItemDelegate.__init__(self, parent)

    def createEditor(self, parent, option, index):
        m = index.model()
        text = m.custom_columns[m.column_map[index.column()]]['display']['composite_template']
        editor = TemplateDialog(parent, text)
        editor.setWindowTitle(_("Edit template"))
        editor.textbox.setTabChangesFocus(False)
        editor.textbox.setTabStopWidth(20)
        d = editor.exec_()
        if d:
            m.setData(index, QVariant(editor.textbox.toPlainText()), Qt.EditRole)
        return None

    def setModelData(self, editor, model, index):
        val = unicode(editor.textbox.toPlainText())
        try:
            validation_formatter.validate(val)
        except Exception as err:
            error_dialog(self.parent(), _('Invalid template'),
                    '<p>'+_('The template %s is invalid:')%val + \
                    '<br>'+str(err), show=True)
        model.setData(index, QVariant(val), Qt.EditRole)

    def setEditorData(self, editor, index):
        m = index.model()
        val = m.custom_columns[m.column_map[index.column()]]['display']['composite_template']
        editor.textbox.setPlainText(val)


# }}}
<|MERGE_RESOLUTION|>--- conflicted
+++ resolved
@@ -7,20 +7,12 @@
 
 from math import cos, sin, pi
 
-<<<<<<< HEAD
-from PyQt4.Qt import QColor, Qt, QModelIndex, QSize, QPalette, \
-                     QPainterPath, QLinearGradient, QBrush, QApplication, \
-                     QPen, QStyle, QPainter, QStyleOptionViewItemV4, \
-                     QIcon,  QDoubleSpinBox, QVariant, QSpinBox, \
-                     QStyledItemDelegate, QComboBox, QTextDocument, \
-                     QAbstractTextDocumentLayout
-=======
-from PyQt4.Qt import (QColor, Qt, QModelIndex, QSize,
+from PyQt4.Qt import (QColor, Qt, QModelIndex, QSize, QApplication,
                      QPainterPath, QLinearGradient, QBrush,
                      QPen, QStyle, QPainter, QStyleOptionViewItemV4,
                      QIcon,  QDoubleSpinBox, QVariant, QSpinBox,
-                     QStyledItemDelegate, QComboBox, QTextDocument)
->>>>>>> c359f93d
+                     QStyledItemDelegate, QComboBox, QTextDocument,
+                     QAbstractTextDocumentLayout)
 
 from calibre.gui2 import UNDEFINED_QDATE, error_dialog
 from calibre.gui2.widgets import EnLineEdit
