#!/usr/bin/env python
# vim:fileencoding=UTF-8:ts=4:sw=4:sta:et:sts=4:ai

__license__   = 'GPL v3'
__copyright__ = '2010, Kovid Goyal <kovid@kovidgoyal.net>'
__docformat__ = 'restructuredtext en'

import os
from functools import partial

from PyQt4.Qt import QTableView, Qt, QAbstractItemView, QMenu, pyqtSignal, \
    QModelIndex, QIcon

from calibre.gui2.library.delegates import RatingDelegate, PubDateDelegate, \
    TextDelegate, DateDelegate, TagsDelegate, CcTextDelegate, \
    CcBoolDelegate, CcCommentsDelegate, CcDateDelegate
from calibre.gui2.library.models import BooksModel, DeviceBooksModel
from calibre.utils.config import tweaks, prefs
from calibre.gui2 import error_dialog, gprefs
from calibre.gui2.library import DEFAULT_SORT


class BooksView(QTableView): # {{{

    files_dropped = pyqtSignal(object)
    add_column_signal = pyqtSignal()

    def __init__(self, parent, modelcls=BooksModel):
        QTableView.__init__(self, parent)

        self.setDragEnabled(True)
        self.setDragDropOverwriteMode(False)
        self.setDragDropMode(self.DragDrop)
        self.setAlternatingRowColors(True)
        self.setSelectionBehavior(self.SelectRows)
        self.setShowGrid(False)
        self.setWordWrap(False)

        self.rating_delegate = RatingDelegate(self)
        self.timestamp_delegate = DateDelegate(self)
        self.pubdate_delegate = PubDateDelegate(self)
        self.tags_delegate = TagsDelegate(self)
        self.authors_delegate = TextDelegate(self)
        self.series_delegate = TextDelegate(self)
        self.publisher_delegate = TextDelegate(self)
        self.text_delegate = TextDelegate(self)
        self.cc_text_delegate = CcTextDelegate(self)
        self.cc_bool_delegate = CcBoolDelegate(self)
        self.cc_comments_delegate = CcCommentsDelegate(self)
        self.display_parent = parent
        self._model = modelcls(self)
        self.setModel(self._model)
        self.setSelectionBehavior(QAbstractItemView.SelectRows)
        self.setSortingEnabled(True)
        self.selectionModel().currentRowChanged.connect(self._model.current_changed)

        # {{{ Column Header setup
        self.can_add_columns = True
        self.was_restored = False
        self.column_header = self.horizontalHeader()
        self.column_header.setMovable(True)
        self.column_header.sectionMoved.connect(self.save_state)
        self.column_header.setContextMenuPolicy(Qt.CustomContextMenu)
        self.column_header.customContextMenuRequested.connect(self.show_column_header_context_menu)
        # }}}

        self._model.database_changed.connect(self.database_changed)
        hv = self.verticalHeader()
        hv.setClickable(True)
        hv.setCursor(Qt.PointingHandCursor)
        self.selected_ids = []
        self._model.about_to_be_sorted.connect(self.about_to_be_sorted)
        self._model.sorting_done.connect(self.sorting_done)

    # Column Header Context Menu {{{
    def column_header_context_handler(self, action=None, column=None):
        if not action or not column:
            return
        try:
            idx = self.column_map.index(column)
        except:
            return
        h = self.column_header

        if action == 'hide':
            h.setSectionHidden(idx, True)
        elif action == 'show':
            h.setSectionHidden(idx, False)
            if h.sectionSize(idx) < 3:
               sz = h.sectionSizeHint(idx)
               h.resizeSection(idx, sz)
        elif action == 'ascending':
            self.sortByColumn(idx, Qt.AscendingOrder)
        elif action == 'descending':
            self.sortByColumn(idx, Qt.DescendingOrder)
        elif action == 'defaults':
            self.apply_state(self.get_default_state())
        elif action == 'addcustcol':
            self.add_column_signal.emit()
        elif action.startswith('align_'):
            alignment = action.partition('_')[-1]
            self._model.change_alignment(column, alignment)

        self.save_state()

    def show_column_header_context_menu(self, pos):
        idx = self.column_header.logicalIndexAt(pos)
        if idx > -1 and idx < len(self.column_map):
            col = self.column_map[idx]
            name = unicode(self.model().headerData(idx, Qt.Horizontal,
                    Qt.DisplayRole).toString())
            self.column_header_context_menu = QMenu(self)
            if col != 'ondevice':
                self.column_header_context_menu.addAction(_('Hide column %s') %
                        name,
                    partial(self.column_header_context_handler, action='hide',
                        column=col))
            m = self.column_header_context_menu.addMenu(
                    _('Sort on %s')  % name)
            a = m.addAction(_('Ascending'),
                    partial(self.column_header_context_handler,
                        action='ascending', column=col))
            d = m.addAction(_('Descending'),
                    partial(self.column_header_context_handler,
                        action='descending', column=col))
            if self._model.sorted_on[0] == col:
                ac = a if self._model.sorted_on[1] == Qt.AscendingOrder else d
                ac.setCheckable(True)
                ac.setChecked(True)
            if col not in ('ondevice', 'rating', 'inlibrary') and \
                    (not self.model().is_custom_column(col) or \
                    self.model().custom_columns[col]['datatype'] not in ('bool',
                        'rating')):
                m = self.column_header_context_menu.addMenu(
                        _('Change text alignment for %s') % name)
                al = self._model.alignment_map.get(col, 'left')
                for x, t in (('left', _('Left')), ('right', _('Right')), ('center',
                    _('Center'))):
                        a = m.addAction(t,
                            partial(self.column_header_context_handler,
                            action='align_'+x, column=col))
                        if al == x:
                            a.setCheckable(True)
                            a.setChecked(True)



            hidden_cols = [self.column_map[i] for i in
                    range(self.column_header.count()) if
                    self.column_header.isSectionHidden(i)]
            try:
                hidden_cols.remove('ondevice')
            except:
                pass
            if hidden_cols:
                self.column_header_context_menu.addSeparator()
                m = self.column_header_context_menu.addMenu(_('Show column'))
                for col in hidden_cols:
                    hidx = self.column_map.index(col)
                    name = unicode(self.model().headerData(hidx, Qt.Horizontal,
                            Qt.DisplayRole).toString())
                    m.addAction(name,
                        partial(self.column_header_context_handler,
                        action='show', column=col))


            self.column_header_context_menu.addSeparator()
            self.column_header_context_menu.addAction(
                    _('Restore default layout'),
                    partial(self.column_header_context_handler,
                        action='defaults', column=col))

            if self.can_add_columns:
                self.column_header_context_menu.addAction(
                        QIcon(I('column.png')),
                        _('Add your own columns'),
                        partial(self.column_header_context_handler,
                            action='addcustcol', column=col))

            self.column_header_context_menu.popup(self.column_header.mapToGlobal(pos))
    # }}}

    # Sorting {{{
    def about_to_be_sorted(self, idc):
        selected_rows = [r.row() for r in self.selectionModel().selectedRows()]
        self.selected_ids = [idc(r) for r in selected_rows]

    def sorting_done(self, indexc):
        if self.selected_ids:
            indices = [self.model().index(indexc(i), 0) for i in
                    self.selected_ids]
            sm = self.selectionModel()
            for idx in indices:
                sm.select(idx, sm.Select|sm.Rows)
        self.selected_ids = []
    # }}}

    # Ondevice column {{{
    def set_ondevice_column_visibility(self):
        m  = self._model
        self.column_header.setSectionHidden(m.column_map.index('ondevice'),
                not m.device_connected)

    def set_device_connected(self, is_connected):
        self._model.set_device_connected(is_connected)
        self.set_ondevice_column_visibility()
    # }}}

    # Save/Restore State {{{
    def get_state(self):
        h = self.column_header
        cm = self.column_map
        state = {}
        state['hidden_columns'] = [cm[i] for i in  range(h.count())
                if h.isSectionHidden(i) and cm[i] != 'ondevice']
        state['sort_history'] = \
            self.cleanup_sort_history(self.model().sort_history)
        state['column_positions'] = {}
        state['column_sizes'] = {}
        state['column_alignment'] = self._model.alignment_map
        for i in range(h.count()):
            name = cm[i]
            state['column_positions'][name] = h.visualIndex(i)
            if name != 'ondevice':
                state['column_sizes'][name] = h.sectionSize(i)
        return state

    def write_state(self, state):
        db = getattr(self.model(), 'db', None)
        name = unicode(self.objectName())
        if name and db is not None:
            db.prefs.set(name + ' books view state', state)

    def save_state(self):
        # Only save if we have been initialized (set_database called)
        if len(self.column_map) > 0 and self.was_restored:
            state = self.get_state()
            self.write_state(state)

    def cleanup_sort_history(self, sort_history):
        history = []
        for col, order in sort_history:
            if col == 'date':
                col = 'timestamp'
            if col in self.column_map and (not history or history[0][0] != col):
                history.append([col, order])
        return history

    def apply_sort_history(self, saved_history):
        if not saved_history:
            return
        for col, order in reversed(self.cleanup_sort_history(saved_history)[:3]):
            self.sortByColumn(self.column_map.index(col), order)

    def apply_state(self, state):
        h = self.column_header
        cmap = {}
        hidden = state.get('hidden_columns', [])
        for i, c in enumerate(self.column_map):
            cmap[c] = i
            if c != 'ondevice':
                h.setSectionHidden(i, c in hidden)

        positions = state.get('column_positions', {})
        pmap = {}
        for col, pos in positions.items():
            if col in cmap:
                pmap[pos] = col
        for pos in sorted(pmap.keys()):
            col = pmap[pos]
            idx = cmap[col]
            current_pos = h.visualIndex(idx)
            if current_pos != pos:
                h.moveSection(current_pos, pos)

        sizes = state.get('column_sizes', {})
        for col, size in sizes.items():
            if col in cmap:
                sz = sizes[col]
                if sz < 3:
                    sz = h.sectionSizeHint(cmap[col])
                h.resizeSection(cmap[col], sz)

        self.apply_sort_history(state.get('sort_history', None))

        for col, alignment in state.get('column_alignment', {}).items():
            self._model.change_alignment(col, alignment)

        for i in range(h.count()):
            if not h.isSectionHidden(i) and h.sectionSize(i) < 3:
                sz = h.sectionSizeHint(i)
                h.resizeSection(i, sz)

    def get_default_state(self):
        old_state = {
                'hidden_columns': [],
                'sort_history':[DEFAULT_SORT],
                'column_positions': {},
                'column_sizes': {},
                'column_alignment': {
                    'size':'center',
                    'timestamp':'center',
                    'pubdate':'center'},
                }
        h = self.column_header
        cm = self.column_map
        for i in range(h.count()):
            name = cm[i]
            old_state['column_positions'][name] = i
            if name != 'ondevice':
                old_state['column_sizes'][name] = \
                    min(350, max(self.sizeHintForColumn(i),
                        h.sectionSizeHint(i)))
                if name == 'timestamp':
                    old_state['column_sizes'][name] += 12
        return old_state

    def get_old_state(self):
        ans = None
        name = unicode(self.objectName())
        if name:
            name += ' books view state'
            db = getattr(self.model(), 'db', None)
            if db is not None:
                ans = db.prefs.get(name, None)
                if ans is None:
                    ans = gprefs.get(name, None)
                    try:
                        del gprefs[name]
                    except:
                        pass
                    if ans is not None:
                        db.prefs[name] = ans
        return ans


    def restore_state(self):
        old_state = self.get_old_state()
        if old_state is None:
            old_state = self.get_default_state()

        if tweaks['sort_columns_at_startup'] is not None:
            old_state['sort_history'] = tweaks['sort_columns_at_startup']

        self.apply_state(old_state)

        # Resize all rows to have the correct height
        if self.model().rowCount(QModelIndex()) > 0:
            self.resizeRowToContents(0)
            self.verticalHeader().setDefaultSectionSize(self.rowHeight(0))

        self.was_restored = True

    # }}}

    # Initialization/Delegate Setup {{{

    def set_database(self, db):
        self.save_state()
        self._model.set_database(db)
        self.tags_delegate.set_database(db)
        self.authors_delegate.set_auto_complete_function(db.all_authors)
        self.series_delegate.set_auto_complete_function(db.all_series)
        self.publisher_delegate.set_auto_complete_function(db.all_publishers)

    def database_changed(self, db):
        for i in range(self.model().columnCount(None)):
            if self.itemDelegateForColumn(i) in (self.rating_delegate,
                    self.timestamp_delegate, self.pubdate_delegate):
                self.setItemDelegateForColumn(i, self.itemDelegate())

        cm = self.column_map

        for colhead in cm:
            if self._model.is_custom_column(colhead):
                cc = self._model.custom_columns[colhead]
                if cc['datatype'] == 'datetime':
                    delegate = CcDateDelegate(self)
                    delegate.set_format(cc['display'].get('date_format',''))
                    self.setItemDelegateForColumn(cm.index(colhead), delegate)
                elif cc['datatype'] == 'comments':
                    self.setItemDelegateForColumn(cm.index(colhead), self.cc_comments_delegate)
                elif cc['datatype'] in ('text', 'series'):
                    if cc['is_multiple']:
                        self.setItemDelegateForColumn(cm.index(colhead), self.tags_delegate)
                    else:
                        self.setItemDelegateForColumn(cm.index(colhead), self.cc_text_delegate)
                elif cc['datatype'] in ('int', 'float'):
                    self.setItemDelegateForColumn(cm.index(colhead), self.cc_text_delegate)
                elif cc['datatype'] == 'bool':
                    self.setItemDelegateForColumn(cm.index(colhead), self.cc_bool_delegate)
                elif cc['datatype'] == 'rating':
                    self.setItemDelegateForColumn(cm.index(colhead), self.rating_delegate)
            else:
                dattr = colhead+'_delegate'
                delegate = colhead if hasattr(self, dattr) else 'text'
                self.setItemDelegateForColumn(cm.index(colhead), getattr(self,
                    delegate+'_delegate'))

        self.restore_state()
        self.set_ondevice_column_visibility()
        #}}}

    # Context Menu {{{
    def set_context_menu(self, menu, edit_collections_action):
        self.setContextMenuPolicy(Qt.DefaultContextMenu)
        self.context_menu = menu
        self.edit_collections_action = edit_collections_action

    def contextMenuEvent(self, event):
        self.context_menu.popup(event.globalPos())
        event.accept()
    # }}}

    # Drag 'n Drop {{{
    @classmethod
    def paths_from_event(cls, event):
        '''
        Accept a drop event and return a list of paths that can be read from
        and represent files with extensions.
        '''
        if event.mimeData().hasFormat('text/uri-list'):
            urls = [unicode(u.toLocalFile()) for u in event.mimeData().urls()]
            return [u for u in urls if os.path.splitext(u)[1] and os.access(u, os.R_OK)]

    def dragEnterEvent(self, event):
        if int(event.possibleActions() & Qt.CopyAction) + \
           int(event.possibleActions() & Qt.MoveAction) == 0:
            return
        paths = self.paths_from_event(event)

        if paths:
            event.acceptProposedAction()

    def dragMoveEvent(self, event):
        event.acceptProposedAction()

    def dropEvent(self, event):
        paths = self.paths_from_event(event)
        event.setDropAction(Qt.CopyAction)
        event.accept()
        self.files_dropped.emit(paths)

    # }}}

    @property
    def column_map(self):
        return self._model.column_map

    def scrollContentsBy(self, dx, dy):
        # Needed as Qt bug causes headerview to not always update when scrolling
        QTableView.scrollContentsBy(self, dx, dy)
        if dy != 0:
            self.column_header.update()

    def scroll_to_row(self, row):
        if row > -1:
            h = self.horizontalHeader()
            for i in range(h.count()):
                if not h.isSectionHidden(i):
                    self.scrollTo(self.model().index(row, i))
                    break

    def set_current_row(self, row, select=True):
        if row > -1:
            h = self.horizontalHeader()
            logical_indices = list(range(h.count()))
            logical_indices = [x for x in logical_indices if not
                    h.isSectionHidden(x)]
            pairs = [(x, h.visualIndex(x)) for x in logical_indices if
                    h.visualIndex(x) > -1]
            if not pairs:
                pairs = [(0, 0)]
            pairs.sort(cmp=lambda x,y:cmp(x[1], y[1]))
            i = pairs[0][0]
            index = self.model().index(row, i)
            self.setCurrentIndex(index)
            if select:
                sm = self.selectionModel()
                sm.select(index, sm.ClearAndSelect|sm.Rows)

<<<<<<< HEAD
    def select_rows_with_id(self, ids):
        '''
        Loop through the visible rows, selecting any that have db_id in list ids
        '''
        ids = set(ids)
        selmode = self.selectionMode()
        self.setSelectionMode(QAbstractItemView.MultiSelection)
        self.clearSelection()
        db = self.model().db
        loc = db.FIELD_MAP['id']
        for i in range(0, len(db.data)):
            if db.get_property(i, index_is_id=False, loc=loc) in ids:
                self.selectRow(i)
        self.setSelectionMode(selmode)
=======
    def select_rows(self, identifiers, using_ids=True, change_current=True,
            scroll=True):
        '''
        Select rows identified by identifiers. identifiers can be a set of ids,
        row numbers or QModelIndexes.
        '''
        selmode = self.selectionMode()
        self.setSelectionMode(QAbstractItemView.MultiSelection)
        try:
            rows = set([x.row() if hasattr(x, 'row') else x for x in
                identifiers])
            if using_ids:
                rows = set([])
                identifiers = set(identifiers)
                m = self.model()
                for row in range(m.rowCount(QModelIndex())):
                    if m.id(row) in identifiers:
                        rows.add(row)
            if rows:
                row = list(sorted(rows))[0]
                if change_current:
                    self.set_current_row(row, select=False)
                if scroll:
                    self.scroll_to_row(row)
            self.clearSelection()
            for r in rows:
                self.selectRow(r)
        finally:
            self.setSelectionMode(selmode)
>>>>>>> a8d9a856

    def close(self):
        self._model.close()

    def set_editable(self, editable):
        self._model.set_editable(editable)

    def connect_to_search_box(self, sb, search_done):
        sb.search.connect(self._model.search)
        self._search_done = search_done
        self._model.searched.connect(self.search_done)

    def connect_to_book_display(self, bd):
        self._model.new_bookdisplay_data.connect(bd)

    def search_done(self, ok):
        self._search_done(self, ok)

    def row_count(self):
        return self._model.count()

# }}}

class DeviceBooksView(BooksView): # {{{

    def __init__(self, parent):
        BooksView.__init__(self, parent, DeviceBooksModel)
        self.can_add_columns = False
        self.columns_resized = False
        self.resize_on_select = False
        self.rating_delegate = None
        for i in range(10):
            self.setItemDelegateForColumn(i, TextDelegate(self))
        self.setDragDropMode(self.NoDragDrop)
        self.setAcceptDrops(False)

    def contextMenuEvent(self, event):
        edit_collections = callable(getattr(self._model.db, 'supports_collections', None)) and \
            self._model.db.supports_collections() and \
            prefs['manage_device_metadata'] == 'manual'

        self.edit_collections_action.setVisible(edit_collections)
        self.context_menu.popup(event.globalPos())
        event.accept()

    def get_old_state(self):
        ans = None
        name = unicode(self.objectName())
        if name:
            name += ' books view state'
            ans = gprefs.get(name, None)
        return ans

    def write_state(self, state):
        name = unicode(self.objectName())
        if name:
            gprefs.set(name + ' books view state', state)

    def set_database(self, db):
        self._model.set_database(db)
        self.restore_state()

    def resizeColumnsToContents(self):
        QTableView.resizeColumnsToContents(self)
        self.columns_resized = True

    def connect_dirtied_signal(self, slot):
        self._model.booklist_dirtied.connect(slot)

    def connect_upload_collections_signal(self, func=None, oncard=None):
        self._model.upload_collections.connect(partial(func, view=self, oncard=oncard))

    def dropEvent(self, *args):
        error_dialog(self, _('Not allowed'),
        _('Dropping onto a device is not supported. First add the book to the calibre library.')).exec_()

# }}}
<|MERGE_RESOLUTION|>--- conflicted
+++ resolved
@@ -479,22 +479,6 @@
                 sm = self.selectionModel()
                 sm.select(index, sm.ClearAndSelect|sm.Rows)
 
-<<<<<<< HEAD
-    def select_rows_with_id(self, ids):
-        '''
-        Loop through the visible rows, selecting any that have db_id in list ids
-        '''
-        ids = set(ids)
-        selmode = self.selectionMode()
-        self.setSelectionMode(QAbstractItemView.MultiSelection)
-        self.clearSelection()
-        db = self.model().db
-        loc = db.FIELD_MAP['id']
-        for i in range(0, len(db.data)):
-            if db.get_property(i, index_is_id=False, loc=loc) in ids:
-                self.selectRow(i)
-        self.setSelectionMode(selmode)
-=======
     def select_rows(self, identifiers, using_ids=True, change_current=True,
             scroll=True):
         '''
@@ -524,7 +508,6 @@
                 self.selectRow(r)
         finally:
             self.setSelectionMode(selmode)
->>>>>>> a8d9a856
 
     def close(self):
         self._model.close()
