--- conflicted
+++ resolved
@@ -12,11 +12,7 @@
 from itertools import izip
 
 from PyQt4.Qt import (QItemDelegate, Qt, QTreeView, pyqtSignal, QSize, QIcon,
-<<<<<<< HEAD
-        QApplication, QMenu, QPoint, QModelIndex, QCursor, QToolTip)
-=======
         QApplication, QMenu, QPoint, QModelIndex, QToolTip, QCursor)
->>>>>>> df66851c
 
 from calibre.gui2.tag_browser.model import (TagTreeItem, TAG_SEARCH_STATES,
         TagsModel)
@@ -487,7 +483,6 @@
             partial(self.context_menu_handler, action='categorization', category='first letter'))
         pa = m.addAction('Partition',
             partial(self.context_menu_handler, action='categorization', category='partition'))
-
         if self.collapse_model == 'disable':
             da.setCheckable(True)
             da.setChecked(True)
