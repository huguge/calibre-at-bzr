--- conflicted
+++ resolved
@@ -1,4 +1,3 @@
-__license__   = 'GPL v3'
 __copyright__ = '2008, Kovid Goyal <kovid at kovidgoyal.net>'
 '''
 Miscellaneous widgets used in the GUI
@@ -546,12 +545,7 @@
     '''
     def __init__(self, parent=None):
         QComboBox.__init__(self, parent)
-<<<<<<< HEAD
-        self.normal_background = 'rgb(255, 255, 255, 0%)'
-        self.connect(self, SIGNAL('currentIndexChanged(int)'), self.index_changed)
-=======
         self.currentIndexChanged[int].connect(self.index_changed)
->>>>>>> ff427f56
         self.help_text = ''
         self.state_set = False
 
@@ -563,21 +557,10 @@
         if not self.state_set:
             if self.currentIndex() == 0:
                 self.setItemText(0, self.help_text)
-<<<<<<< HEAD
-                self.setStyleSheet(
-                        'QComboBox { color: gray; background-color: %s; }' %
-                        self.normal_background)
-            else:
-                self.setItemText(0, '')
-                self.setStyleSheet(
-                        'QComboBox { color: black; background-color: %s; }' %
-                        self.normal_background)
-=======
                 self.setStyleSheet('QComboBox { color: gray }')
             else:
                 self.setItemText(0, '')
                 self.setStyleSheet('QComboBox { color: black }')
->>>>>>> ff427f56
 
     def index_changed(self, index):
         self.state_set = False
