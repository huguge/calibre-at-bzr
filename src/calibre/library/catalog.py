--- conflicted
+++ resolved
@@ -1762,11 +1762,7 @@
                 self.booksByDateRange = sorted(nspt, key=lambda x:(x['timestamp'], x['timestamp']),reverse=True)
 
             date_range_list = []
-<<<<<<< HEAD
-            today_time = datetime.datetime(today.year, today.month, today.day, 23, 59, 59)
-=======
             today_time = nowf().replace(hour=23, minute=59, second=59)
->>>>>>> 0539f728
             books_added_in_date_range = False
             for (i, date) in enumerate(self.DATE_RANGE):
                 date_range_limit = self.DATE_RANGE[i]
@@ -1776,15 +1772,7 @@
                     date_range = 'Last %d days' % (self.DATE_RANGE[i])
 
                 for book in self.booksByDateRange:
-<<<<<<< HEAD
-                    book_time = datetime.datetime(book['timestamp'].year,
-                                                  book['timestamp'].month,
-                                                  book['timestamp'].day,
-                                                  book['timestamp'].hour,
-                                                  book['timestamp'].minute)
-=======
                     book_time = book['timestamp']
->>>>>>> 0539f728
                     delta = today_time-book_time
                     if delta.days <= date_range_limit:
                         date_range_list.append(book)
@@ -3471,13 +3459,11 @@
         opts.cli_environment = not hasattr(opts,'sync')
         opts.sort_descriptions_by_author = True
 
-<<<<<<< HEAD
         build_log = []
 
         # If exclude_genre is blank, assume user wants all genre tags included
         if opts.exclude_genre.strip() == '':
             opts.exclude_genre = '\[^.\]'
-            #log(" converting empty exclude_genre to '\[^.\]'")
             build_log.append(" converting empty exclude_genre to '\[^.\]'")
 
         if opts.connected_device['name']:
@@ -3520,53 +3506,6 @@
 
         if opts.verbose:
             log('\n'.join(line for line in build_log))
-
-        self.opts = opts
-=======
-        # If exclude_genre is blank, assume user wants all genre tags included
-        if opts.exclude_genre.strip() == '':
-            opts.exclude_genre = '\[^.\]'
-            log(" converting empty exclude_genre to '\[^.\]'")
-
-        if opts.connected_device['name']:
-            if opts.connected_device['serial']:
-                log(" connected_device: '%s' #%s%s " % \
-                    (opts.connected_device['name'],
-                     opts.connected_device['serial'][0:4],
-                     'x' * (len(opts.connected_device['serial']) - 4)))
-            else:
-                log(" connected_device: '%s'" % opts.connected_device['name'])
-                for storage in opts.connected_device['storage']:
-                    if storage:
-                        log("  mount point: %s" % storage)
-
-        if opts.verbose:
-            opts_dict = vars(opts)
-            log(u"%s(): Generating %s %sin %s environment" %
-                (self.name,self.fmt,'for %s ' % opts.output_profile if opts.output_profile else '',
-                 'CLI' if opts.cli_environment else 'GUI'))
-            if opts_dict['ids']:
-                log(" Book count: %d" % len(opts_dict['ids']))
-
-            sections_list = ['Descriptions','Authors']
-            if opts.generate_titles:
-                sections_list.append('Titles')
-            if opts.generate_recently_added:
-                sections_list.append('Recently Added')
-            if not opts.exclude_genre.strip() == '.':
-                sections_list.append('Genres')
-            log(u"Creating Sections for %s" % ', '.join(sections_list))
-
-            # Display opts
-            keys = opts_dict.keys()
-            keys.sort()
-            log(" opts:")
-            for key in keys:
-                if key in ['catalog_title','authorClip','descriptionClip','exclude_genre','exclude_tags',
-                           'note_tag','numbers_as_text','read_tag',
-                           'search_text','sort_by','sort_descriptions_by_author','sync']:
-                    log("  %s: %s" % (key, opts_dict[key]))
->>>>>>> 0539f728
 
         self.opts = opts
 
