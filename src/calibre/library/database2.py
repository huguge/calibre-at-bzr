--- conflicted
+++ resolved
@@ -1479,11 +1479,7 @@
         if add:
             self.conn.execute(
             '''
-<<<<<<< HEAD
-            INSERT INTO books_tags_link(book, tag) SELECT {0}.id, {1}.id FROM
-=======
             INSERT OR REPLACE INTO books_tags_link(book, tag) SELECT {0}.id, {1}.id FROM
->>>>>>> 5e029d56
             {0}, {1}
             '''.format(tables[0], tables[1])
             )
@@ -1496,14 +1492,10 @@
         if notify:
             self.notify('metadata', ids)
 
-<<<<<<< HEAD
-    def set_tags(self, id, tags, append=False, notify=True):
-=======
     def commit(self):
         self.conn.commit()
 
     def set_tags(self, id, tags, append=False, notify=True, commit=True):
->>>>>>> 5e029d56
         '''
         @param tags: list of strings
         @param append: If True existing tags are not removed
@@ -1537,12 +1529,8 @@
                                         (id, tid), all=False):
                 self.conn.execute('INSERT INTO books_tags_link(book, tag) VALUES (?,?)',
                               (id, tid))
-<<<<<<< HEAD
-        self.conn.commit()
-=======
         if commit:
             self.conn.commit()
->>>>>>> 5e029d56
         tags = u','.join(self.get_tags(id))
         self.data.set(id, self.FIELD_MAP['tags'], tags, row_is_id=True)
         if notify:
