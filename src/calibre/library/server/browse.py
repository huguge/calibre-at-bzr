--- conflicted
+++ resolved
@@ -123,16 +123,10 @@
 
     def item(i):
         templ = (u'<div title="{4}" class="category-item">'
-<<<<<<< HEAD
-                '<div class="category-name">{0}</div><div>{1}</div>'
-                '<div>{2}'
-                '<span class="href">{5}{3}</span></div></div>')
-=======
                 '<div class="category-name">'
                 '<a href="{5}{3}" title="{4}">{0}</a></div>'
                 '<div>{1}</div>'
                 '<div>{2}</div></div>')
->>>>>>> 729d0b7e
         rating, rstring = render_rating(i.avg_rating, prefix)
         name = xml(i.name)
         if datatype == 'rating':
@@ -149,11 +143,7 @@
             q = category
         href = '/browse/matches/%s/%s'%(quote(q), quote(id_))
         return templ.format(xml(name), rating,
-<<<<<<< HEAD
-                xml(desc), xml(href), rstring, prefix)
-=======
                 xml(desc), xml(href, True), rstring, prefix)
->>>>>>> 729d0b7e
 
     items = list(map(item, items))
     return '\n'.join(['<div class="category-container">'] + items + ['</div>'])
@@ -346,16 +336,10 @@
                 icon = 'blank.png'
             cats.append((meta['name'], category, icon))
 
-<<<<<<< HEAD
-        cats = [('<li title="{2} {0}"><img src="{3}{src}" alt="{0}" />'
-                 '<span class="label">{0}</span>'
-                 '<span class="url">{3}/browse/category/{1}</span></li>')
-=======
         cats = [('<li><a title="{2} {0}" href="/browse/category/{1}">&nbsp;</a>'
                  '<img src="{3}{src}" alt="{0}" />'
                  '<span class="label">{0}</span>'
                  '</li>')
->>>>>>> 729d0b7e
                 .format(xml(x, True), xml(quote(y)), xml(_('Browse books by')),
                     self.opts.url_prefix, src='/browse/icon/'+z)
                 for x, y, z in cats]
@@ -415,19 +399,11 @@
                       u' href="{4}{3}"><strong>{0}</strong> [{2}]</a></h3><div>'
                       u'<div class="loaded" style="display:none"></div>'
                       u'<div class="loading"><img alt="{1}" src="{4}/static/loading.gif" /><em>{1}</em></div>'
-<<<<<<< HEAD
-                      u'<span class="load_href">{4}{3}</span></div>').format(
-                        xml(s, True),
-                        xml(_('Loading, please wait'))+'&hellip;',
-                        unicode(c),
-                        xml(u'/browse/category_group/%s/%s'%(category, s)),
-=======
                       u'</div>').format(
                         xml(s, True),
                         xml(_('Loading, please wait'))+'&hellip;',
                         unicode(c),
                         xml(u'/browse/category_group/%s/%s'%(category, s), True),
->>>>>>> 729d0b7e
                         self.opts.url_prefix)
                     for s, c in category_groups.items()]
             items = '\n\n'.join(items)
@@ -491,17 +467,10 @@
         if category == None:
             ans = self.browse_toplevel()
         elif category == 'newest':
-<<<<<<< HEAD
-            raise cherrypy.InternalRedirect(self.opts.url_prefix +
-                    '/browse/matches/newest/dummy')
-        elif category == 'allbooks':
-            raise cherrypy.InternalRedirect(self.opts.url_prefix +
-=======
             raise cherrypy.InternalRedirect(prefix +
                     '/browse/matches/newest/dummy')
         elif category == 'allbooks':
             raise cherrypy.InternalRedirect(prefix +
->>>>>>> 729d0b7e
                     '/browse/matches/allbooks/dummy')
         else:
             ans = self.browse_category(category, category_sort)
