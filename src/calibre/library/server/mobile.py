--- conflicted
+++ resolved
@@ -122,11 +122,7 @@
                 A(
                     fmt.lower(),
                     href=prefix+'/get/%s/%s-%s_%d.%s' % (fmt, a, t,
-<<<<<<< HEAD
-                        book['id'], fmt)
-=======
                         book['id'], fmt.lower())
->>>>>>> a1425ce0
                 ),
                 CLASS('button'))
             s.tail = u''
