# Basque translation for calibre
# Copyright (c) 2009 Rosetta Contributors and Canonical Ltd 2009
# This file is distributed under the same license as the calibre package.
# FIRST AUTHOR <EMAIL@ADDRESS>, 2009.
#
msgid ""
msgstr ""
"Project-Id-Version: calibre\n"
"Report-Msgid-Bugs-To: FULL NAME <EMAIL@ADDRESS>\n"
"POT-Creation-Date: 2010-08-20 20:19+0000\n"
"PO-Revision-Date: 2010-08-20 21:29+0000\n"
"Last-Translator: Kovid Goyal <Unknown>\n"
"Language-Team: Basque <eu@li.org>\n"
"MIME-Version: 1.0\n"
"Content-Type: text/plain; charset=UTF-8\n"
"Content-Transfer-Encoding: 8bit\n"
"X-Launchpad-Export-Date: 2010-08-21 03:49+0000\n"
"X-Generator: Launchpad (build Unknown)\n"

#: /home/kovid/work/calibre/src/calibre/customize/__init__.py:43
msgid "Does absolutely nothing"
msgstr "Ez du ezer egiten"

#: /home/kovid/work/calibre/src/calibre/customize/__init__.py:46
#: /home/kovid/work/calibre/src/calibre/devices/jetbook/driver.py:72
#: /home/kovid/work/calibre/src/calibre/devices/kindle/driver.py:75
#: /home/kovid/work/calibre/src/calibre/devices/nook/driver.py:70
#: /home/kovid/work/calibre/src/calibre/devices/nook/driver.py:71
#: /home/kovid/work/calibre/src/calibre/devices/prs500/books.py:267
#: /home/kovid/work/calibre/src/calibre/devices/prs505/sony_cache.py:507
#: /home/kovid/work/calibre/src/calibre/devices/usbms/driver.py:405
#: /home/kovid/work/calibre/src/calibre/ebooks/chm/input.py:97
#: /home/kovid/work/calibre/src/calibre/ebooks/chm/input.py:100
#: /home/kovid/work/calibre/src/calibre/ebooks/chm/metadata.py:56
#: /home/kovid/work/calibre/src/calibre/ebooks/comic/input.py:407
#: /home/kovid/work/calibre/src/calibre/ebooks/fb2/input.py:70
#: /home/kovid/work/calibre/src/calibre/ebooks/fb2/input.py:72
#: /home/kovid/work/calibre/src/calibre/ebooks/html/input.py:335
#: /home/kovid/work/calibre/src/calibre/ebooks/html/input.py:338
#: /home/kovid/work/calibre/src/calibre/ebooks/lrf/html/convert_from.py:1894
#: /home/kovid/work/calibre/src/calibre/ebooks/lrf/html/convert_from.py:1896
#: /home/kovid/work/calibre/src/calibre/ebooks/lrf/output.py:24
#: /home/kovid/work/calibre/src/calibre/ebooks/metadata/__init__.py:236
#: /home/kovid/work/calibre/src/calibre/ebooks/metadata/__init__.py:279
#: /home/kovid/work/calibre/src/calibre/ebooks/metadata/__init__.py:282
#: /home/kovid/work/calibre/src/calibre/ebooks/metadata/__init__.py:398
#: /home/kovid/work/calibre/src/calibre/ebooks/metadata/book/base.py:20
#: /home/kovid/work/calibre/src/calibre/ebooks/metadata/book/base.py:21
#: /home/kovid/work/calibre/src/calibre/ebooks/metadata/ereader.py:36
#: /home/kovid/work/calibre/src/calibre/ebooks/metadata/ereader.py:61
#: /home/kovid/work/calibre/src/calibre/ebooks/metadata/fb2.py:46
#: /home/kovid/work/calibre/src/calibre/ebooks/metadata/fetch.py:333
#: /home/kovid/work/calibre/src/calibre/ebooks/metadata/meta.py:36
#: /home/kovid/work/calibre/src/calibre/ebooks/metadata/meta.py:64
#: /home/kovid/work/calibre/src/calibre/ebooks/metadata/meta.py:66
#: /home/kovid/work/calibre/src/calibre/ebooks/metadata/meta.py:123
#: /home/kovid/work/calibre/src/calibre/ebooks/metadata/meta.py:125
#: /home/kovid/work/calibre/src/calibre/ebooks/metadata/opf2.py:945
#: /home/kovid/work/calibre/src/calibre/ebooks/metadata/opf2.py:1057
#: /home/kovid/work/calibre/src/calibre/ebooks/metadata/pdb.py:39
#: /home/kovid/work/calibre/src/calibre/ebooks/metadata/pdf.py:28
#: /home/kovid/work/calibre/src/calibre/ebooks/metadata/pml.py:23
#: /home/kovid/work/calibre/src/calibre/ebooks/metadata/pml.py:49
#: /home/kovid/work/calibre/src/calibre/ebooks/metadata/txt.py:14
#: /home/kovid/work/calibre/src/calibre/ebooks/mobi/reader.py:39
#: /home/kovid/work/calibre/src/calibre/ebooks/mobi/reader.py:65
#: /home/kovid/work/calibre/src/calibre/ebooks/mobi/reader.py:78
#: /home/kovid/work/calibre/src/calibre/ebooks/mobi/reader.py:119
#: /home/kovid/work/calibre/src/calibre/ebooks/mobi/reader.py:153
#: /home/kovid/work/calibre/src/calibre/ebooks/mobi/reader.py:611
#: /home/kovid/work/calibre/src/calibre/ebooks/mobi/reader.py:817
#: /home/kovid/work/calibre/src/calibre/ebooks/mobi/reader.py:819
#: /home/kovid/work/calibre/src/calibre/ebooks/odt/input.py:49
#: /home/kovid/work/calibre/src/calibre/ebooks/odt/input.py:51
#: /home/kovid/work/calibre/src/calibre/ebooks/oeb/base.py:911
#: /home/kovid/work/calibre/src/calibre/ebooks/oeb/base.py:916
#: /home/kovid/work/calibre/src/calibre/ebooks/oeb/base.py:982
#: /home/kovid/work/calibre/src/calibre/ebooks/oeb/reader.py:137
#: /home/kovid/work/calibre/src/calibre/ebooks/oeb/reader.py:139
#: /home/kovid/work/calibre/src/calibre/ebooks/oeb/transforms/jacket.py:108
#: /home/kovid/work/calibre/src/calibre/ebooks/pdb/ereader/writer.py:173
#: /home/kovid/work/calibre/src/calibre/ebooks/pdb/ereader/writer.py:174
#: /home/kovid/work/calibre/src/calibre/ebooks/pdb/input.py:39
#: /home/kovid/work/calibre/src/calibre/ebooks/pdb/palmdoc/writer.py:29
#: /home/kovid/work/calibre/src/calibre/ebooks/pdb/ztxt/writer.py:27
#: /home/kovid/work/calibre/src/calibre/ebooks/pdf/manipulate/crop.py:82
#: /home/kovid/work/calibre/src/calibre/ebooks/pdf/manipulate/crop.py:83
#: /home/kovid/work/calibre/src/calibre/ebooks/pdf/manipulate/decrypt.py:73
#: /home/kovid/work/calibre/src/calibre/ebooks/pdf/manipulate/decrypt.py:74
#: /home/kovid/work/calibre/src/calibre/ebooks/pdf/manipulate/encrypt.py:63
#: /home/kovid/work/calibre/src/calibre/ebooks/pdf/manipulate/encrypt.py:64
#: /home/kovid/work/calibre/src/calibre/ebooks/pdf/manipulate/info.py:52
#: /home/kovid/work/calibre/src/calibre/ebooks/pdf/manipulate/merge.py:65
#: /home/kovid/work/calibre/src/calibre/ebooks/pdf/manipulate/merge.py:66
#: /home/kovid/work/calibre/src/calibre/ebooks/pdf/manipulate/reverse.py:63
#: /home/kovid/work/calibre/src/calibre/ebooks/pdf/manipulate/reverse.py:64
#: /home/kovid/work/calibre/src/calibre/ebooks/pdf/manipulate/rotate.py:62
#: /home/kovid/work/calibre/src/calibre/ebooks/pdf/manipulate/rotate.py:63
#: /home/kovid/work/calibre/src/calibre/ebooks/pdf/manipulate/split.py:81
#: /home/kovid/work/calibre/src/calibre/ebooks/pdf/manipulate/split.py:82
#: /home/kovid/work/calibre/src/calibre/ebooks/pdf/writer.py:97
#: /home/kovid/work/calibre/src/calibre/ebooks/pdf/writer.py:98
#: /home/kovid/work/calibre/src/calibre/ebooks/rtf/input.py:234
#: /home/kovid/work/calibre/src/calibre/ebooks/rtf/input.py:236
#: /home/kovid/work/calibre/src/calibre/gui2/__init__.py:293
#: /home/kovid/work/calibre/src/calibre/gui2/__init__.py:300
#: /home/kovid/work/calibre/src/calibre/gui2/actions/edit_metadata.py:289
#: /home/kovid/work/calibre/src/calibre/gui2/actions/edit_metadata.py:292
#: /home/kovid/work/calibre/src/calibre/gui2/add.py:172
#: /home/kovid/work/calibre/src/calibre/gui2/add.py:179
#: /home/kovid/work/calibre/src/calibre/gui2/convert/__init__.py:41
#: /home/kovid/work/calibre/src/calibre/gui2/convert/metadata.py:111
#: /home/kovid/work/calibre/src/calibre/gui2/convert/metadata.py:136
#: /home/kovid/work/calibre/src/calibre/gui2/convert/metadata.py:138
#: /home/kovid/work/calibre/src/calibre/gui2/device.py:869
#: /home/kovid/work/calibre/src/calibre/gui2/device.py:878
#: /home/kovid/work/calibre/src/calibre/gui2/device.py:1163
#: /home/kovid/work/calibre/src/calibre/gui2/device.py:1166
#: /home/kovid/work/calibre/src/calibre/gui2/dialogs/comicconf.py:47
#: /home/kovid/work/calibre/src/calibre/gui2/dialogs/fetch_metadata.py:120
#: /home/kovid/work/calibre/src/calibre/gui2/dialogs/fetch_metadata.py:155
#: /home/kovid/work/calibre/src/calibre/gui2/dialogs/metadata_single.py:513
#: /home/kovid/work/calibre/src/calibre/gui2/dialogs/scheduler.py:173
#: /home/kovid/work/calibre/src/calibre/gui2/library/models.py:362
#: /home/kovid/work/calibre/src/calibre/gui2/library/models.py:382
#: /home/kovid/work/calibre/src/calibre/gui2/library/models.py:882
#: /home/kovid/work/calibre/src/calibre/gui2/library/models.py:1060
#: /home/kovid/work/calibre/src/calibre/gui2/metadata.py:91
#: /home/kovid/work/calibre/src/calibre/gui2/metadata.py:96
#: /home/kovid/work/calibre/src/calibre/gui2/viewer/main.py:186
#: /home/kovid/work/calibre/src/calibre/library/cli.py:213
#: /home/kovid/work/calibre/src/calibre/library/database.py:913
#: /home/kovid/work/calibre/src/calibre/library/database2.py:362
#: /home/kovid/work/calibre/src/calibre/library/database2.py:374
#: /home/kovid/work/calibre/src/calibre/library/database2.py:1007
#: /home/kovid/work/calibre/src/calibre/library/database2.py:1076
#: /home/kovid/work/calibre/src/calibre/library/database2.py:1760
#: /home/kovid/work/calibre/src/calibre/library/database2.py:1762
#: /home/kovid/work/calibre/src/calibre/library/database2.py:1889
#: /home/kovid/work/calibre/src/calibre/library/server/mobile.py:201
#: /home/kovid/work/calibre/src/calibre/library/server/opds.py:136
#: /home/kovid/work/calibre/src/calibre/library/server/opds.py:139
#: /home/kovid/work/calibre/src/calibre/library/server/xml.py:70
#: /home/kovid/work/calibre/src/calibre/utils/localization.py:117
#: /home/kovid/work/calibre/src/calibre/utils/podofo/__init__.py:46
#: /home/kovid/work/calibre/src/calibre/utils/podofo/__init__.py:64
#: /home/kovid/work/calibre/src/calibre/utils/podofo/__init__.py:78
#: /home/kovid/work/calibre/src/calibre/web/feeds/recipes/collection.py:47
#: /home/kovid/work/calibre/src/calibre/web/feeds/recipes/collection.py:50
msgid "Unknown"
msgstr "Ezezaguna"

#: /home/kovid/work/calibre/src/calibre/customize/__init__.py:64
msgid "Base"
msgstr "Oinarria"

#: /home/kovid/work/calibre/src/calibre/customize/__init__.py:172
msgid "File type"
msgstr "Fitxategi mota"

#: /home/kovid/work/calibre/src/calibre/customize/__init__.py:206
msgid "Metadata reader"
msgstr "Metadatuen irakurlea"

#: /home/kovid/work/calibre/src/calibre/customize/__init__.py:235
msgid "Metadata writer"
msgstr "Metadatuen idazlea"

#: /home/kovid/work/calibre/src/calibre/customize/__init__.py:263
msgid "Catalog generator"
msgstr "Katalogo sortzailea"

#: /home/kovid/work/calibre/src/calibre/customize/__init__.py:359
msgid "User Interface Action"
msgstr "Erabiltzailearen interfaze ekintza"

#: /home/kovid/work/calibre/src/calibre/customize/builtins.py:16
msgid ""
"Follow all local links in an HTML file and create a ZIP file containing all "
"linked files. This plugin is run every time you add an HTML file to the "
"library."
msgstr ""
"Jarraitu HTML fitxategiko esteka lokal guztiei eta sortu ZIP fitxategi bat "
"estekatutako fitxategi guztiak barne dituelarik. Gehigarri hau, liburutegira "
"HTML fitxategi bat  gehitzen duzun bakoitzean exekutatuko da."

#: /home/kovid/work/calibre/src/calibre/customize/builtins.py:52
msgid ""
"Character encoding for the input HTML files. Common choices include: cp1252, "
"latin1, iso-8859-1 and utf-8."
msgstr ""
"HTML sorburu fitxategientzako karaktere kodeketa. Aukeraketa arruntak "
"barnean ditu: cp1252, latin1, iso-8859-1 and utf-8."

#: /home/kovid/work/calibre/src/calibre/customize/builtins.py:59
msgid ""
"Create a PMLZ archive containing the PML file and all images in the "
"directory pmlname_img or images. This plugin is run every time you add a PML "
"file to the library."
msgstr ""
"Sortu PMLZ fitxategi bat PML fitxategiarekin eta \"images\" (irudiak) edo "
"pmlname_img direktorioan dauden irudi guztiekin. Gehigarri hau, liburutegira "
"PML fitxategi bat  gehitzen duzun bakoitzean exekutatuko da."

#: /home/kovid/work/calibre/src/calibre/customize/builtins.py:93
msgid "Extract cover from comic files"
msgstr "Erauzi ezazu liburu-azala komiki fitxategietatik"

#: /home/kovid/work/calibre/src/calibre/customize/builtins.py:120
#: /home/kovid/work/calibre/src/calibre/customize/builtins.py:131
#: /home/kovid/work/calibre/src/calibre/customize/builtins.py:143
#: /home/kovid/work/calibre/src/calibre/customize/builtins.py:153
#: /home/kovid/work/calibre/src/calibre/customize/builtins.py:163
#: /home/kovid/work/calibre/src/calibre/customize/builtins.py:174
#: /home/kovid/work/calibre/src/calibre/customize/builtins.py:184
#: /home/kovid/work/calibre/src/calibre/customize/builtins.py:194
#: /home/kovid/work/calibre/src/calibre/customize/builtins.py:204
#: /home/kovid/work/calibre/src/calibre/customize/builtins.py:214
#: /home/kovid/work/calibre/src/calibre/customize/builtins.py:224
#: /home/kovid/work/calibre/src/calibre/customize/builtins.py:235
#: /home/kovid/work/calibre/src/calibre/customize/builtins.py:246
#: /home/kovid/work/calibre/src/calibre/customize/builtins.py:258
#: /home/kovid/work/calibre/src/calibre/customize/builtins.py:279
#: /home/kovid/work/calibre/src/calibre/customize/builtins.py:290
#: /home/kovid/work/calibre/src/calibre/customize/builtins.py:300
#: /home/kovid/work/calibre/src/calibre/customize/builtins.py:310
msgid "Read metadata from %s files"
msgstr "Irakur itzazu metadatuak %s fitxategietatik"

#: /home/kovid/work/calibre/src/calibre/customize/builtins.py:269
msgid "Read metadata from ebooks in RAR archives"
msgstr "Irakur itzazu metadatuak liburu elektronikoetatik RAR fitxategietan"

#: /home/kovid/work/calibre/src/calibre/customize/builtins.py:321
msgid "Read metadata from ebooks in ZIP archives"
msgstr "Irakur itzazu metadatuak liburu elektronikoetatik ZIP fitxategietan"

#: /home/kovid/work/calibre/src/calibre/customize/builtins.py:334
#: /home/kovid/work/calibre/src/calibre/customize/builtins.py:344
#: /home/kovid/work/calibre/src/calibre/customize/builtins.py:354
#: /home/kovid/work/calibre/src/calibre/customize/builtins.py:376
#: /home/kovid/work/calibre/src/calibre/customize/builtins.py:387
#: /home/kovid/work/calibre/src/calibre/customize/builtins.py:397
msgid "Set metadata in %s files"
msgstr "Ezarri metadatuak %s fitxategietan"

#: /home/kovid/work/calibre/src/calibre/customize/builtins.py:365
msgid "Set metadata from %s files"
msgstr "Ezarri metadatuak %s fitxategietatik"

#: /home/kovid/work/calibre/src/calibre/customize/conversion.py:102
msgid "Conversion Input"
msgstr "Bihurketa-sarrera"

#: /home/kovid/work/calibre/src/calibre/customize/conversion.py:129
msgid ""
"Specify the character encoding of the input document. If set this option "
"will override any encoding declared by the document itself. Particularly "
"useful for documents that do not declare an encoding or that have erroneous "
"encoding declarations."
msgstr ""
"Zehaztu karaktereen kodea sorburu dokumentuan. Aukera hau ezartzen bada, "
"dokumentu berak ekar ditzakeen karaktere-kodeketa adierazpen guztien "
"gainetik geratuko da. Bereziki lagungarria kodeketa bat zehazten ez duten "
"edota okerreko kodeketa adierazten duten dokumentuetan."

#: /home/kovid/work/calibre/src/calibre/customize/conversion.py:241
msgid "Conversion Output"
msgstr "Bihurketaren outputa"

#: /home/kovid/work/calibre/src/calibre/customize/conversion.py:255
msgid ""
"If specified, the output plugin will try to create output that is as human "
"readable as possible. May not have any effect for some output plugins."
msgstr ""
"Zehaztuz gero, irteerako gehigarria gizaki batek ahalik eta hoberen "
"irakurtzeko moduko outputa ekoizten saiatuko da. Irteerako gehigarri, "
"helburu gehigarri batzuetan efekturik ez izatea gerta liteke."

#: /home/kovid/work/calibre/src/calibre/customize/profiles.py:45
msgid "Input profile"
msgstr "Sorburu profila"

#: /home/kovid/work/calibre/src/calibre/customize/profiles.py:49
msgid ""
"This profile tries to provide sane defaults and is useful if you know "
"nothing about the input document."
msgstr ""
"Profil honek lehenetsitako balio egokiak ematen saiatzen da eta lagungarria "
"da sarrerako dokumentuari buruz ezer ez dakizunean."

#: /home/kovid/work/calibre/src/calibre/customize/profiles.py:57
#: /home/kovid/work/calibre/src/calibre/customize/profiles.py:414
msgid ""
"This profile is intended for the SONY PRS line. The 500/505/600/700 etc."
msgstr ""
"Profil hau \"SONY PRS 300\" horretara eta antzekoetara zuzendurik dago. "
"500/505/600/700 eta abar."

#: /home/kovid/work/calibre/src/calibre/customize/profiles.py:69
msgid "This profile is intended for the SONY PRS 300."
msgstr "Profil hau \"SONY PRS 300\" horretara zuzendurik dago."

#: /home/kovid/work/calibre/src/calibre/customize/profiles.py:78
#: /home/kovid/work/calibre/src/calibre/customize/profiles.py:449
msgid "This profile is intended for the SONY PRS-900."
msgstr "Profil hau \"SONY PRS 900\" horretara zuzendurik dago."

#: /home/kovid/work/calibre/src/calibre/customize/profiles.py:86
#: /home/kovid/work/calibre/src/calibre/customize/profiles.py:479
msgid "This profile is intended for the Microsoft Reader."
msgstr "Profil hau Microsoft Reader-arentzat zuzendua dago."

#: /home/kovid/work/calibre/src/calibre/customize/profiles.py:97
#: /home/kovid/work/calibre/src/calibre/customize/profiles.py:490
msgid "This profile is intended for the Mobipocket books."
msgstr "Profil hau Mobipocket liburuentzat zuzendua dago."

#: /home/kovid/work/calibre/src/calibre/customize/profiles.py:110
#: /home/kovid/work/calibre/src/calibre/customize/profiles.py:503
msgid "This profile is intended for the Hanlin V3 and its clones."
msgstr "Profil hau Hanlin V3 eta bere klonentzat zuzendua dago."

#: /home/kovid/work/calibre/src/calibre/customize/profiles.py:122
#: /home/kovid/work/calibre/src/calibre/customize/profiles.py:515
msgid "This profile is intended for the Hanlin V5 and its clones."
msgstr "Profil hau \"Hanlin V5\" eta bere klonetara zuzendurik dago."

#: /home/kovid/work/calibre/src/calibre/customize/profiles.py:132
#: /home/kovid/work/calibre/src/calibre/customize/profiles.py:523
msgid "This profile is intended for the Cybook G3."
msgstr "Profil hau Cybook G3-arentzat zuzendua dago."

#: /home/kovid/work/calibre/src/calibre/customize/profiles.py:145
#: /home/kovid/work/calibre/src/calibre/customize/profiles.py:536
msgid "This profile is intended for the Cybook Opus."
msgstr "Profil hau Cybook Opus-arentzat zuzendua dago."

#: /home/kovid/work/calibre/src/calibre/customize/profiles.py:157
#: /home/kovid/work/calibre/src/calibre/customize/profiles.py:547
msgid "This profile is intended for the Amazon Kindle."
msgstr "Profil hau Amazon Kindle gailuarentzat dago prestaturik."

#: /home/kovid/work/calibre/src/calibre/customize/profiles.py:169
#: /home/kovid/work/calibre/src/calibre/customize/profiles.py:584
msgid "This profile is intended for the Irex Illiad."
msgstr "Profil hau Irex Illiad-arentzat  zuzendua dago."

#: /home/kovid/work/calibre/src/calibre/customize/profiles.py:181
#: /home/kovid/work/calibre/src/calibre/customize/profiles.py:597
msgid "This profile is intended for the IRex Digital Reader 1000."
msgstr "Profil hau IRex Digital Reader 1000-rentzat zuzendua dago."

#: /home/kovid/work/calibre/src/calibre/customize/profiles.py:194
#: /home/kovid/work/calibre/src/calibre/customize/profiles.py:611
msgid "This profile is intended for the IRex Digital Reader 800."
msgstr "Profil hau \"IRex Digital Reader 800\" horrentzat dago prestaturik."

#: /home/kovid/work/calibre/src/calibre/customize/profiles.py:206
#: /home/kovid/work/calibre/src/calibre/customize/profiles.py:625
msgid "This profile is intended for the B&N Nook."
msgstr "Profil hau \"B&N Nook\" horrentzat dago prestaturik."

#: /home/kovid/work/calibre/src/calibre/customize/profiles.py:228
msgid "Output profile"
msgstr "Irteera profila"

#: /home/kovid/work/calibre/src/calibre/customize/profiles.py:232
msgid ""
"This profile tries to provide sane defaults and is useful if you want to "
"produce a document intended to be read at a computer or on a range of "
"devices."
msgstr ""
"Profil honek lehenetsitako balio egokiak ematen saiatzen da eta lagungarria "
"da ordenagailu edota gailu ezberdinentzat zuzenduta dagoen dokumentu bat "
"egin nahi baduzu."

#: /home/kovid/work/calibre/src/calibre/customize/profiles.py:259
msgid ""
"Intended for the iPad and similar devices with a resolution of 768x1024"
msgstr ""
"iPad eta antzeko trepetetarako zuzendurik, 768x1024 bereizmena duten "
"trepetetarako."

#: /home/kovid/work/calibre/src/calibre/customize/profiles.py:427
msgid "This profile is intended for the Kobo Reader."
msgstr "Profil hau \"Kobo Reader\" horietara zuzendurik dago."

#: /home/kovid/work/calibre/src/calibre/customize/profiles.py:440
msgid "This profile is intended for the SONY PRS-300."
msgstr "Profil hau \"SONY PRS 300\" horretara zuzendurik dago."

#: /home/kovid/work/calibre/src/calibre/customize/profiles.py:458
msgid "This profile is intended for the 5-inch JetBook."
msgstr "Profil hau 5 hazbeteko JetBook gailuarentzat dago prestaturik."

#: /home/kovid/work/calibre/src/calibre/customize/profiles.py:467
msgid ""
"This profile is intended for the SONY PRS line. The 500/505/700 etc, in "
"landscape mode. Mainly useful for comics."
msgstr ""
"Profil hau \"SONY PRS 300\" horretara eta antzekoetara zuzendurik dago. "
"500/505/600/700 eta abar orrialdea horizontal moduan erakutsita. Batez ere "
"komikietan erabilgarria."

#: /home/kovid/work/calibre/src/calibre/customize/profiles.py:566
msgid "This profile is intended for the Amazon Kindle DX."
msgstr "Profil hau Amazon Kindle DX-arentzat zuzendua dago."

#: /home/kovid/work/calibre/src/calibre/customize/ui.py:33
msgid "Installed plugins"
msgstr "Instalaturiko gehigarriak"

#: /home/kovid/work/calibre/src/calibre/customize/ui.py:34
msgid "Mapping for filetype plugins"
msgstr "Mapaketa fitxategi-mota gehigarrientzat"

#: /home/kovid/work/calibre/src/calibre/customize/ui.py:35
msgid "Local plugin customization"
msgstr "Lokal gehigarrien pertsonalizazioa"

#: /home/kovid/work/calibre/src/calibre/customize/ui.py:36
msgid "Disabled plugins"
msgstr "Desgaitutako gehigarriak"

#: /home/kovid/work/calibre/src/calibre/customize/ui.py:37
msgid "Enabled plugins"
msgstr "Gehigarri gaituak"

#: /home/kovid/work/calibre/src/calibre/customize/ui.py:85
msgid "No valid plugin found in "
msgstr "Baliogabeko gehigarria aurkitu da hemen: "

#: /home/kovid/work/calibre/src/calibre/customize/ui.py:489
msgid "Initialization of plugin %s failed with traceback:"
msgstr ""
"%s gehigarriaren abiarazteak huts egin du eta ondoko aztarna utzi du:"

#: /home/kovid/work/calibre/src/calibre/customize/ui.py:522
msgid ""
"    %prog options\n"
"\n"
"    Customize calibre by loading external plugins.\n"
"    "
msgstr ""
"    %prog aukerak\n"
"\n"
"    Pertsonalizatu calibre kanpoko gehigarriak kargatuz.\n"
"    "

#: /home/kovid/work/calibre/src/calibre/customize/ui.py:528
msgid "Add a plugin by specifying the path to the zip file containing it."
msgstr ""
"Gehigarria gehitu bere barnean duen ZIP fitxategiaren bidea adieraziz."

#: /home/kovid/work/calibre/src/calibre/customize/ui.py:530
msgid "Remove a custom plugin by name. Has no effect on builtin plugins"
msgstr ""
"Pertsonalizatutako gehigarria izenez kendu. Ez du efekturik izango "
"\"builtin\" gehigarrietan, \"Nola eraiki zen\" gehigarrietan."

#: /home/kovid/work/calibre/src/calibre/customize/ui.py:532
msgid ""
"Customize plugin. Specify name of plugin and customization string separated "
"by a comma."
msgstr ""
"Pertsonalizatu gehigarria. Adierazi gehigarriaren izena eta "
"pertsonalizaturiko katearena komaren bidez bereizirik."

#: /home/kovid/work/calibre/src/calibre/customize/ui.py:534
msgid "List all installed plugins"
msgstr "Zerrendatu instalatutako gehigarri guztiak"

#: /home/kovid/work/calibre/src/calibre/customize/ui.py:536
msgid "Enable the named plugin"
msgstr "Gaitu izendaturiko gehigarria."

#: /home/kovid/work/calibre/src/calibre/customize/ui.py:538
msgid "Disable the named plugin"
msgstr "Desgaitu izendaturiko gehigarria."

#: /home/kovid/work/calibre/src/calibre/devices/android/driver.py:13
msgid "Communicate with Android phones."
msgstr "Adroid telefonoekin komunikatu."

#: /home/kovid/work/calibre/src/calibre/devices/android/driver.py:50
msgid ""
"Comma separated list of directories to send e-books to on the device. The "
"first one that exists will be used"
msgstr ""
"Gailuan dagoen komen bitartez bereizitako direktorioen zerrenda, liburu "
"elektronikoak hara igortzeko. Existitzen den lehena erabiliko da."

#: /home/kovid/work/calibre/src/calibre/devices/android/driver.py:92
msgid "Communicate with S60 phones."
msgstr "S60 telefonoekin komunikatu."

#: /home/kovid/work/calibre/src/calibre/devices/apple/driver.py:87
msgid "Communicate with iTunes/iBooks."
msgstr "iTunes/iBooks horiekin komunikatu."

#: /home/kovid/work/calibre/src/calibre/devices/apple/driver.py:93
msgid "Apple device detected, launching iTunes, please wait ..."
msgstr ""
"Apple enpresako gailua detektatu egin da, iTunes-en nabigatzen ari da, "
"mesedez itxaron..."

#: /home/kovid/work/calibre/src/calibre/devices/apple/driver.py:246
#: /home/kovid/work/calibre/src/calibre/devices/apple/driver.py:249
msgid "Updating device metadata listing..."
msgstr "Irakurgailuaren zerrendatze metadatuak eguneratzen..."

#: /home/kovid/work/calibre/src/calibre/devices/apple/driver.py:323
#: /home/kovid/work/calibre/src/calibre/devices/apple/driver.py:362
#: /home/kovid/work/calibre/src/calibre/devices/apple/driver.py:921
#: /home/kovid/work/calibre/src/calibre/devices/apple/driver.py:957
#: /home/kovid/work/calibre/src/calibre/devices/apple/driver.py:2822
#: /home/kovid/work/calibre/src/calibre/devices/apple/driver.py:2861
msgid "%d of %d"
msgstr "%d-tik  %d"

#: /home/kovid/work/calibre/src/calibre/devices/apple/driver.py:369
#: /home/kovid/work/calibre/src/calibre/devices/apple/driver.py:962
#: /home/kovid/work/calibre/src/calibre/devices/apple/driver.py:2867
msgid "finished"
msgstr "amaiturik"

#: /home/kovid/work/calibre/src/calibre/devices/apple/driver.py:544
msgid "Use Series as Category in iTunes/iBooks"
msgstr ""
"iTunes/iBooks horietan serieak erabiltzen ditu kategoriak izango balira "
"bezala."

#: /home/kovid/work/calibre/src/calibre/devices/apple/driver.py:546
msgid "Cache covers from iTunes/iBooks"
msgstr "iTunes/iBooks horietatik cache-azalak"

#: /home/kovid/work/calibre/src/calibre/devices/apple/driver.py:558
msgid ""
"Some books not found in iTunes database.\n"
"Delete using the iBooks app.\n"
"Click 'Show Details' for a list."
msgstr ""
"Liburu batzuk ez dira iTunes databasean aurkitu.\n"
"Ezabatu \"iBooks app\" erabiliz.\n"
"Egin ezazu klik 'Zehaztasunak erakutsi' zerrenda ikusteko."

#: /home/kovid/work/calibre/src/calibre/devices/apple/driver.py:886
msgid ""
"Some cover art could not be converted.\n"
"Click 'Show Details' for a list."
msgstr ""
"Azalaren arte lan batzuk ezin izan dira bihurtu.\n"
"Egin ezazu klik 'Zehaztasunak erakutsi' zerrenda ikusteko."

#: /home/kovid/work/calibre/src/calibre/devices/apple/driver.py:2491
#: /home/kovid/work/calibre/src/calibre/devices/usbms/device.py:817
#: /home/kovid/work/calibre/src/calibre/devices/usbms/device.py:823
#: /home/kovid/work/calibre/src/calibre/devices/usbms/device.py:851
#: /home/kovid/work/calibre/src/calibre/gui2/dialogs/scheduler.py:244
#: /home/kovid/work/calibre/src/calibre/library/database2.py:190
#: /home/kovid/work/calibre/src/calibre/library/database2.py:203
#: /home/kovid/work/calibre/src/calibre/library/database2.py:1644
#: /home/kovid/work/calibre/src/calibre/library/field_metadata.py:132
msgid "News"
msgstr "Albisteak"

#: /home/kovid/work/calibre/src/calibre/devices/apple/driver.py:2729
msgid "Communicate with iTunes."
msgstr "Jar zaitez harremanetan iTunes horrekin ."

#: /home/kovid/work/calibre/src/calibre/devices/binatone/driver.py:17
msgid "Communicate with the Binatone Readme eBook reader."
msgstr "Jar zaitez harremanetan \"Binatone Readme eBook reader\" horrekin."

#: /home/kovid/work/calibre/src/calibre/devices/blackberry/driver.py:13
msgid "Communicate with the Blackberry smart phone."
msgstr "Komunikatu Backberry smart telefonoarekin."

#: /home/kovid/work/calibre/src/calibre/devices/blackberry/driver.py:14
#: /home/kovid/work/calibre/src/calibre/devices/nuut2/driver.py:18
#: /home/kovid/work/calibre/src/calibre/devices/prs500/driver.py:90
msgid "Kovid Goyal"
msgstr "Kovid Goyal"

#: /home/kovid/work/calibre/src/calibre/devices/cybook/driver.py:22
msgid "Communicate with the Cybook Gen 3 / Opus eBook reader."
msgstr ""
"Jar zaitez harremanetan \"Cybook Gen 3 / Opus eBook reader\" horrekin."

#: /home/kovid/work/calibre/src/calibre/devices/eb600/driver.py:24
msgid "Communicate with the EB600 eBook reader."
msgstr "Komunikatu EB600 eBook irakurgailuarekin."

#: /home/kovid/work/calibre/src/calibre/devices/eb600/driver.py:193
msgid "Communicate with the Astak Mentor EB600"
msgstr "Jar zaitez harremanetan \"Astak Mentor EB600\" horrekin."

#: /home/kovid/work/calibre/src/calibre/devices/eb600/driver.py:216
msgid "Communicate with the PocketBook 301 reader."
msgstr "Jar zaitez harremanetan \"PocketBook 301 reader\" horrekin."

#: /home/kovid/work/calibre/src/calibre/devices/edge/driver.py:17
msgid "Entourage Edge"
msgstr "Adituen lagun-taldea"

#: /home/kovid/work/calibre/src/calibre/devices/edge/driver.py:18
msgid "Communicate with the Entourage Edge."
msgstr "Jar zaitez harremanetan adituen lagun-taldearekin"

#: /home/kovid/work/calibre/src/calibre/devices/eslick/driver.py:16
msgid "Communicate with the ESlick eBook reader."
msgstr "Jar zaitez harremanetan \"ESlick eBook reader\" horrekin."

#: /home/kovid/work/calibre/src/calibre/devices/eslick/driver.py:49
msgid "Communicate with the Sigmatek eBook reader."
msgstr "Jar zaitez harremanetan \"Sigmatek eBook reader\" horrekin."

#: /home/kovid/work/calibre/src/calibre/devices/folder_device/driver.py:16
#: /home/kovid/work/calibre/src/calibre/devices/folder_device/driver.py:30
msgid "Use an arbitrary folder as a device."
msgstr "Erabil ezazu arbitrarioki edozein karpeta gailu gisa."

#: /home/kovid/work/calibre/src/calibre/devices/folder_device/driver.py:26
#: /home/kovid/work/calibre/src/calibre/devices/interface.py:14
msgid "Device Interface"
msgstr "Gailuaren interfazea"

#: /home/kovid/work/calibre/src/calibre/devices/hanlin/driver.py:19
msgid "Communicate with Hanlin V3 eBook readers."
msgstr "Jar zaitez harremanetan \"Hanlin V3 eBook readers\" horiekin."

#: /home/kovid/work/calibre/src/calibre/devices/hanlin/driver.py:96
msgid "Communicate with Hanlin V5 eBook readers."
msgstr "Jar zaitez harremanetan \"Hanlin V5 eBook readers\" horiekin."

#: /home/kovid/work/calibre/src/calibre/devices/hanlin/driver.py:115
msgid "Communicate with the BOOX eBook reader."
msgstr "Jar zaitez harremanetan \"BOOX eBook reader\" horrekin."

#: /home/kovid/work/calibre/src/calibre/devices/hanlin/driver.py:132
msgid ""
"Comma separated list of directories to send e-books to on the device. The "
"first one that exists will be used."
msgstr ""
"Gailuan dagoen komen bitartez bereizitako direktorioen zerrenda, liburu "
"elektronikoak hara igortzeko. Existitzen den lehena erabiliko da."

#: /home/kovid/work/calibre/src/calibre/devices/hanvon/driver.py:18
msgid "Communicate with the Hanvon N520 eBook reader."
msgstr "Jar zaitez harremanetan \"Hanvon N520 eBook reader\" horrekin."

#: /home/kovid/work/calibre/src/calibre/devices/hanvon/driver.py:40
msgid "Communicate with The Book reader."
msgstr "Jar zaitez harremanetan \"The Book reader\" horrekin."

#: /home/kovid/work/calibre/src/calibre/devices/hanvon/driver.py:52
msgid "Communicate with the SpringDesign Alex eBook reader."
msgstr "Jar zaitez harremanetan \"SpringDesign Alex eBook reader\" horrekin."

#: /home/kovid/work/calibre/src/calibre/devices/hanvon/driver.py:68
msgid "Communicate with the Azbooka"
msgstr "Jar zaitez harremanetan \"Azabooka\" horrekin."

#: /home/kovid/work/calibre/src/calibre/devices/hanvon/driver.py:81
msgid "Communicate with the Elonex EB 511 eBook reader."
msgstr "Jar zaitez harremanetan \"Elonex EB 511 eBook reader\" horrekin."

#: /home/kovid/work/calibre/src/calibre/devices/iliad/driver.py:16
msgid "Communicate with the IRex Iliad eBook reader."
msgstr "Komunikatu IRex Iliad eBook irakurgailuarekin."

#: /home/kovid/work/calibre/src/calibre/devices/iliad/driver.py:17
#: /home/kovid/work/calibre/src/calibre/devices/irexdr/driver.py:18
#: /home/kovid/work/calibre/src/calibre/devices/usbms/driver.py:42
msgid "John Schember"
msgstr "John Schember"

#: /home/kovid/work/calibre/src/calibre/devices/irexdr/driver.py:16
msgid "Communicate with the IRex Digital Reader 1000 eBook reader."
msgstr "Komunikatu IRex Digital Reader 1000 eBook irakurgailuarekin."

#: /home/kovid/work/calibre/src/calibre/devices/irexdr/driver.py:42
msgid "Communicate with the IRex Digital Reader 800"
msgstr "Jar zaitez harremanetan \"IRex Digital Reader 800\" horrekin."

#: /home/kovid/work/calibre/src/calibre/devices/iriver/driver.py:15
msgid "Communicate with the Iriver Story reader."
msgstr "Komunikatu Iriver Story irakurgailuarekin."

#: /home/kovid/work/calibre/src/calibre/devices/jetbook/driver.py:20
msgid "Communicate with the JetBook eBook reader."
msgstr "Komunikatu JetBook eBook irakurgailuarekin."

#: /home/kovid/work/calibre/src/calibre/devices/jetbook/driver.py:86
msgid "Communicate with the MiBuk Wolder reader."
msgstr "Jar zaitez harremanetan \"MiBuk Wolder reader\" horrekin."

#: /home/kovid/work/calibre/src/calibre/devices/kindle/driver.py:42
msgid "Communicate with the Kindle eBook reader."
msgstr "Komunikatu Kindle eBook irakurgailuarekin."

#: /home/kovid/work/calibre/src/calibre/devices/kindle/driver.py:169
msgid "Communicate with the Kindle 2 eBook reader."
msgstr "Komunikatu Kindle 2 eBook irakurgailuarekin."

#: /home/kovid/work/calibre/src/calibre/devices/kindle/driver.py:210
msgid "Communicate with the Kindle DX eBook reader."
msgstr "Komunikatu Kindle DX eBook irakurgailuarekin."

#: /home/kovid/work/calibre/src/calibre/devices/kobo/driver.py:22
msgid "Communicate with the Kobo Reader"
msgstr "Jar zaitez harremanetan \"Kobo Reader\" horrekin."

#: /home/kovid/work/calibre/src/calibre/devices/kobo/driver.py:53
#: /home/kovid/work/calibre/src/calibre/devices/kobo/driver.py:56
#: /home/kovid/work/calibre/src/calibre/devices/kobo/driver.py:59
#: /home/kovid/work/calibre/src/calibre/devices/kobo/driver.py:161
#: /home/kovid/work/calibre/src/calibre/devices/usbms/driver.py:68
#: /home/kovid/work/calibre/src/calibre/devices/usbms/driver.py:71
#: /home/kovid/work/calibre/src/calibre/devices/usbms/driver.py:74
#: /home/kovid/work/calibre/src/calibre/devices/usbms/driver.py:136
#: /home/kovid/work/calibre/src/calibre/devices/usbms/driver.py:143
#: /home/kovid/work/calibre/src/calibre/devices/usbms/driver.py:166
msgid "Getting list of books on device..."
msgstr "Liburu zerrenda gailutik eskuratzen..."

#: /home/kovid/work/calibre/src/calibre/devices/kobo/driver.py:221
#: /home/kovid/work/calibre/src/calibre/devices/kobo/driver.py:265
#: /home/kovid/work/calibre/src/calibre/devices/usbms/driver.py:253
#: /home/kovid/work/calibre/src/calibre/devices/usbms/driver.py:271
msgid "Removing books from device..."
msgstr "Gailutik liburuak ezabatzen..."

#: /home/kovid/work/calibre/src/calibre/devices/kobo/driver.py:269
#: /home/kovid/work/calibre/src/calibre/devices/kobo/driver.py:276
#: /home/kovid/work/calibre/src/calibre/devices/usbms/driver.py:278
#: /home/kovid/work/calibre/src/calibre/devices/usbms/driver.py:283
msgid "Removing books from device metadata listing..."
msgstr "Gailuaren metadatu zerrendatik liburuak kentzen..."

#: /home/kovid/work/calibre/src/calibre/devices/kobo/driver.py:281
#: /home/kovid/work/calibre/src/calibre/devices/kobo/driver.py:315
#: /home/kovid/work/calibre/src/calibre/devices/usbms/driver.py:217
#: /home/kovid/work/calibre/src/calibre/devices/usbms/driver.py:247
msgid "Adding books to device metadata listing..."
msgstr "Gailuaren metadatu zerrendara liburuak gehitzen..."

#: /home/kovid/work/calibre/src/calibre/devices/kobo/driver.py:366
#: /home/kovid/work/calibre/src/calibre/gui2/actions/add.py:249
msgid "Not Implemented"
msgstr "Abiarazi gabea, inplementatu gabea"

#: /home/kovid/work/calibre/src/calibre/devices/kobo/driver.py:367
msgid ""
"\".kobo\" files do not exist on the device as books instead, they are rows "
"in the sqlite database. Currently they cannot be exported or viewed."
msgstr ""
"\".kobo\" fitxategiak ez dira existitzen gailuan liburu bezala, aldiz, "
"\".kobo\" fitxategi horiek SQLite datu-base bateko lerroak dira. Une honetan "
"ezin dira ez ikusi ez esportatu."

#: /home/kovid/work/calibre/src/calibre/devices/misc.py:17
msgid "Communicate with the Palm Pre"
msgstr "Jar zaitez harremanetan \"Palm Pre\" horrekin."

#: /home/kovid/work/calibre/src/calibre/devices/misc.py:37
msgid "Communicate with the Booq Avant"
msgstr "Jar zaitez harremanetan \"Booq Avant\" horrekin."

#: /home/kovid/work/calibre/src/calibre/devices/misc.py:58
msgid "Communicate with the Sweex MM300"
msgstr "Jar zaitez harremanetan \"Sweex MM300\" horrekin."

#: /home/kovid/work/calibre/src/calibre/devices/misc.py:79
msgid "Communicate with the Kogan"
msgstr ""

#: /home/kovid/work/calibre/src/calibre/devices/misc.py:87
msgid "Communicate with the Pandigital Novel"
msgstr "Jar zaitez harremanetan \"Pandigital Novel\" horrekin."

#: /home/kovid/work/calibre/src/calibre/devices/nokia/driver.py:17
msgid "Communicate with the Nokia 770 internet tablet."
msgstr "Jar zaitez harremanetan \"Nokia 770 internet tablet\" horrekin."

#: /home/kovid/work/calibre/src/calibre/devices/nokia/driver.py:40
msgid "Communicate with the Nokia 810 internet tablet."
msgstr "Jar zaitez harremanetan \"Nokia 810 internet tablet\" horrekin."

#: /home/kovid/work/calibre/src/calibre/devices/nokia/driver.py:74
msgid "Communicate with the Nokia E52"
msgstr "Jar zaitez harremanetan \"Nokia E52\" horrekin."

#: /home/kovid/work/calibre/src/calibre/devices/nook/driver.py:20
msgid "The Nook"
msgstr "Nook-a"

#: /home/kovid/work/calibre/src/calibre/devices/nook/driver.py:21
msgid "Communicate with the Nook eBook reader."
msgstr "Komunikatu Nook eBook irakurgailuarekin."

#: /home/kovid/work/calibre/src/calibre/devices/nuut2/driver.py:17
msgid "Communicate with the Nuut2 eBook reader."
msgstr "Komunikatu Nuut2 eBook irakurgailuarekin."

#: /home/kovid/work/calibre/src/calibre/devices/prs500/driver.py:89
msgid "Communicate with the Sony PRS-500 eBook reader."
msgstr "Komunikatu Sony PRS-500 eBook irakurgailuarekin."

#: /home/kovid/work/calibre/src/calibre/devices/prs505/driver.py:22
msgid "Communicate with all the Sony eBook readers."
msgstr "Jar zaitez harremanetan \"Sony eBook readers\" horrekin."

#: /home/kovid/work/calibre/src/calibre/devices/prs505/driver.py:61
msgid ""
"Comma separated list of metadata fields to turn into collections on the "
"device. Possibilities include: "
msgstr ""
"Komez bereiziriko meta-datuen eremuen zerrenda gailuan bildumak bihurtzeko "
"modukoak. Aukeren artean hauek: "

#: /home/kovid/work/calibre/src/calibre/devices/prs505/sony_cache.py:145
#: /home/kovid/work/calibre/src/calibre/ebooks/oeb/transforms/structure.py:68
msgid "Unnamed"
msgstr "Identifikatu gabea"

#: /home/kovid/work/calibre/src/calibre/devices/sne/driver.py:17
msgid "Communicate with the Samsung SNE eBook reader."
msgstr "Jar zaitez harremanetan \"Samsung SNE eBook reader\" horrekin."

#: /home/kovid/work/calibre/src/calibre/devices/teclast/driver.py:11
msgid "Communicate with the Teclast K3/K5 reader."
msgstr "Jar zaitez harremanetan Teclast K3/K5 irakurgailukoekin."

#: /home/kovid/work/calibre/src/calibre/devices/teclast/driver.py:36
msgid "Communicate with the Newsmy reader."
msgstr "Jar zaitez harremanetan \" Newsmy reader\" horrekin."

#: /home/kovid/work/calibre/src/calibre/devices/teclast/driver.py:48
msgid "Communicate with the iPapyrus reader."
msgstr "Jar zaitez harremanetan \"iPapyrus reader\" horrekin."

#: /home/kovid/work/calibre/src/calibre/devices/usbms/device.py:255
msgid "Unable to detect the %s disk drive. Try rebooting."
msgstr ""
"Ezin izan da %s disko irakurgailua detektatu. Saia zaitez berrabiarazten."

#: /home/kovid/work/calibre/src/calibre/devices/usbms/device.py:435
msgid "Unable to detect the %s mount point. Try rebooting."
msgstr "Ezin izan da %s muntaia gunea detektatu. Saia zaitez berrabiarazten."

#: /home/kovid/work/calibre/src/calibre/devices/usbms/device.py:500
msgid "Unable to detect the %s disk drive."
msgstr "Ezin izan da %s disko irakurgailua detektatu."

#: /home/kovid/work/calibre/src/calibre/devices/usbms/device.py:593
msgid "Could not find mount helper: %s."
msgstr "Ezin da aurkitu muntatzaile laguntzailea: %s."

#: /home/kovid/work/calibre/src/calibre/devices/usbms/device.py:605
msgid ""
"Unable to detect the %s disk drive. Your  kernel is probably exporting a "
"deprecated version of SYSFS."
msgstr ""
"Ezin izan da %s disko irakurgailua detektatu. Zure kernela, ziur aski, SYSFS "
"horren bertsio zaharkitu bat esportatzen arituko da."

#: /home/kovid/work/calibre/src/calibre/devices/usbms/device.py:613
msgid "Unable to mount main memory (Error code: %d)"
msgstr "Ezin da memoria nagusia muntatu. (Errore kodea: %d)"

#: /home/kovid/work/calibre/src/calibre/devices/usbms/device.py:750
#: /home/kovid/work/calibre/src/calibre/devices/usbms/device.py:752
msgid "The reader has no storage card in this slot."
msgstr "Irakurgailuak ez du memori-txartelik slot honetan."

#: /home/kovid/work/calibre/src/calibre/devices/usbms/device.py:754
msgid "Selected slot: %s is not supported."
msgstr "Aukeratutako slot-a: %s ez-onartua."

#: /home/kovid/work/calibre/src/calibre/devices/usbms/device.py:783
msgid "There is insufficient free space in main memory"
msgstr "Ez dago espazio libre nahikorik memoria nagusian."

#: /home/kovid/work/calibre/src/calibre/devices/usbms/device.py:785
#: /home/kovid/work/calibre/src/calibre/devices/usbms/device.py:787
msgid "There is insufficient free space on the storage card"
msgstr "Ez dago espazio libre nahikorik memoria-txartelean."

#: /home/kovid/work/calibre/src/calibre/devices/usbms/deviceconfig.py:12
msgid "Configure Device"
msgstr "Konfiguratu gailua."

#: /home/kovid/work/calibre/src/calibre/devices/usbms/deviceconfig.py:37
msgid "settings for device drivers"
msgstr "Gailu-kontrolatzailearen ezarpenak."

#: /home/kovid/work/calibre/src/calibre/devices/usbms/deviceconfig.py:39
msgid "Ordered list of formats the device will accept"
msgstr "Gailuak onartuko dituen formatuen zerrenda ordenatua."

#: /home/kovid/work/calibre/src/calibre/devices/usbms/deviceconfig.py:41
msgid "Place files in sub directories if the device supports them"
msgstr ""
"Gailuak formatuei eusten badie, jarri fitxategiak azpidirektorioetan."

#: /home/kovid/work/calibre/src/calibre/devices/usbms/deviceconfig.py:43
#: /home/kovid/work/calibre/src/calibre/gui2/device_drivers/configwidget_ui.py:81
msgid "Read metadata from files on device"
msgstr "Irakurri metadatuak gailuan dauden fitxategietatik."

#: /home/kovid/work/calibre/src/calibre/devices/usbms/deviceconfig.py:45
msgid "Use author sort instead of author"
msgstr "\"Egilea\" erabili beharrean, saia zaitez \"Egile mota\" erabiliz"

#: /home/kovid/work/calibre/src/calibre/devices/usbms/deviceconfig.py:47
msgid "Template to control how books are saved"
msgstr ""
"Ea liburuak nola gorde diren berraztertzeko erabiltzen den txantiloia"

#: /home/kovid/work/calibre/src/calibre/devices/usbms/deviceconfig.py:50
#: /home/kovid/work/calibre/src/calibre/gui2/device_drivers/configwidget_ui.py:84
msgid "Extra customization"
msgstr "Gainerako pertsonalizazioa."

#: /home/kovid/work/calibre/src/calibre/devices/usbms/driver.py:41
msgid "Communicate with an eBook reader."
msgstr "Komunikatu eBook irakurgailu batekin."

#: /home/kovid/work/calibre/src/calibre/devices/usbms/driver.py:57
msgid "Get device information..."
msgstr "Eskuratu gailuaren informazioa."

#: /home/kovid/work/calibre/src/calibre/devices/usbms/driver.py:194
#: /home/kovid/work/calibre/src/calibre/devices/usbms/driver.py:196
msgid "Transferring books to device..."
msgstr "Liburuak gailura transferitzen..."

#: /home/kovid/work/calibre/src/calibre/devices/usbms/driver.py:314
msgid "Sending metadata to device..."
msgstr "Metadatuak gailura bidaltzen..."

#: /home/kovid/work/calibre/src/calibre/ebooks/chm/reader.py:41
msgid "%prog [options] mybook.chm"
msgstr "%prog [aukerak] nireliburua.chm"

#: /home/kovid/work/calibre/src/calibre/ebooks/chm/reader.py:42
msgid "Output directory. Defaults to current directory"
msgstr "Helburu-direktorioa. Lehenetsia, oraingo direktoriora"

#: /home/kovid/work/calibre/src/calibre/ebooks/chm/reader.py:45
#: /home/kovid/work/calibre/src/calibre/ebooks/lrf/meta.py:589
msgid "Set the book title"
msgstr "Ezarri liburuaren izenburua"

#: /home/kovid/work/calibre/src/calibre/ebooks/chm/reader.py:47
#: /home/kovid/work/calibre/src/calibre/ebooks/lrf/meta.py:591
msgid "Set sort key for the title"
msgstr "Ezarri ezazu sailkatzeko gako bat izenburu horretarako"

#: /home/kovid/work/calibre/src/calibre/ebooks/chm/reader.py:49
#: /home/kovid/work/calibre/src/calibre/ebooks/lrf/meta.py:593
msgid "Set the author"
msgstr "Ezarri ezazu egilea"

#: /home/kovid/work/calibre/src/calibre/ebooks/chm/reader.py:51
#: /home/kovid/work/calibre/src/calibre/ebooks/lrf/meta.py:595
msgid "Set sort key for the author"
msgstr "Ezarri ezazu sailkatzeko gako bat egileetarako"

#: /home/kovid/work/calibre/src/calibre/ebooks/chm/reader.py:53
#: /home/kovid/work/calibre/src/calibre/ebooks/lrf/meta.py:597
msgid "The category this book belongs to. E.g.: History"
msgstr "Liburu honen kategoria sail honetakoa da, esate baterako: Historia"

#: /home/kovid/work/calibre/src/calibre/ebooks/chm/reader.py:56
#: /home/kovid/work/calibre/src/calibre/ebooks/lrf/meta.py:600
msgid "Path to a graphic that will be set as this files' thumbnail"
msgstr ""
"Grafiko batera doan bidea. Grafiko hori fitxategiaren koadro txiki bezala "
"ezarri egingo da."

#: /home/kovid/work/calibre/src/calibre/ebooks/chm/reader.py:59
msgid "Path to a txt file containing a comment."
msgstr "Iruzkin bat daukan txt artxibo batera doan bidea."

#: /home/kovid/work/calibre/src/calibre/ebooks/chm/reader.py:62
#: /home/kovid/work/calibre/src/calibre/ebooks/lrf/meta.py:607
msgid "Extract thumbnail from LRF file"
msgstr "Erauzi ezazu koadro txikia LRF artxibotik"

#: /home/kovid/work/calibre/src/calibre/ebooks/chm/reader.py:63
#: /home/kovid/work/calibre/src/calibre/ebooks/lrf/meta.py:608
msgid "Set the publisher"
msgstr "Ezarri argitaletxea"

#: /home/kovid/work/calibre/src/calibre/ebooks/chm/reader.py:64
#: /home/kovid/work/calibre/src/calibre/ebooks/lrf/meta.py:609
msgid "Set the book classification"
msgstr "Ezarri ezazu liburuaren sailkapena"

#: /home/kovid/work/calibre/src/calibre/ebooks/chm/reader.py:65
#: /home/kovid/work/calibre/src/calibre/ebooks/lrf/meta.py:610
msgid "Set the book creator"
msgstr "Ezarri ezazu liburuaren egilea"

#: /home/kovid/work/calibre/src/calibre/ebooks/chm/reader.py:66
#: /home/kovid/work/calibre/src/calibre/ebooks/lrf/meta.py:611
msgid "Set the book producer"
msgstr "Ezarri ezazu liburuaren ekoizlea"

#: /home/kovid/work/calibre/src/calibre/ebooks/chm/reader.py:68
#: /home/kovid/work/calibre/src/calibre/ebooks/lrf/meta.py:613
msgid ""
"Extract cover from LRF file. Note that the LRF format has no defined cover, "
"so we use some heuristics to guess the cover."
msgstr ""
"Erauzi ezazu LRF fitxategitik liburuaren azala. Ohar zaitez LRF formatuak "
"berez ez duela liburu-azal definiturik, beraz, erabil itzazu ausazko aukera "
"batzuk liburu-azala zein den ea asmatzen dugun."

#: /home/kovid/work/calibre/src/calibre/ebooks/chm/reader.py:70
#: /home/kovid/work/calibre/src/calibre/ebooks/lrf/meta.py:615
msgid "Set book ID"
msgstr "Ezarri ezazu liburuaren ID"

#: /home/kovid/work/calibre/src/calibre/ebooks/chm/reader.py:72
msgid "Set font delta"
msgstr "Ezarri ezazu delta letra-tipoa"

#: /home/kovid/work/calibre/src/calibre/ebooks/comic/input.py:182
msgid "Rendered %s"
msgstr "Prozesatua %s"

#: /home/kovid/work/calibre/src/calibre/ebooks/comic/input.py:185
msgid "Failed %s"
msgstr "Huts egin du: %s"

#: /home/kovid/work/calibre/src/calibre/ebooks/comic/input.py:239
msgid ""
"Failed to process comic: \n"
"\n"
"%s"
msgstr ""
"Komikiaren prozesatzeak huts egin du: \n"
"\n"
"%s"

#: /home/kovid/work/calibre/src/calibre/ebooks/comic/input.py:258
msgid ""
"Number of colors for grayscale image conversion. Default: %default. Values "
"of less than 256 may result in blurred text on your device if you are "
"creating your comics in EPUB format."
msgstr ""
"Zuri-beltzeko irudien bihurketarako gris-eskalaren koloreen zenbatekoa. "
"Lehenetsita: %default. 256 baino txikiago diren balioak testu lausotuak "
"erakuts ditzakete zure irakurgailuan zure komikiak ePUB formatuan sortzen "
"bazabiltza."

#: /home/kovid/work/calibre/src/calibre/ebooks/comic/input.py:262
msgid ""
"Disable normalize (improve contrast) color range for pictures. Default: False"
msgstr ""
"Desgaitu irudientzako kolore tartearen normalizatzea (kontrastea "
"hobetzeko).. Lehenetsia: Faltsu, oker"

#: /home/kovid/work/calibre/src/calibre/ebooks/comic/input.py:265
msgid "Maintain picture aspect ratio. Default is to fill the screen."
msgstr ""
"Mantendu irudiaren aspektu-proportzioa. Lehenetsia dagoen balioa, pantaila "
"guztia betetzea."

#: /home/kovid/work/calibre/src/calibre/ebooks/comic/input.py:267
msgid "Disable sharpening."
msgstr "Desgaitu irudiaren fokatze doiketa."

#: /home/kovid/work/calibre/src/calibre/ebooks/comic/input.py:269
msgid ""
"Disable trimming of comic pages. For some comics, trimming might remove "
"content as well as borders."
msgstr ""
"Desgaitu komiki orrialdeen doiketa. Komiki batzuetan, doiketak edukiren bat "
"edo bazterren bat ezaba dezake."

#: /home/kovid/work/calibre/src/calibre/ebooks/comic/input.py:272
msgid "Don't split landscape images into two portrait images"
msgstr ""
"Ez itzazu zatitu horizontalean zeuden irudi zabalak bakoitza bi irudi "
"bertikal txikiagoetan"

#: /home/kovid/work/calibre/src/calibre/ebooks/comic/input.py:274
msgid ""
"Keep aspect ratio and scale image using screen height as image width for "
"viewing in landscape mode."
msgstr ""
"Gorde ezazu aspektuaren proportzioa eta eskalatu ezazu irudia pantailaren "
"altuera  irudiaren zabalera  legez erabilita, horrela modu horizontalean "
"ikusteko aukerari eusteko."

#: /home/kovid/work/calibre/src/calibre/ebooks/comic/input.py:277
msgid ""
"Used for right-to-left publications like manga. Causes landscape pages to be "
"split into portrait pages from right to left."
msgstr ""
"Erabiltzen da eskuinetik ezkerretara irakurtzen diren testuetarako, manga "
"bezalakoetarako. Honek eragiten du horizontal zeuden orrialdeak bertikal "
"jartzea, eskuinetik ezkerretara."

#: /home/kovid/work/calibre/src/calibre/ebooks/comic/input.py:281
msgid ""
"Enable Despeckle. Reduces speckle noise. May greatly increase processing "
"time."
msgstr ""
"Gaitu Despeckle ('parasitoak erauzi'). Zarata desatsegin batzuk  "
"gutxiagotuko ditu. Prozesaketa denbora asko luza dezake."

#: /home/kovid/work/calibre/src/calibre/ebooks/comic/input.py:284
msgid ""
"Don't sort the files found in the comic alphabetically by name. Instead use "
"the order they were added to the comic."
msgstr ""
"Ez sailkatu izenez alfabetikoki komikian aurkitutako fitxategiak. Horrela "
"egin beharrean, sailkatu fitxategiak komikira gehitu ziren ordenaren arabera."

#: /home/kovid/work/calibre/src/calibre/ebooks/comic/input.py:288
msgid ""
"The format that images in the created ebook are converted to. You can "
"experiment to see which format gives you optimal size and look on your "
"device."
msgstr ""
"Sortu berri den liburu elektronikoaren irudien formatu berria. Saiakera "
"batzuk egin ditzakezu ikusteko ea sor daitezkeen formatuetatik zein "
"egokitzen zaizun hoberen zure irakurtzeko gailuan, ea zeinek daukan "
"neurririk eta itxurarik egokiena zure irakurgailuan."

#: /home/kovid/work/calibre/src/calibre/ebooks/comic/input.py:292
msgid "Apply no processing to the image"
msgstr "Ez egin irudiari inolako prozesaketarik"

#: /home/kovid/work/calibre/src/calibre/ebooks/comic/input.py:294
msgid "Do not convert the image to grayscale (black and white)"
msgstr "Ez bihurtu irudia gris-eskalara (ez bilakatu zuri-beltzezko irudia)"

#: /home/kovid/work/calibre/src/calibre/ebooks/comic/input.py:431
#: /home/kovid/work/calibre/src/calibre/ebooks/comic/input.py:442
msgid "Page"
msgstr "Orrialdea"

#: /home/kovid/work/calibre/src/calibre/ebooks/conversion/cli.py:19
msgid ""
"input_file output_file [options]\n"
"\n"
"Convert an ebook from one format to another.\n"
"\n"
"input_file is the input and output_file is the output. Both must be "
"specified as the first two arguments to the command.\n"
"\n"
"The output ebook format is guessed from the file extension of output_file. "
"output_file can also be of the special format .EXT where EXT is the output "
"file extension. In this case, the name of the output file is derived the "
"name of the input file. Note that the filenames must not start with a "
"hyphen. Finally, if output_file has no extension, then it is treated as a "
"directory and an \"open ebook\" (OEB) consisting of HTML files is written to "
"that directory. These files are the files that would normally have been "
"passed to the output plugin.\n"
"\n"
"After specifying the input and output file you can customize the conversion "
"by specifying various options. The available options depend on the input and "
"output file types. To get help on them specify the input and output file and "
"then use the -h option.\n"
"\n"
"For full documentation of the conversion system see\n"
msgstr ""
"input_file output_file [aukerak]\n"
"\n"
"Liburu elektroniko bat formatu batetik beste formatu baterako bihurketa "
"egiten du.\n"
"\n"
"input_file sorburu fitxategia da eta output_file helburu fitxategia izango "
"da. Biak zehaztu egin behar dira aginte edo komandoaren lehen bi argumentuak "
"bezala.\n"
"\n"
"Liburu elektronikoaren azken formatua, irteera formatua edo helburu formatua "
"igarri egingo da helburu fitxategiaren, output_file horren luzapenari "
"begira. output_file, hau da helburu-fitxategia, izan daiteke luzapen berezi "
"hau daukan formatukoa  .EXT non EXT horrek helburu fitxategiaren luzapena "
"izango da (EXT, inglesesezko 'extension' hitzetik). Horrelako kasuetan, "
"helburu fitxategiko izena sorburu fitxategi izenetik eratorria izango da. "
"Ohar zaitez fitxategien izenetan ez dela onartzen marra edo gidoi batekin "
"hastea. Azkenik, output_file horrek edo helburu fitxategi horrek ez badu "
"luzapenik, orduan OEB direktoriotzat hartuko da, \"open ebook\" (OEB). "
"Direktorio hauek hara bidalitako HTML fitxategiak dira. Fitxategi hauek "
"normalean irteera gehigarrietara aldatuko liratekeen fitxategiak izaten "
"dira.\n"
"\n"
"Sorburu fitxategia eta helburu fitxategia zehaztu ondoren, pertsonalizatu "
"dezakezu bihurketa hainbat aukeren artean gustukoena hautatuz. Daukazun "
"aukera kopurua zabalagoa edo mugatuagoa izango da hautatu dituzun sorburu "
"fitxategi eta helburu fitxategien moten arabera. Kontu horietan laguntza "
"jaso ahal izateko zehaztu ezazu sorburu fitxategia zein den eta helburu "
"fitxategia zein den eta gero erabil ezazu -h aukera.\n"
"\n"
"Bihurketa sistemei buruzko dokumentazio osoa ikusi ahal izateko ikus ezazu\n"

#: /home/kovid/work/calibre/src/calibre/ebooks/conversion/cli.py:97
msgid "INPUT OPTIONS"
msgstr "INPUT (SORBURU) AUKERAK"

#: /home/kovid/work/calibre/src/calibre/ebooks/conversion/cli.py:98
msgid "Options to control the processing of the input %s file"
msgstr "Input %s fitxategiaren prozesamendua kontrolatzeko aukerak"

#: /home/kovid/work/calibre/src/calibre/ebooks/conversion/cli.py:104
msgid "OUTPUT OPTIONS"
msgstr "OUTPUT (HELBURU) AUKERAK"

#: /home/kovid/work/calibre/src/calibre/ebooks/conversion/cli.py:105
msgid "Options to control the processing of the output %s"
msgstr "Output %s fitxategiaren prozesamendua kontrolatzeko aukerak"

#: /home/kovid/work/calibre/src/calibre/ebooks/conversion/cli.py:119
msgid "Options to control the look and feel of the output"
msgstr "Outputaren, irteerako emaitzaren, itxura osoa kontrolatzeko aukerak"

#: /home/kovid/work/calibre/src/calibre/ebooks/conversion/cli.py:135
msgid "Control auto-detection of document structure."
msgstr "Dokumentuaren estrukturaren detektatze automatikoaren kontrola."

#: /home/kovid/work/calibre/src/calibre/ebooks/conversion/cli.py:145
msgid ""
"Control the automatic generation of a Table of Contents. By default, if the "
"source file has a Table of Contents, it will be used in preference to the "
"automatically generated one."
msgstr ""
"Kontrola ezazu aurkibidearen sortze automatikoa. Lehenetsita, baldin eta "
"sorburu fitxategiak dagoeneko badu aurkibidea, orduan horixe erabiliko da "
"automatikoki sor zitekeenaren ordez."

#: /home/kovid/work/calibre/src/calibre/ebooks/conversion/cli.py:155
msgid "Options to set metadata in the output"
msgstr "Metadatuak outputean, helburuan, ezartzeko aukerak"

#: /home/kovid/work/calibre/src/calibre/ebooks/conversion/cli.py:158
msgid "Options to help with debugging the conversion"
msgstr "Bihurketaren arazketarekin laguntzeko aukerak"

#: /home/kovid/work/calibre/src/calibre/ebooks/conversion/cli.py:183
msgid "List builtin recipes"
msgstr "\"Nola eraiki zen\", 'builtin', formulen edo errezeten zerrenda"

#: /home/kovid/work/calibre/src/calibre/ebooks/conversion/cli.py:256
msgid "Output saved to"
msgstr "Output horrela gordeta"

#: /home/kovid/work/calibre/src/calibre/ebooks/conversion/plumber.py:95
msgid "Level of verbosity. Specify multiple times for greater verbosity."
msgstr ""
"Hitz-jario maila, berritsukeria maila. Zehaztu hamaika aldiz hitzontzikeria "
"maila altuagoa lortzeko."

#: /home/kovid/work/calibre/src/calibre/ebooks/conversion/plumber.py:102
msgid ""
"Save the output from different stages of the conversion pipeline to the "
"specified directory. Useful if you are unsure at which stage of the "
"conversion process a bug is occurring."
msgstr ""
"Gorde itzazu zehaztutako direktorioan bihurketa prozesuaren atal guztien "
"outputak, irteera-emaitzak. Erabilgarria ez badakizu prozesuaren zein unetan "
"gertatu egiten den errorea."

#: /home/kovid/work/calibre/src/calibre/ebooks/conversion/plumber.py:111
msgid ""
"Specify the input profile. The input profile gives the conversion system "
"information on how to interpret various information in the input document. "
"For example resolution dependent lengths (i.e. lengths in pixels). Choices "
"are:"
msgstr ""
"Zehaztu input profila. Input profilak ematen dizu bihurketa sistemari "
"buruzko informazioa jakiteko nola interpretatu hainbat informazio sorburu "
"dokumentuan. Adibidez neurriaren araberako erresoluzioa (pixeletan neurtua). "
"Aukerak hauek dira:"

#: /home/kovid/work/calibre/src/calibre/ebooks/conversion/plumber.py:122
msgid ""
"Specify the output profile. The output profile tells the conversion system "
"how to optimize the created document for the specified device. In some "
"cases, an output profile is required to produce documents that will work on "
"a device. For example EPUB on the SONY reader. Choices are:"
msgstr ""
"Zehaztu output profila. Output profilak adierazten dio bihurketa sistemari "
"nola optimizatu sortuko den dokumentua zehaztutako irakurgailuarentzat.  "
"Kasu batzuetan, irteera profila eskatuko da gailu jakin batean ondo ibiliko "
"diren dokumentuak ekoizteko. Esate baterako SONY reader-ek ePUB formatua "
"hobesten du. Aukerak hauek dira:"

#: /home/kovid/work/calibre/src/calibre/ebooks/conversion/plumber.py:133
msgid ""
"The base font size in pts. All font sizes in the produced book will be "
"rescaled based on this size. By choosing a larger size you can make the "
"fonts in the output bigger and vice versa. By default, the base font size is "
"chosen based on the output profile you chose."
msgstr ""
"Oinarrizko letra-tipoaren tamaina puntuetan dago ezarrita. Liburuan dauden "
"letra-tipo guztien tamainak eskalatuko dira berriro hautatutako oinarrizko "
"tamainaren arabera. Letra-tipoaren tamaina handiagoa aukeratuz gero, zure "
"irteera letra-tipoko neurria handiagoa izango da. Alderantziz berdin. "
"Lehenetsita zera dago, oinarrizko letra-tipoaren neurria berez aukeratu "
"egingo da zuk aukeratu duzun irteera profilaren arabera."

#: /home/kovid/work/calibre/src/calibre/ebooks/conversion/plumber.py:143
msgid ""
"Mapping from CSS font names to font sizes in pts. An example setting is "
"12,12,14,16,18,20,22,24. These are the mappings for the sizes xx-small to xx-"
"large, with the final size being for huge fonts. The font rescaling "
"algorithm uses these sizes to intelligently rescale fonts. The default is to "
"use a mapping based on the output profile you chose."
msgstr ""
"Aldaketak egiten CSS letra-tipoen izenetatik letra-tipoen tamainara, "
"puntuetan neurtuta beti ere. Adibidez, ezarpen bat izan liteke, "
"10,12,14,16,18,20,22,24. Ezarpen horrekin letra-tipo txikietatik (xx-small) "
"letra-tipo handienetara (xx-large) egiten duzu eta azken letrak oso handiak "
"dira.  Letra-tipoak bere neurrira eramateko erabiltzen ari garen algoritmoak "
"letra-tipoen tamaina erabiltzen dun letra-tipoen neurriak zentzuz doitzeko. "
"Lehenetsita dagoen aukera hauxe da, erabiltzen da doitze sistema bat zuk "
"aukeratutako irteera profilaren araberakoa."

#: /home/kovid/work/calibre/src/calibre/ebooks/conversion/plumber.py:155
msgid "Disable all rescaling of font sizes."
msgstr "Desgaituta dago edozein letra-tipo tamaina berri batera aldatzea"

#: /home/kovid/work/calibre/src/calibre/ebooks/conversion/plumber.py:162
msgid ""
"The line height in pts. Controls spacing between consecutive lines of text. "
"By default no line height manipulation is performed."
msgstr ""
"Oinarrizko letra-tipoaren tamaina puntuetan dago ezarrita. Honek kontrolatu "
"egingo du testuaren lerroen elkarren arteko espazioa. Lehenetsita zera: ez "
"da lerroen arteko espazioa berez aldatuko."

#: /home/kovid/work/calibre/src/calibre/ebooks/conversion/plumber.py:170
msgid ""
"Some badly designed documents use tables to control the layout of text on "
"the page. When converted these documents often have text that runs off the "
"page and other artifacts. This option will extract the content from the "
"tables and present it in a linear fashion."
msgstr ""
"Txarto diseinaturiko hainbat dokumentuk taulak erabiltzen dituzte testuaren "
"diseinua eta orrialdearen maketazioa kontrolatzeko. Dokumentu horiek "
"bihurtzerakoan gerta daiteke testua orrialdeko bazterretatik kanpo geratzea "
"eta antzeko problemak.  Aukera honek testuaren edukia aterako du tauletatik "
"eta aurkeztuko ditu eduki horiek modu lineal batean."

#: /home/kovid/work/calibre/src/calibre/ebooks/conversion/plumber.py:180
msgid ""
"XPath expression that specifies all tags that should be added to the Table "
"of Contents at level one. If this is specified, it takes precedence over "
"other forms of auto-detection."
msgstr ""
"XPath adierazpena. Adierazpen horrek zehazten du etiketa guztiak "
"aurkibidearen lehenengo mailara gehitu egin beharko liratekeela.  Hauxe "
"zehaztuz gero, honek beste auto-detekzio mota batzuen aurretik lehenetsiko "
"da."

#: /home/kovid/work/calibre/src/calibre/ebooks/conversion/plumber.py:189
msgid ""
"XPath expression that specifies all tags that should be added to the Table "
"of Contents at level two. Each entry is added under the previous level one "
"entry."
msgstr ""
"XPath adierazpena. Adierazpen horrek zehazten du etiketa guztiak "
"aurkibidearen bigarren mailara gehitu egin beharko liratekeela. Sarrera "
"bakoitza gehitu egiten da aurreko lehen mailaren baitan."

#: /home/kovid/work/calibre/src/calibre/ebooks/conversion/plumber.py:197
msgid ""
"XPath expression that specifies all tags that should be added to the Table "
"of Contents at level three. Each entry is added under the previous level two "
"entry."
msgstr ""
"XPath adierazpena. Adierazpen horrek zehazten du etiketa guztiak "
"aurkibidearen hirugarren mailara gehitu egin beharko liratekeela. Sarrera "
"bakoitza gehitu egiten da aurreko bigarren mailaren baitan."

#: /home/kovid/work/calibre/src/calibre/ebooks/conversion/plumber.py:205
msgid ""
"Normally, if the source file already has a Table of Contents, it is used in "
"preference to the auto-generated one. With this option, the auto-generated "
"one is always used."
msgstr ""
"Normalean, sorburu fitxategiak baldin badauka dagoeneko bere aurkibidea, "
"hori erabiliko da berez sistemak sor dezakeenaren aurretik.  Aukera honekin, "
"ordea, sistemak berez sortuko duen aurkibidea ezarriko da beti."

#: /home/kovid/work/calibre/src/calibre/ebooks/conversion/plumber.py:213
msgid "Don't add auto-detected chapters to the Table of Contents."
msgstr "Aurkibidean ez gehitu berez detektatu diren kapituluak ."

#: /home/kovid/work/calibre/src/calibre/ebooks/conversion/plumber.py:220
msgid ""
"If fewer than this number of chapters is detected, then links are added to "
"the Table of Contents. Default: %default"
msgstr ""
"Kapitulu kopuru hau baino txikiagoa den kopurua detektatu egiten bada, "
"orduan esteka batzuk gehituko dira aurkibidera. Lehenetsita: %default"

#: /home/kovid/work/calibre/src/calibre/ebooks/conversion/plumber.py:227
msgid ""
"Maximum number of links to insert into the TOC. Set to 0 to disable. Default "
"is: %default. Links are only added to the TOC if less than the threshold "
"number of chapters were detected."
msgstr ""
"Aurkibidean txerta daitekeen esteka kopuru maximoa. Ezarri ezazu 0 "
"desgaitzeko. Lehenetsia dagoena: %default. Aurkibidera estekak gehituko dira "
"baldin eta muga legez ezarri den kopurutik behera gabiltzala detektatzen "
"bada."

#: /home/kovid/work/calibre/src/calibre/ebooks/conversion/plumber.py:235
msgid ""
"Remove entries from the Table of Contents whose titles match the specified "
"regular expression. Matching entries and all their children are removed."
msgstr ""
"Ezaba itzazu aurkibideko atalak baldin eta bere izenburuek eta zehaztutako "
"adierazpen arruntek bat egiten badute. Bat egiten duten aurkibideko sarrera "
"guztiak eta sarrera horien adar guztiak ezabatu egin dira."

#: /home/kovid/work/calibre/src/calibre/ebooks/conversion/plumber.py:246
msgid ""
"An XPath expression to detect chapter titles. The default is to consider "
"<h1> or <h2> tags that contain the words \"chapter\",\"book\",\"section\" or "
"\"part\" as chapter titles as well as any tags that have class=\"chapter\". "
"The expression used must evaluate to a list of elements. To disable chapter "
"detection, use the expression \"/\". See the XPath Tutorial in the calibre "
"User Manual for further help on using this feature."
msgstr ""
"XPath adierazpena kapituluen izenburuak detektatzeko. Lehenetsitako aukera "
"hauxe, izenburutzat hartzea  <h1> edo <h2> etiketa duen oro baldin eta "
"\"chapter\", \"book\", \"section\" (hau da, \"kapitulu\", \"liburu\", "
"\"atal\") edo \"part\" hitzak agertzen badira. Bide beretik, kapitulu "
"izenburutzat hartzea class=\"chapter\", (kategoria=\"kapitulu\") duen "
"edozein etiketa. Erabilitako adierazpenak elementu zerrenda bat ebaluatu "
"beharko du. Kapituluen detekzioa desgaitzeko, erabil ezazu ikur hau: \"/\". "
"Ikus ezazu XPath Tutoriala calibre Erabiltzailearen Eskuliburuaren barruan "
"laguntza osotuago eskura izateko eginbide hau erabiltzerakoan."

#: /home/kovid/work/calibre/src/calibre/ebooks/conversion/plumber.py:260
msgid ""
"Specify how to mark detected chapters. A value of \"pagebreak\" will insert "
"page breaks before chapters. A value of \"rule\" will insert a line before "
"chapters. A value of \"none\" will disable chapter marking and a value of "
"\"both\" will use both page breaks and lines to mark chapters."
msgstr ""
"Zehaztu nola markatu detektaturiko kapituluak. \"Orri-jauzia\" koska bat "
"txertatu egingo da kapituluen hasieraren aurrean. \"rule\" adierazpenak, hau "
"da \"trazatu\" adierazpenak lerro bat sartuko du  kapitulu bakoitzaren "
"aurrean. \"none\" adierazpenak, hau da \"ezer ez\" adierazpenak kapituluak "
"zehaztearen aukera bertan behera utziko du eta  \"both\" adierazpenak, hau "
"da \"biak batera\" adierazpenak, aldi berean orrialde jauzia eta lerroak "
"erabiliko ditu kapituluak markatzeko."

#: /home/kovid/work/calibre/src/calibre/ebooks/conversion/plumber.py:270
msgid ""
"Either the path to a CSS stylesheet or raw CSS. This CSS will be appended to "
"the style rules from the source file, so it can be used to override those "
"rules."
msgstr ""
"Bai CSS estilo orrirako bidea edo CSS lerroa. CSS hau jatorrizko iturri-"
"fitxategiaren estilo arauen gainean erantsiko da, beraz, erabil daiteke arau "
"horiek baliogabetzeko."

#: /home/kovid/work/calibre/src/calibre/ebooks/conversion/plumber.py:279
msgid ""
"An XPath expression. Page breaks are inserted before the specified elements."
msgstr ""
"XPath adierazpena. Orrialde jauziak txertatuko dira zehaztutako elementuen "
"aurrean."

#: /home/kovid/work/calibre/src/calibre/ebooks/conversion/plumber.py:285
msgid ""
"Set the top margin in pts. Default is %default. Note: 72 pts equals 1 inch"
msgstr ""
"Ezarri ezazu orrialdearen goiko bazterra  puntuetan zehaztatuta. Lehenetsita "
"hauxe: %default. Oharra: 72 puntu hazbete baten pareko, hau da 2,54 "
"zentimetro."

#: /home/kovid/work/calibre/src/calibre/ebooks/conversion/plumber.py:290
msgid ""
"Set the bottom margin in pts. Default is %default. Note: 72 pts equals 1 inch"
msgstr ""
"Ezarri ezazu beheko bazterra puntuetan. Lehenetsita hauxe: %default. Oharra: "
"72 puntu hazbete baten pareko, hau da 2,54 zentimetro."

#: /home/kovid/work/calibre/src/calibre/ebooks/conversion/plumber.py:295
msgid ""
"Set the left margin in pts. Default is %default. Note: 72 pts equals 1 inch"
msgstr ""
"Ezarri ezkerretako bazterra puntuetan. Lehenetsita hauxe: %default. Oharra: "
"72 puntu hazbete baten pareko, hau da 2,54 zentimetro."

#: /home/kovid/work/calibre/src/calibre/ebooks/conversion/plumber.py:300
msgid ""
"Set the right margin in pts. Default is %default. Note: 72 pts equals 1 inch"
msgstr ""
"Ezarri eskuinetako bazterra puntuetan. Lehenetsita hauxe: %default. Oharra: "
"72 puntu hazbete baten pareko, hau da 2,54 zentimetro."

#: /home/kovid/work/calibre/src/calibre/ebooks/conversion/plumber.py:306
msgid ""
"Change text justification. A value of \"left\" converts all justified text "
"in the source to left aligned (i.e. unjustified) text. A value of "
"\"justify\" converts all unjustified text to justified. A value of "
"\"original\" (the default) does not change justification in the source file. "
"Note that only some output formats support justification."
msgstr ""
"Alda ezazu testuaren lerrokadura, justifikazioa.  Erabiltzen baduzu "
"\"left\", \"ezkerretara\", sorburuko testu osoa ezkerretara lerrokatuko "
"dizu, esate baterako, justifikatu gabeko testu bat. \"justify\" "
"adierazpenak, hau da \"justifikatu\", justifikatu gabe zegoen testua ondo "
"lerrokatuko dizu. \"original\" adierazpenak, lehenetsita zetorren "
"\"jatorrizkoa\", sorburuak zekarren lerrokadura, bere horretan utziko dizu, "
"aldaketarik gabe. Oharra: irteera formatu batzuk bakarrik eusten diote "
"justifikazioari."

#: /home/kovid/work/calibre/src/calibre/ebooks/conversion/plumber.py:316
msgid ""
"Remove spacing between paragraphs. Also sets an indent on paragraphs of "
"1.5em. Spacing removal will not work if the source file does not use "
"paragraphs (<p> or <div> tags)."
msgstr ""
"Ezabatu ezazu paragrafoen arteko espazioa. Honek ere ezartzen du paragrafoan "
"1.5cm-ko koska. Espazio zuriak ezabatzeko aukera ez da ibiliko baldin eta "
"sorburu fitxategiek ez badute paragraforik erabiltzen (<p> edo <div> "
"etiketak)."

#: /home/kovid/work/calibre/src/calibre/ebooks/conversion/plumber.py:323
msgid ""
"When calibre removes inter paragraph spacing, it automatically sets a "
"paragraph indent, to ensure that paragraphs can be easily distinguished. "
"This option controls the width of that indent."
msgstr ""
"calibrek paragrafoen arteko espazioak ezabatzen dituenean, automatikoki "
"paragrafoko koska txertatzen du ziurtatzeko paragrafoen artean nahasketarik "
"ez dela egongo. Aukera honek koskaren zabalera kontrolatzeko da."

#: /home/kovid/work/calibre/src/calibre/ebooks/conversion/plumber.py:330
msgid ""
"Use the cover detected from the source file in preference to the specified "
"cover."
msgstr ""
"Erabil ezazu  sorburu fitxategitik detektatu den liburu-azala, zehaztutako "
"liburu-azala erabili beharrean."

#: /home/kovid/work/calibre/src/calibre/ebooks/conversion/plumber.py:336
msgid ""
"Insert a blank line between paragraphs. Will not work if the source file "
"does not use paragraphs (<p> or <div> tags)."
msgstr ""
"Txertatu ezazu lerro zuri bat paragrafoen artean. Aukera hau ez da ibiliko "
"baldin eta sorburu fitxategiek ez badute paragraforik erabiltzen (<p> edo "
"<div> etiketak)."

#: /home/kovid/work/calibre/src/calibre/ebooks/conversion/plumber.py:343
msgid ""
"Remove the first image from the input ebook. Useful if the first image in "
"the source file is a cover and you are specifying an external cover."
msgstr ""
"Ezaba ezazu lehen irudia jatorrizko liburu elektronikotik.  Hau egitea "
"erabilgarria izango zaizu baldin eta jatorrizko fitxategiaren lehen irudia "
"liburuaren azala da eta zu kanpoko liburu-azala erabili nahi baduzu."

#: /home/kovid/work/calibre/src/calibre/ebooks/conversion/plumber.py:351
msgid ""
"Insert the book metadata at the start of the book. This is useful if your "
"ebook reader does not support displaying/searching metadata directly."
msgstr ""
"Txertatu itzazu liburuaren metadatu guztiak liburuaren hasiera-hasieran. "
"Aukera hau erabilgarria izango da zure irakurtzeko gailuak ez badie "
"metadatuen  \"displaying/searching\" aukerari eusten, ez badauka "
"erakusten/bilatzen aukera, metadatuak zuzenean bilatzeko eta erakusteko."

#: /home/kovid/work/calibre/src/calibre/ebooks/conversion/plumber.py:359
msgid ""
"Attempt to detect and correct hard line breaks and other problems in the "
"source file. This may make things worse, so use with care."
msgstr ""
"Saia zaitez sorburuko fitxategian lerro jauzi kaxkarrak detektatzen eta "
"zuzentzen eta antzeko beste problema batzuk ere bai. Honek gauzak lehen "
"baino okerrago utz ditzake, beraz aukera hau erabiltzekotan, tentu handiz."

#: /home/kovid/work/calibre/src/calibre/ebooks/conversion/plumber.py:367
msgid "Use a regular expression to try and remove the header."
msgstr ""
"Erabil ezazu adierazpide arrunt bat goiburua probatzeko eta ezabatzeko."

#: /home/kovid/work/calibre/src/calibre/ebooks/conversion/plumber.py:374
msgid "The regular expression to use to remove the header."
msgstr "Goiburua ezabatzeko erabiltzen den adierazpide arrunta."

#: /home/kovid/work/calibre/src/calibre/ebooks/conversion/plumber.py:380
msgid "Use a regular expression to try and remove the footer."
msgstr ""
"Erabil ezazu adierazpide arrunt bat oinaldeko oharrak probatu eta ezabatzeko."

#: /home/kovid/work/calibre/src/calibre/ebooks/conversion/plumber.py:387
msgid "The regular expression to use to remove the footer."
msgstr "Oinaldeko oharrak ezabatzeko erabiltzen den adierazpide arrunta."

#: /home/kovid/work/calibre/src/calibre/ebooks/conversion/plumber.py:394
msgid ""
"Read metadata from the specified OPF file. Metadata read from this file will "
"override any metadata in the source file."
msgstr ""
"Irakur itzazu metadatuak zehaztutako OPF fitxategietatik Fitxategi honetatik "
"irakurritako edozein metadatu sorburu fitxategiko edozein metadaturen "
"gainetik gailenduko dira."

#: /home/kovid/work/calibre/src/calibre/ebooks/conversion/plumber.py:401
msgid ""
"Transliterate unicode characters to an ASCII representation. Use with care "
"because this will replace unicode characters with ASCII. For instance it "
"will replace \"%s\" with \"Mikhail Gorbachiov\". Also, note that in cases "
"where there are multiple representations of a character (characters shared "
"by Chinese and Japanese for instance) the representation used by the largest "
"number of people will be used (Chinese in the previous example)."
msgstr ""
"Unicode karaktereek ASCII adierazpideak letraldatuko dituzte. Tentu handiz "
"erabili zeren eta honek unicode karaktereak aldatuko ditu ASCII "
"adierazpideetara. Esate baterako \"%s\" bat dagoen bakoitzean  \"Mikhail "
"Gorbachiov\" bat txertatuko dizu. Ohar zaitez, baita, karaktere berezi "
"batzuk askotan agertzen eta errepikatzen direnean, (Txina eta Japoniako "
"idazkerakoak, esaterako) gehien erabiltzen diren karaktereak erabiliko dira "
"(gure aurreko adibidean, Txinakoak)."

#: /home/kovid/work/calibre/src/calibre/ebooks/conversion/plumber.py:416
msgid ""
"Preserve ligatures present in the input document. A ligature is a special "
"rendering of a pair of characters like ff, fi, fl et cetera. Most readers do "
"not have support for ligatures in their default fonts, so they are unlikely "
"to render correctly. By default, calibre will turn a ligature into the "
"corresponding pair of normal characters. This option will preserve them "
"instead."
msgstr ""
"Gorde ondo sorburu dokumentuan zeuden letra-loturak. Letra-loturak zera "
"dira, askotan ematen diren eta izaera berezia duten letra-lotura batzuk, "
"esaterako  ll, ts, tt, tx, tz... Irakurgailu gehienek ez daukate lotura "
"horietarako euskarri egokirik bere lehenetsitako letra-iturrietan eta agian "
"lotura horiek ez dira batzuetan behar bezala ikusiko (lerro jauzietan eta). "
"Calibrek, berez, lehenetsitako aukera bezala, letra-lotura horiek lotura "
"bakartzat hartu beharrean bi karaktere lokabetzat hartuko ditu. Baina aukera "
"hau lehenetsiko bazenu letra-lotura horiek ondo babestuko zenituzke."

#: /home/kovid/work/calibre/src/calibre/ebooks/conversion/plumber.py:428
#: /home/kovid/work/calibre/src/calibre/ebooks/metadata/cli.py:38
msgid "Set the title."
msgstr "Izenburua ezarri."

#: /home/kovid/work/calibre/src/calibre/ebooks/conversion/plumber.py:432
msgid "Set the authors. Multiple authors should be separated by ampersands."
msgstr ""
"Egileak ezarri. Hainbat egile. Bere izenak ampersand ikurrarekin ( hau da & "
"ikurrarekin) bereiziko dira."

#: /home/kovid/work/calibre/src/calibre/ebooks/conversion/plumber.py:437
msgid "The version of the title to be used for sorting. "
msgstr "Sailkatzeko erabiliko den liburuaren izenburuaren bertsioa. "

#: /home/kovid/work/calibre/src/calibre/ebooks/conversion/plumber.py:441
msgid "String to be used when sorting by author. "
msgstr ""
"Egilearen izenaren arabera sailkatzen denean erabiliko den testu-katea. "

#: /home/kovid/work/calibre/src/calibre/ebooks/conversion/plumber.py:445
msgid "Set the cover to the specified file or URL"
msgstr ""
"ezarri iezaiozu liburu-azala zehaztutako fitxategiari edo zehaztutako URL-"
"ari."

#: /home/kovid/work/calibre/src/calibre/ebooks/conversion/plumber.py:449
#: /home/kovid/work/calibre/src/calibre/ebooks/metadata/cli.py:54
msgid "Set the ebook description."
msgstr "Liburu elektronikoaren deskripzioa jarri."

#: /home/kovid/work/calibre/src/calibre/ebooks/conversion/plumber.py:453
#: /home/kovid/work/calibre/src/calibre/ebooks/metadata/cli.py:56
msgid "Set the ebook publisher."
msgstr "Liburu elektronikoaren argitaratzailea jarri."

#: /home/kovid/work/calibre/src/calibre/ebooks/conversion/plumber.py:457
#: /home/kovid/work/calibre/src/calibre/ebooks/metadata/cli.py:60
msgid "Set the series this ebook belongs to."
msgstr ""
"Ezarri ezazu liburu elektroniko hau zein serietan sailkatuko zenukeen."

#: /home/kovid/work/calibre/src/calibre/ebooks/conversion/plumber.py:461
#: /home/kovid/work/calibre/src/calibre/ebooks/metadata/cli.py:62
msgid "Set the index of the book in this series."
msgstr "Serie hauetan ezarri ezazu liburuaren aurkibidea."

#: /home/kovid/work/calibre/src/calibre/ebooks/conversion/plumber.py:465
#: /home/kovid/work/calibre/src/calibre/ebooks/metadata/cli.py:64
msgid "Set the rating. Should be a number between 1 and 5."
msgstr "Ezarri balorazioa. 1 eta 5 artean dagoen zenbakia izan beharko."

#: /home/kovid/work/calibre/src/calibre/ebooks/conversion/plumber.py:469
#: /home/kovid/work/calibre/src/calibre/ebooks/metadata/cli.py:66
msgid "Set the ISBN of the book."
msgstr "Liburuaren ISBN-a jarri."

#: /home/kovid/work/calibre/src/calibre/ebooks/conversion/plumber.py:473
#: /home/kovid/work/calibre/src/calibre/ebooks/metadata/cli.py:68
msgid "Set the tags for the book. Should be a comma separated list."
msgstr ""
"Ezarri liburuaren etiketak. Komen bidez bereizitako elementuen zerrenda bat "
"izan beharko luke."

#: /home/kovid/work/calibre/src/calibre/ebooks/conversion/plumber.py:477
#: /home/kovid/work/calibre/src/calibre/ebooks/metadata/cli.py:70
msgid "Set the book producer."
msgstr "Ezarri ezazu liburuaren ekoizlea."

#: /home/kovid/work/calibre/src/calibre/ebooks/conversion/plumber.py:481
#: /home/kovid/work/calibre/src/calibre/ebooks/metadata/cli.py:72
msgid "Set the language."
msgstr "Hizkuntza ezarri"

#: /home/kovid/work/calibre/src/calibre/ebooks/conversion/plumber.py:485
msgid "Set the publication date."
msgstr "Ezarri ezazu liburuaren ekoizpen-data. Noiz argitaratu zen."

#: /home/kovid/work/calibre/src/calibre/ebooks/conversion/plumber.py:489
msgid "Set the book timestamp (used by the date column in calibre)."
msgstr ""
"Ezarri ezazu liburuaren denbora-zigilua (calibre programa honetan data "
"zutabean erabilia)."

#: /home/kovid/work/calibre/src/calibre/ebooks/conversion/plumber.py:589
msgid "Could not find an ebook inside the archive"
msgstr "Ezin izan da fitxategi horretan liburu elektronikorik aurkitu"

#: /home/kovid/work/calibre/src/calibre/ebooks/conversion/plumber.py:647
msgid "Values of series index and rating must be numbers. Ignoring"
msgstr ""
"Aurkibideko serieen balioak eta puntuazioa, zenbakiak izan beharko dira. Ez "
"ikusiarena egiten"

#: /home/kovid/work/calibre/src/calibre/ebooks/conversion/plumber.py:654
msgid "Failed to parse date/time"
msgstr "Huts egin du data/orduaren analisiak"

#: /home/kovid/work/calibre/src/calibre/ebooks/conversion/plumber.py:809
msgid "Converting input to HTML..."
msgstr "Sorburukoa HTML horretara bihurtzen..."

#: /home/kovid/work/calibre/src/calibre/ebooks/conversion/plumber.py:836
msgid "Running transforms on ebook..."
msgstr ""
"Liburu elektronikoan une honetan ari dira bihurtze aldaketak gertatzen..."

#: /home/kovid/work/calibre/src/calibre/ebooks/conversion/plumber.py:923
msgid "Creating"
msgstr "Sortzen"

#: /home/kovid/work/calibre/src/calibre/ebooks/epub/fix/__init__.py:20
msgid "Failed to parse: %s with error: %s"
msgstr ""

#: /home/kovid/work/calibre/src/calibre/ebooks/epub/fix/__init__.py:26
msgid "ePub Fixer"
msgstr "ePub Fixer (ePUB formatuan doitzeko tresna)"

#: /home/kovid/work/calibre/src/calibre/ebooks/epub/fix/epubcheck.py:18
msgid "Workaround epubcheck bugs"
msgstr "Lanean gabiltza ePUB formatuetan egon litezkeen akatsen inguruan"

#: /home/kovid/work/calibre/src/calibre/ebooks/epub/fix/epubcheck.py:22
msgid ""
"Workarounds for bugs in the latest release of epubcheck. epubcheck reports "
"many things as errors that are not actually errors. epub-fix will try to "
"detect these and replace them with constructs that epubcheck likes. This may "
"cause significant changes to your epub, complain to the epubcheck project."
msgstr ""
"ePUB formatuetan akatsen bila egin berri diren 'epubcheck' azken lanak. "
"'epubcheck' horrek askotan benetako akatsak ez diren hainbat kontu "
"erroretzat hartzen ditu. 'epub-fix' saiatuko da benetako akatsak antzematen "
"eta 'epubcheck' horren gustuko aldaketak egiten. Honek zure ePUB "
"fitxategiari aldaketa nabarmenak ekar liezazkioke... Horrela izan bada, "
"kexak \"ePUB Project\" horretara bideratu."

#: /home/kovid/work/calibre/src/calibre/ebooks/epub/fix/main.py:21
msgid ""
"%prog [options] file.epub\n"
"\n"
"Fix common problems in EPUB files that can cause them to be rejected by "
"poorly designed publishing services.\n"
"\n"
"By default, no fixing is done and messages are printed out for each error "
"detected. Use the options to control which errors are automatically fixed."
msgstr ""
"%prog [aukerak] file.epub\n"
"\n"
"EPUB fitxategietako problema arruntak konpontzen ditu. Normalean problema "
"horiek gaizki argitaratutako lanaren ondorio zuzena izaten dira.\n"
"\n"
"Lehenetsita hauxe: ez da doiketa lanik egingo eta mezuak agertuko dira, "
"detektaturiko akats bakoitzari buruzko mezu bana. Erabil itzazu aukerak "
"kontrolatzeko zeintzuk akats izan dira automatikoki eraldatuak."

#: /home/kovid/work/calibre/src/calibre/ebooks/epub/fix/main.py:52
msgid "You must specify an epub file"
msgstr "ePUB fitxategi bat zehaztu beharko duzu"

#: /home/kovid/work/calibre/src/calibre/ebooks/epub/fix/unmanifested.py:17
msgid "Fix unmanifested files"
msgstr "Doitu edo konpondu agerikoa ez diren fitxategiak"

#: /home/kovid/work/calibre/src/calibre/ebooks/epub/fix/unmanifested.py:21
msgid ""
"Fix unmanifested files. epub-fix can either add them to the manifest or "
"delete them as specified by the delete unmanifested option."
msgstr ""
"Doitu edo konpondu agerikoa ez diren fitxategiak. 'epub-fix' gehitu ahal "
"ditu ageriko fitxategien multzora edo ezaba ditzake agerikoak ez direnak "
"ezabatzeko propio dagoen aukerarekin."

#: /home/kovid/work/calibre/src/calibre/ebooks/epub/fix/unmanifested.py:32
msgid "Delete unmanifested files instead of adding them to the manifest"
msgstr "Ezabatu ezkutuko fitxategiak agerikoen multzora gehitu beharrean"

#: /home/kovid/work/calibre/src/calibre/ebooks/epub/output.py:56
msgid ""
"Extract the contents of the generated EPUB file to the specified directory. "
"The contents of the directory are first deleted, so be careful."
msgstr ""
"Erauzi sortu diren ePUB fitxategietako edukiak zehaztutako direktoriora. "
"Direktorioaren edukiak berehalakoan ezabatu egingo dira, beraz ibili zaitez "
"kontuz."

#: /home/kovid/work/calibre/src/calibre/ebooks/epub/output.py:62
msgid ""
"Turn off splitting at page breaks. Normally, input files are automatically "
"split at every page break into two files. This gives an output ebook that "
"can be parsed faster and with less resources. However, splitting is slow and "
"if your source file contains a very large number of page breaks, you should "
"turn off splitting on page breaks."
msgstr ""
"Bertan behera uzten ditu orrialde-jauziek egiten dituzten orrien arteko "
"bereizketak. Normalean, sorburu fitxategiak automatikoki bereizten dira bi "
"fitxategietan orri-jauzi bakoitzarekin. Honek ematen du azkarrago azter "
"daitekeen irteera e-liburu bat eta errekurtso gutxiago behar ditu. Gerta "
"liteke, orrialdeen arteko bereizketa motelegia izatea. Zure sorburu "
"fitxategiak orrialde-jauzi pilo bat izango balit, behar bada hobe zenuke "
"bertan behera uztea orrialde-jauzien bereizketa egiteko aukera."

#: /home/kovid/work/calibre/src/calibre/ebooks/epub/output.py:73
msgid ""
"Split all HTML files larger than this size (in KB). This is necessary as "
"most EPUB readers cannot handle large file sizes. The default of %defaultKB "
"is the size required for Adobe Digital Editions."
msgstr ""
"Zatikatu HTML fitxategi guztiak baldin eta tamaina hau baino handiagoak, ( "
"Kb-etan neurturik). Hau beharrezkoa da ePUB formatua irakurtzeko erabiltzen "
"diren gailu gehienek ezin izaten dutelako oso fitxategi handiak kudeatu. "
"Lehenetsita dagoen  %defaultKB hori  'Adobe Digital Editions' horrek behar "
"duen tamaina da."

#: /home/kovid/work/calibre/src/calibre/ebooks/epub/output.py:80
msgid ""
"Normally, if the input file has no cover and you don't specify one, a "
"default cover is generated with the title, authors, etc. This option "
"disables the generation of this cover."
msgstr ""
"Normalean, sorburu fitxategiak ez badauka liburu-azalik eta zeuk ez baduzu "
"azal bat zehaztu, lehenetsitako azal bat sortuko da izenburuarekin, egileen "
"izenekin eta abar. Aukera honek desgaitu egiten du liburu-azalaren sortzea."

#: /home/kovid/work/calibre/src/calibre/ebooks/epub/output.py:86
msgid ""
"Do not use SVG for the book cover. Use this option if your EPUB is going to "
"be used on a device that does not support SVG, like the iPhone or the "
"JetBook Lite. Without this option, such devices will display the cover as a "
"blank page."
msgstr ""
"Ez erabili SVG formatua --Scalable Vector Graphics (SVG)-- liburuaren azala "
"egiteko. Erabil ezazu aukera hau baldin eta zure ePUB fitxategian erabiliko "
"bada SVG formaturik --Scalable Vector Graphics (SVG)-- formatu horri eusten "
"ez dion irakurgailu batean. Horrela gertatzen da, ez dute SVG onartzen, "
"esaterako, iPhone eta JetBook Lite irakurgailuek. Aukera hau erabili gabe, "
"irakurgailu batzuk liburu-azala zuriz erakutsiko lukete."

#: /home/kovid/work/calibre/src/calibre/ebooks/epub/output.py:94
msgid ""
"When using an SVG cover, this option will cause the cover to scale to cover "
"the available screen area, but still preserve its aspect ratio (ratio of "
"width to height). That means there may be white borders at the sides or top "
"and bottom of the image, but the image will never be distorted. Without this "
"option the image may be slightly distorted, but there will be no borders."
msgstr ""
"SVG formatuko azala erabiltzen denean, --Scalable Vector Graphics (SVG)--, "
"aukera honek eragingo du gure irudiak pantaila osoko azalera estaltzea baina "
"hori bai, bere itxura aldatu gabe, hau da, bere luze-zabal proportzioa "
"aldatu gabe. Honek esan nahi du egon daitezkeela bazterreko zuri-guneak bai "
"ezker-eskuin bai goian eta bai behean. Baina irudiaren proportzioak gorde "
"egingo dira. Aukera hau erabili gabe irudiaren proportzioak alda daitezke "
"apurtxo bat baina ez da bazterrik sortuko."

#: /home/kovid/work/calibre/src/calibre/ebooks/epub/output.py:169
msgid "Start"
msgstr "Hasi"

#: /home/kovid/work/calibre/src/calibre/ebooks/fb2/fb2ml.py:144
#: /home/kovid/work/calibre/src/calibre/ebooks/rb/rbml.py:102
#: /home/kovid/work/calibre/src/calibre/ebooks/txt/txtml.py:77
msgid "Table of Contents:"
msgstr "Aurkibidea:"

#: /home/kovid/work/calibre/src/calibre/ebooks/fb2/input.py:32
msgid "Do not insert a Table of Contents at the beginning of the book."
msgstr "Ez txertatu aurkibidea liburuaren hasieran."

#: /home/kovid/work/calibre/src/calibre/ebooks/fb2/output.py:21
#: /home/kovid/work/calibre/src/calibre/ebooks/pdb/output.py:32
#: /home/kovid/work/calibre/src/calibre/ebooks/pml/output.py:37
#: /home/kovid/work/calibre/src/calibre/ebooks/rb/output.py:21
#: /home/kovid/work/calibre/src/calibre/ebooks/txt/output.py:35
msgid "Add Table of Contents to beginning of the book."
msgstr "Gehi ezazu aurkibidea liburuaren hasieran."

#: /home/kovid/work/calibre/src/calibre/ebooks/html/input.py:248
msgid ""
"Traverse links in HTML files breadth first. Normally, they are traversed "
"depth first."
msgstr ""
"HTML fitxategietako zeharkako estekak (traverse links) zabaleran bilatu "
"(breadth first)  Normalean, sakoneran bilatu egiten dira zeharkakoak."

#: /home/kovid/work/calibre/src/calibre/ebooks/html/input.py:255
msgid ""
"Maximum levels of recursion when following links in HTML files. Must be non-"
"negative. 0 implies that no links in the root HTML file are followed. "
"Default is %default."
msgstr ""
"Errekurtsio mailarik gorenak HTML fitxategien estekei jarraituz gero. Ezin "
"izango da negatiboa izan. 0 horrek adierazten du HTML erro-fitxategian ez "
"dagoela jarraibidea dakarren estekarik. Lehenetsita hauxe: %default."

#: /home/kovid/work/calibre/src/calibre/ebooks/html/input.py:264
msgid ""
"Normally this input plugin re-arranges all the input files into a standard "
"folder hierarchy. Only use this option if you know what you are doing as it "
"can result in various nasty side effects in the rest of of the conversion "
"pipeline."
msgstr ""
"Normalean gehigarri honek berrantolatzen ditu sorburu fitxategi guztiak eta "
"karpeta estandar baten hierarkiaren arabera uzten ditu. Erabil ezazu aukera "
"hau bakarrik ondo dakizunean zertaz ari zaren. Aukera honek gustuko ez diren "
"ondorio batzuk bihurketaren beste eremu batzuetara ekar ditzake."

#: /home/kovid/work/calibre/src/calibre/ebooks/html/input.py:272
msgid ""
"Average line length for line breaking if the HTML is from a previous partial "
"conversion of a PDF file. Default is %default which disables this."
msgstr ""
"Batez besteko lerroaren luzera jauzi-lerroan baldin eta HTML hori aurretik "
"egin den PDF fitxategi baten bihurketa bada. Lehenetsita hauxe: %default eta "
"horrek hau bertan behera utziko luke."

#: /home/kovid/work/calibre/src/calibre/ebooks/lit/from_any.py:47
msgid "Creating LIT file from EPUB..."
msgstr ""
"Bihurketa egiten. Sortzen LIT formatuko fitxategia ePUB formatuko fitxategi "
"batetik..."

#: /home/kovid/work/calibre/src/calibre/ebooks/lrf/html/convert_from.py:320
msgid "\tBook Designer file detected."
msgstr "\t'Book Designer' fitxategia detektaturik."

#: /home/kovid/work/calibre/src/calibre/ebooks/lrf/html/convert_from.py:322
msgid "\tParsing HTML..."
msgstr "\tHTML horren analisia egiten..."

#: /home/kovid/work/calibre/src/calibre/ebooks/lrf/html/convert_from.py:345
msgid "\tBaen file detected. Re-parsing..."
msgstr "\t'Baen' fitxategia detektaturik. Analisia berriro egiten..."

#: /home/kovid/work/calibre/src/calibre/ebooks/lrf/html/convert_from.py:361
msgid "Written preprocessed HTML to "
msgstr "Idatzi eta prozesatua HTML horretarako "

#: /home/kovid/work/calibre/src/calibre/ebooks/lrf/html/convert_from.py:379
msgid "Processing %s"
msgstr "Prozesatzen %s"

#: /home/kovid/work/calibre/src/calibre/ebooks/lrf/html/convert_from.py:393
msgid "\tConverting to BBeB..."
msgstr ""
"\tBihurketa egiten BBeB (Broad Band eBook, --Sony, Canon; LRS, LRF edo LRX--"
") formatu honetara..."

#: /home/kovid/work/calibre/src/calibre/ebooks/lrf/html/convert_from.py:539
#: /home/kovid/work/calibre/src/calibre/ebooks/lrf/html/convert_from.py:552
msgid "Could not parse file: %s"
msgstr "Ezin izan da fitxategi hau analizatu: %s"

#: /home/kovid/work/calibre/src/calibre/ebooks/lrf/html/convert_from.py:544
msgid "%s is an empty file"
msgstr "%s hutsik dagoen fitxategia da"

#: /home/kovid/work/calibre/src/calibre/ebooks/lrf/html/convert_from.py:564
msgid "Failed to parse link %s %s"
msgstr "Huts egin da esteka honen analisia egiterakoan: %s %s"

#: /home/kovid/work/calibre/src/calibre/ebooks/lrf/html/convert_from.py:608
msgid "Cannot add link %s to TOC"
msgstr "Ezin da esteka gehitu  %s aurkibidean"

#: /home/kovid/work/calibre/src/calibre/ebooks/lrf/html/convert_from.py:957
msgid "Unable to process image %s. Error: %s"
msgstr "ezin izan da  %s irudia prozesatu. Errorea: %s"

#: /home/kovid/work/calibre/src/calibre/ebooks/lrf/html/convert_from.py:1002
msgid "Unable to process interlaced PNG %s"
msgstr "Ezin izan da prozesatu sareko loturak dituen PNG %s"

#: /home/kovid/work/calibre/src/calibre/ebooks/lrf/html/convert_from.py:1017
msgid ""
"Could not process image: %s\n"
"%s"
msgstr ""
"Ezin izan da irudi hau prozesatu: %s\n"
"%s"

#: /home/kovid/work/calibre/src/calibre/ebooks/lrf/html/convert_from.py:1772
msgid ""
"An error occurred while processing a table: %s. Ignoring table markup."
msgstr ""
"Prozesatze unean errore bat gertatu da taula honekin: %s. Ez ikusiarena egin "
"taulari buruzko azalpenekin."

#: /home/kovid/work/calibre/src/calibre/ebooks/lrf/html/convert_from.py:1774
msgid ""
"Bad table:\n"
"%s"
msgstr ""
"Taula kaxkarra:\n"
"%s"

#: /home/kovid/work/calibre/src/calibre/ebooks/lrf/html/convert_from.py:1796
msgid "Table has cell that is too large"
msgstr "Taula honek handiegia den gelaxkaren bat du"

#: /home/kovid/work/calibre/src/calibre/ebooks/lrf/html/convert_from.py:1862
msgid "Could not read cover image: %s"
msgstr "Ezin izan da azaleko irudia irakurri: %s"

#: /home/kovid/work/calibre/src/calibre/ebooks/lrf/html/convert_from.py:1865
msgid "Cannot read from: %s"
msgstr "Ezin izan da irakurri hemendik: %s"

#: /home/kovid/work/calibre/src/calibre/ebooks/lrf/html/convert_from.py:1994
msgid "Failed to process opf file"
msgstr ""
"Huts egin da OPF fitxategia irakurtzen (formatu libre nahiko zaharkitua da "
"OPF)"

#: /home/kovid/work/calibre/src/calibre/ebooks/lrf/lrfparser.py:136
msgid ""
"%prog book.lrf\n"
"Convert an LRF file into an LRS (XML UTF-8 encoded) file"
msgstr ""
"%prog liburua.lrf\n"
"Bihur ezazu LRF fitxategi bat LRS (XML UTF-8 kodetua) formatuko fitxategi. "
"(Bi formatuak antzekoak dira, biak BBeB, hau da, Broad Band eBook. Sony eta "
"Canon enpresek garatuak)."

#: /home/kovid/work/calibre/src/calibre/ebooks/lrf/lrfparser.py:137
msgid "Output LRS file"
msgstr "Helburu fitxategia, irteera fitxategia LRS formatukoa"

#: /home/kovid/work/calibre/src/calibre/ebooks/lrf/lrfparser.py:139
msgid "Do not save embedded image and font files to disk"
msgstr "Ez gorde txertatutako irudirik eta letra-tipo fitxategirik diskoan"

#: /home/kovid/work/calibre/src/calibre/ebooks/lrf/lrfparser.py:158
msgid "Parsing LRF..."
msgstr "Analizatzen LRF hori..."

#: /home/kovid/work/calibre/src/calibre/ebooks/lrf/lrfparser.py:161
msgid "Creating XML..."
msgstr "Sortzen XML..."

#: /home/kovid/work/calibre/src/calibre/ebooks/lrf/lrfparser.py:163
msgid "LRS written to "
msgstr "LRS idatzita hona: "

#: /home/kovid/work/calibre/src/calibre/ebooks/lrf/lrs/convert_from.py:267
msgid "Could not read from thumbnail file:"
msgstr ""
"Ezin izan da 'thumbnail' fitxategia, 'koadro txikia' fitxategia, irakurri:"

#: /home/kovid/work/calibre/src/calibre/ebooks/lrf/lrs/convert_from.py:287
msgid ""
"%prog [options] file.lrs\n"
"Compile an LRS file into an LRF file."
msgstr ""
"%prog [aukerak] fitxategia.lrs\n"
"Bihur ezazu LRS formatuko fitxategi bat LRF formatuko fitxategi. (Bi "
"formatuak antzekoak dira, biak BBeB, hau da, Broad Band eBook. Sony eta "
"Canon enpresek garatuak)."

#: /home/kovid/work/calibre/src/calibre/ebooks/lrf/lrs/convert_from.py:288
msgid "Path to output file"
msgstr "Helburu fitxategirako bidea"

#: /home/kovid/work/calibre/src/calibre/ebooks/lrf/lrs/convert_from.py:290
#: /home/kovid/work/calibre/src/calibre/ebooks/metadata/isbndb.py:114
msgid "Verbose processing"
msgstr "Hitz-jarioa prozesatzen"

#: /home/kovid/work/calibre/src/calibre/ebooks/lrf/lrs/convert_from.py:292
msgid "Convert LRS to LRS, useful for debugging."
msgstr ""
"Bihurtu LRS formatutik LRS formatu berberera, erabilgarria izan daiteke "
"akats txikitxoak garbitzeko."

#: /home/kovid/work/calibre/src/calibre/ebooks/lrf/meta.py:457
msgid "Invalid LRF file. Could not set metadata."
msgstr "Ez dabil LRF fitxategia. Ezin izan dira metadatuak ezarri."

#: /home/kovid/work/calibre/src/calibre/ebooks/lrf/meta.py:582
msgid ""
"%prog [options] mybook.lrf\n"
"\n"
"\n"
"Show/edit the metadata in an LRF file.\n"
"\n"
msgstr ""
"%prog [options] mybook.lrf\n"
"\n"
"\n"
<<<<<<< HEAD
=======
"\n"
>>>>>>> e3963f6f
"Erakutsi/Editatu metadatuak LRF fitxategian.\n"
"\n"

#: /home/kovid/work/calibre/src/calibre/ebooks/lrf/meta.py:603
msgid ""
"Path to a txt file containing the comment to be stored in the lrf file."
msgstr ""
"TXT fitxategi baterako bidea. TXT horrek bere baitan LRF fitxategi batean "
"gordetzeko iruzkinak dauzka."

#: /home/kovid/work/calibre/src/calibre/ebooks/lrf/output.py:90
msgid "Enable autorotation of images that are wider than the screen width."
msgstr ""
"Gaitu, onartu irudiek bere burua biratzea baldin eta pantailaren zabalera "
"estu geratzen bazaie."

#: /home/kovid/work/calibre/src/calibre/ebooks/lrf/output.py:94
msgid "Set the space between words in pts. Default is %default"
msgstr ""
"Ezarri hitzen arteko espazioa puntuetan. Lehenetsita hauxe dago %default."

#: /home/kovid/work/calibre/src/calibre/ebooks/lrf/output.py:97
msgid "Add a header to all the pages with title and author."
msgstr ""
"Gehitu goi-burua orrialde guztiei liburuaren izenburuarekin eta egilearen "
"izenarekin."

#: /home/kovid/work/calibre/src/calibre/ebooks/lrf/output.py:100
msgid ""
"Set the format of the header. %a is replaced by the author and %t by the "
"title. Default is %default"
msgstr ""
"Ezarri goiburuaren formatua. %a hori egilearen izenarekin aldatuko da eta %t "
"hori liburuaren izenburuarekin. Lehenetsita hauxe dago %default."

#: /home/kovid/work/calibre/src/calibre/ebooks/lrf/output.py:104
msgid "Add extra spacing below the header. Default is %default pt."
msgstr ""
"Gehitu espazio gehiago goiburuaren azpian. Lehenetsita hauxe dago %default "
"pt."

#: /home/kovid/work/calibre/src/calibre/ebooks/lrf/output.py:107
msgid ""
"Minimum paragraph indent (the indent of the first line of a paragraph) in "
"pts. Default: %default"
msgstr ""
"Gutxieneko paragrafo-koska (koska hori paragrafoaren lehen lerrokoa izaten "
"da) puntuetan. Lehenetsita: %default"

#: /home/kovid/work/calibre/src/calibre/ebooks/lrf/output.py:112
msgid ""
"Render tables in the HTML as images (useful if the document has large or "
"complex tables)"
msgstr ""
"Prozesatu taulak HTML horretan irudiak izango balira legez (erabilgarria oso "
"dokumentuak taula handi eta konplexuak dituenean)"

#: /home/kovid/work/calibre/src/calibre/ebooks/lrf/output.py:117
msgid ""
"Multiply the size of text in rendered tables by this factor. Default is "
"%default"
msgstr ""
"Prozesatutako tauletako testuaren tamaina faktore honekin biderkatu. "
"Lehenetsita hauxe dago %default."

#: /home/kovid/work/calibre/src/calibre/ebooks/lrf/output.py:121
msgid "The serif family of fonts to embed"
msgstr "Serif letra-mota multzoa kapsulatua txertatzeko"

#: /home/kovid/work/calibre/src/calibre/ebooks/lrf/output.py:124
msgid "The sans-serif family of fonts to embed"
msgstr "Sans-serif letra-mota multzoa kapsulatua txertatzeko"

#: /home/kovid/work/calibre/src/calibre/ebooks/lrf/output.py:127
msgid "The monospace family of fonts to embed"
msgstr "Monospace letra-mota multzoa kapsulatua txertatzeko"

#: /home/kovid/work/calibre/src/calibre/ebooks/lrf/output.py:152
msgid "Comic"
msgstr "Komikia"

#: /home/kovid/work/calibre/src/calibre/ebooks/metadata/__init__.py:397
#: /home/kovid/work/calibre/src/calibre/ebooks/pdf/manipulate/info.py:45
#: /home/kovid/work/calibre/src/calibre/gui2/dialogs/book_info.py:97
#: /home/kovid/work/calibre/src/calibre/gui2/dialogs/book_info.py:98
#: /home/kovid/work/calibre/src/calibre/gui2/dialogs/delete_matching_from_device.py:75
#: /home/kovid/work/calibre/src/calibre/gui2/dialogs/fetch_metadata.py:58
#: /home/kovid/work/calibre/src/calibre/gui2/library/models.py:65
#: /home/kovid/work/calibre/src/calibre/gui2/library/models.py:359
#: /home/kovid/work/calibre/src/calibre/gui2/library/models.py:887
#: /home/kovid/work/calibre/src/calibre/library/server/opds.py:569
msgid "Title"
msgstr "Izenburua"

#: /home/kovid/work/calibre/src/calibre/ebooks/metadata/__init__.py:398
#: /home/kovid/work/calibre/src/calibre/gui2/dialogs/fetch_metadata.py:59
#: /home/kovid/work/calibre/src/calibre/gui2/library/models.py:67
#: /home/kovid/work/calibre/src/calibre/gui2/library/models.py:364
#: /home/kovid/work/calibre/src/calibre/gui2/library/models.py:888
msgid "Author(s)"
msgstr "Egilea(k)"

#: /home/kovid/work/calibre/src/calibre/ebooks/metadata/__init__.py:399
#: /home/kovid/work/calibre/src/calibre/gui2/dialogs/fetch_metadata.py:61
#: /home/kovid/work/calibre/src/calibre/gui2/library/models.py:72
msgid "Publisher"
msgstr "Argitaratzailea"

#: /home/kovid/work/calibre/src/calibre/ebooks/metadata/__init__.py:400
#: /home/kovid/work/calibre/src/calibre/ebooks/pdf/manipulate/info.py:49
msgid "Producer"
msgstr "Ekoizlea"

#: /home/kovid/work/calibre/src/calibre/ebooks/metadata/__init__.py:401
#: /home/kovid/work/calibre/src/calibre/gui2/book_details.py:35
#: /home/kovid/work/calibre/src/calibre/gui2/book_details.py:210
#: /home/kovid/work/calibre/src/calibre/gui2/book_details.py:211
#: /home/kovid/work/calibre/src/calibre/gui2/convert/metadata_ui.py:184
#: /home/kovid/work/calibre/src/calibre/gui2/dialogs/book_info.py:99
#: /home/kovid/work/calibre/src/calibre/gui2/dialogs/book_info_ui.py:67
#: /home/kovid/work/calibre/src/calibre/gui2/library/models.py:318
#: /home/kovid/work/calibre/src/calibre/gui2/library/models.py:1079
msgid "Comments"
msgstr "Iruzkinak"

#: /home/kovid/work/calibre/src/calibre/ebooks/metadata/__init__.py:409
#: /home/kovid/work/calibre/src/calibre/gui2/book_details.py:27
#: /home/kovid/work/calibre/src/calibre/gui2/dialogs/tag_categories.py:50
#: /home/kovid/work/calibre/src/calibre/gui2/library/models.py:73
#: /home/kovid/work/calibre/src/calibre/gui2/library/models.py:306
#: /home/kovid/work/calibre/src/calibre/gui2/library/models.py:1075
#: /home/kovid/work/calibre/src/calibre/library/field_metadata.py:143
msgid "Tags"
msgstr "Etiketak"

#: /home/kovid/work/calibre/src/calibre/ebooks/metadata/__init__.py:411
#: /home/kovid/work/calibre/src/calibre/gui2/book_details.py:26
#: /home/kovid/work/calibre/src/calibre/gui2/dialogs/tag_categories.py:50
#: /home/kovid/work/calibre/src/calibre/gui2/library/models.py:74
#: /home/kovid/work/calibre/src/calibre/gui2/library/models.py:323
#: /home/kovid/work/calibre/src/calibre/gui2/library/models.py:1084
#: /home/kovid/work/calibre/src/calibre/library/field_metadata.py:91
msgid "Series"
msgstr "Serieak"

#: /home/kovid/work/calibre/src/calibre/ebooks/metadata/__init__.py:412
msgid "Language"
msgstr "Hizkuntza"

#: /home/kovid/work/calibre/src/calibre/ebooks/metadata/__init__.py:414
#: /home/kovid/work/calibre/src/calibre/gui2/library/models.py:1067
msgid "Timestamp"
msgstr "Dataren zigilua (noizkoa)"

#: /home/kovid/work/calibre/src/calibre/ebooks/metadata/__init__.py:416
#: /home/kovid/work/calibre/src/calibre/gui2/dialogs/fetch_metadata.py:63
#: /home/kovid/work/calibre/src/calibre/gui2/library/models.py:70
msgid "Published"
msgstr "Argitaratua"

#: /home/kovid/work/calibre/src/calibre/ebooks/metadata/__init__.py:418
msgid "Rights"
msgstr "Eskubideak"

#: /home/kovid/work/calibre/src/calibre/ebooks/metadata/amazon.py:85
msgid "EDITORIAL REVIEW"
msgstr "ARGITALETXEAREN BERRIKUSKETA"

#: /home/kovid/work/calibre/src/calibre/ebooks/metadata/archive.py:41
msgid ""
"Extract common e-book formats from archives (zip/rar) files. Also try to "
"autodetect if they are actually cbz/cbr files."
msgstr ""
"Erauzi liburu elektronikoen ohiko formatuak (ZIP/RAR) fitxategietatik. Bide "
"beretik, saia zaitez modu automatikoan detektatzen ea CBZ/CBR fitxategiak "
"ote diren."

#: /home/kovid/work/calibre/src/calibre/ebooks/metadata/cli.py:20
msgid "options"
msgstr "aukerak"

#: /home/kovid/work/calibre/src/calibre/ebooks/metadata/cli.py:21
msgid ""
"\n"
"Read/Write metadata from/to ebook files.\n"
"\n"
"Supported formats for reading metadata: %s\n"
"\n"
"Supported formats for writing metadata: %s\n"
"\n"
"Different file types support different kinds of metadata. If you try to set\n"
"some metadata on a file type that does not support it, the metadata will be\n"
"silently ignored.\n"
msgstr ""
"\n"
"Irakurri/Idatzi metadatuak liburu elektronikoen formatuetatik/formatuetara.\n"
"\n"
"Metadatuak irakurtzeko onartzen diren formatuak: %s\n"
"\n"
"Metadatuak idazteko onartzen diren formatuak: %s\n"
"\n"
"Fitxategi mota desberdinek metadatu mota desberdinei eutsiko diete. Saiatzen "
"bazara ezartzen\n"
"metadatu batzuk horrelakorik onartzen ez duen fitxategi batean, "
"metadatuekin\n"
"ez ikusiarena egingo da.\n"

#: /home/kovid/work/calibre/src/calibre/ebooks/metadata/cli.py:40
msgid ""
"Set the authors. Multiple authors should be separated by the & character. "
"Author names should be in the order Firstname Lastname."
msgstr ""
"Egileak ezarri. Autore anitz daudenean bere izenak & ikurrarekin bereiziko "
"dira. Egileen izenak Izena Deitura hurrenkeran ezarriko dira."

#: /home/kovid/work/calibre/src/calibre/ebooks/metadata/cli.py:44
msgid ""
"The version of the title to be used for sorting. If unspecified, and the "
"title is specified, it will be auto-generated from the title."
msgstr ""
"Sailkatzeko erabiliko den liburuaren izenburuaren bertsioa.  Zehaztu gabe "
"baldin badago eta izenburua zehaztua baldin badago, modu automatikoa sortuko "
"da bat izenburutik bertatik."

#: /home/kovid/work/calibre/src/calibre/ebooks/metadata/cli.py:48
msgid ""
"String to be used when sorting by author. If unspecified, and the author(s) "
"are specified, it will be auto-generated from the author(s)."
msgstr ""
"Egilearen izenaren arabera sailkatzen denean erabiliko den katea. Zehaztu "
"gabe baldin badago eta egilea(k) zehazturik baldin badago/badaude, modu "
"automatikoa sortuko da bat egile(ar)en izenetik/izenetatik bertatik."

#: /home/kovid/work/calibre/src/calibre/ebooks/metadata/cli.py:52
msgid "Set the cover to the specified file."
msgstr "Ezarri zehaztutako fitxategiaren liburu-azala."

#: /home/kovid/work/calibre/src/calibre/ebooks/metadata/cli.py:58
msgid "Set the book category."
msgstr "Ezarri liburuaren kategoria."

#: /home/kovid/work/calibre/src/calibre/ebooks/metadata/cli.py:74
msgid "Set the published date."
msgstr "Ezarri argitaratze data."

#: /home/kovid/work/calibre/src/calibre/ebooks/metadata/cli.py:77
msgid "Get the cover from the ebook and save it at as the specified file."
msgstr ""
"Har ezazu liburu elektronikoaren azala eta gorde ezazu zehaztutako "
"fitxategia legez."

#: /home/kovid/work/calibre/src/calibre/ebooks/metadata/cli.py:80
msgid ""
"Specify the name of an OPF file. The metadata will be written to the OPF "
"file."
msgstr ""
"Zehaztu OPF fitxategiaren izena. Metadatuak OPF fitxategiak idatziko dira."

#: /home/kovid/work/calibre/src/calibre/ebooks/metadata/cli.py:83
msgid ""
"Read metadata from the specified OPF file and use it to set metadata in the "
"ebook. Metadata specified on the command line will override metadata read "
"from the OPF file"
msgstr ""
"Irakur itzazu metadatuak zehaztutako OPF fitxategietatik. Zehaztutako agindu-"
"lerroetako metadatuak OPF fitxategiko metadatuen gainetik gailenduko dira."

#: /home/kovid/work/calibre/src/calibre/ebooks/metadata/cli.py:88
msgid "Set the BookID in LRF files"
msgstr "Ezarri ezazu liburu elektronikoaren ID hori LRF fitxategietan"

#: /home/kovid/work/calibre/src/calibre/ebooks/metadata/cli.py:153
msgid "No file specified"
msgstr "Fitxategirik ez da zehaztu"

#: /home/kovid/work/calibre/src/calibre/ebooks/metadata/cli.py:168
msgid "Original metadata"
msgstr "Jatorrizko metadatuak"

#: /home/kovid/work/calibre/src/calibre/ebooks/metadata/cli.py:185
msgid "Changed metadata"
msgstr "Metadatuak aldaturik"

#: /home/kovid/work/calibre/src/calibre/ebooks/metadata/cli.py:197
msgid "OPF created in"
msgstr "OPF sortu egin da hemen"

#: /home/kovid/work/calibre/src/calibre/ebooks/metadata/cli.py:203
msgid "Cover saved to"
msgstr "Liburu-azala gorde da hemen"

#: /home/kovid/work/calibre/src/calibre/ebooks/metadata/cli.py:205
msgid "No cover found"
msgstr "Ez da liburu-azalik aurkitu"

#: /home/kovid/work/calibre/src/calibre/ebooks/metadata/covers.py:27
msgid "Cover download"
msgstr "Deskargatu liburu-azala"

#: /home/kovid/work/calibre/src/calibre/ebooks/metadata/covers.py:79
msgid "Download covers from openlibrary.org"
msgstr "Deskargatu liburu-azalak hemendik: openlibrary.org"

#: /home/kovid/work/calibre/src/calibre/ebooks/metadata/covers.py:107
#: /home/kovid/work/calibre/src/calibre/ebooks/metadata/covers.py:136
msgid "ISBN: %s not found"
msgstr "ISBN: %s ez da aurkitu"

#: /home/kovid/work/calibre/src/calibre/ebooks/metadata/covers.py:117
msgid "Download covers from librarything.com"
msgstr "Descargar portadas de librarything.com"

#: /home/kovid/work/calibre/src/calibre/ebooks/metadata/covers.py:128
#: /home/kovid/work/calibre/src/calibre/ebooks/metadata/library_thing.py:68
msgid "LibraryThing.com timed out. Try again later."
msgstr ""
"Ha vencido el tiempo de conexión a LibraryThing.com. Pruebe de nuevo más "
"tarde."

#: /home/kovid/work/calibre/src/calibre/ebooks/metadata/covers.py:135
#: /home/kovid/work/calibre/src/calibre/ebooks/metadata/library_thing.py:75
msgid ""
"Could not fetch cover as server is experiencing high load. Please try again "
"later."
msgstr ""
"No se pudo obtener la portada debido a que el servidor sufre una carga "
"excesiva. Por favor, inténtelo de nuevo más tarde."

#: /home/kovid/work/calibre/src/calibre/ebooks/metadata/covers.py:139
#: /home/kovid/work/calibre/src/calibre/ebooks/metadata/library_thing.py:79
msgid "LibraryThing.com server error. Try again later."
msgstr "Error del servidor LibraryThing.com. Pruebe de nuevo más tarde."

#: /home/kovid/work/calibre/src/calibre/ebooks/metadata/douban.py:42
msgid "Downloads metadata from Douban.com"
msgstr "Descarga los metadatos de Douban.com"

#: /home/kovid/work/calibre/src/calibre/ebooks/metadata/fetch.py:51
msgid "Metadata download"
msgstr "Metadatuak deskargatu"

#: /home/kovid/work/calibre/src/calibre/ebooks/metadata/fetch.py:128
msgid "ratings"
msgstr "balorazioak"

#: /home/kovid/work/calibre/src/calibre/ebooks/metadata/fetch.py:128
msgid "tags"
msgstr "etiketak"

#: /home/kovid/work/calibre/src/calibre/ebooks/metadata/fetch.py:129
msgid "description/reviews"
msgstr "deskripzioa/aipamenak edo kritikak"

#: /home/kovid/work/calibre/src/calibre/ebooks/metadata/fetch.py:130
msgid "Download %s from %s"
msgstr "Deskargatu %s hemendik: %s"

#: /home/kovid/work/calibre/src/calibre/ebooks/metadata/fetch.py:156
msgid "Downloads metadata from Google Books"
msgstr "Deskargatu metadatatuak Google Books gunetik"

#: /home/kovid/work/calibre/src/calibre/ebooks/metadata/fetch.py:173
msgid "Downloads metadata from isbndb.com"
msgstr "Deskargatu datuak isbndb.com gunetik"

#: /home/kovid/work/calibre/src/calibre/ebooks/metadata/fetch.py:201
msgid ""
"To use isbndb.com you must sign up for a %sfree account%s and enter your "
"access key below."
msgstr ""
"Erabiltzeko isbndb.com izena eman beharko duzu %sfree account%s doaneko "
"kontua izateko. Gero zure pasahitza erabili beharko duzu."

#: /home/kovid/work/calibre/src/calibre/ebooks/metadata/fetch.py:211
msgid "Downloads social metadata from amazon.com"
msgstr "Deskargatu gizarte mailako metadatuak amazon.com gunetik"

#: /home/kovid/work/calibre/src/calibre/ebooks/metadata/fetch.py:230
msgid "Downloads series/tags/rating information from librarything.com"
msgstr ""
"Deskargatu serieak/etiketak/balorazioak informazioa hemendik: "
"librarything.com"

#: /home/kovid/work/calibre/src/calibre/ebooks/metadata/isbndb.py:95
msgid ""
"\n"
"%prog [options] key\n"
"\n"
"Fetch metadata for books from isndb.com. You can specify either the\n"
"books ISBN ID or its title and author. If you specify the title and author,\n"
"then more than one book may be returned.\n"
"\n"
"key is the account key you generate after signing up for a free account from "
"isbndb.com.\n"
"\n"
msgstr ""
"\n"
"%prog [aukerak] key\n"
"\n"
"Eskura ezazu liburu elektronikoei buruzko metadatuak hemendik: isndb.com. "
"Zehaztu ahal dituzu bai\n"
"liburuen ISBN ID, bai egilea, bai izenburua. Zehazten badituzu izenburua eta "
"egilea, hala eta guztiz ere, liburu bat baino gehiago egon daiteke\n"
"\n"
"pasahitza zera da, isbndb.com horretan zeuk sortu duzun pasahitza, hau da, "
"doaneko kontu batean izena ematen duzunean sortzen duzun pasahitza.\n"
"\n"

#: /home/kovid/work/calibre/src/calibre/ebooks/metadata/isbndb.py:106
msgid "The ISBN ID of the book you want metadata for."
msgstr "Nahi dituzun metadatuen liburuaren ISBN ID."

#: /home/kovid/work/calibre/src/calibre/ebooks/metadata/isbndb.py:108
msgid "The author whose book to search for."
msgstr "Bilatzen ari zaren liburuaren egilea."

#: /home/kovid/work/calibre/src/calibre/ebooks/metadata/isbndb.py:110
msgid "The title of the book to search for."
msgstr "Bilatzen ari zaren liburuaren izenburua."

#: /home/kovid/work/calibre/src/calibre/ebooks/metadata/isbndb.py:112
msgid "The publisher of the book to search for."
msgstr "Bilatzen ari zaren liburuaren argitaleytxea."

#: /home/kovid/work/calibre/src/calibre/ebooks/metadata/library_thing.py:76
msgid " not found."
msgstr " ez da aurkitu."

#: /home/kovid/work/calibre/src/calibre/ebooks/metadata/library_thing.py:86
msgid ""
"\n"
"%prog [options] ISBN\n"
"\n"
"Fetch a cover image/social metadata for the book identified by ISBN from "
"LibraryThing.com\n"
msgstr ""
"\n"
"%prog [aukerak] ISBN\n"
"\n"
"Eskura ezazu liburu azal bat irudi/gizarte metadatuekin bere ISBN-ren bidez "
"hemendik: LibraryThing.com\n"

#: /home/kovid/work/calibre/src/calibre/ebooks/metadata/opf2.py:1226
#: /home/kovid/work/calibre/src/calibre/ebooks/oeb/base.py:1399
msgid "Cover"
msgstr "Liburu-azala"

#: /home/kovid/work/calibre/src/calibre/ebooks/mobi/output.py:22
msgid "Modify images to meet Palm device size limitations."
msgstr ""
"Alda itzazu irudien tamainak Palm gailuaren espazio mugekin bat egiteko."

#: /home/kovid/work/calibre/src/calibre/ebooks/mobi/output.py:26
msgid "When present, use author sort field as author."
msgstr ""
"Hauxe topatzen duzunean, erabil ezazu egileen motaren eremua egilea izango "
"balitz legez."

#: /home/kovid/work/calibre/src/calibre/ebooks/mobi/output.py:30
msgid ""
"Don't add Table of Contents to end of book. Useful if the book has its own "
"table of contents."
msgstr ""
"Ez gehitu aurkibidea liburuaren bukaeran. Erabilgarria liburuak bere "
"aurkibide propioa daukanean."

#: /home/kovid/work/calibre/src/calibre/ebooks/mobi/output.py:33
#: /home/kovid/work/calibre/src/calibre/ebooks/oeb/transforms/htmltoc.py:56
msgid "Title for any generated in-line table of contents."
msgstr "Bertoko lanabesei esker sortu den edozein aurkibidetarako izenburua."

#: /home/kovid/work/calibre/src/calibre/ebooks/mobi/output.py:37
msgid "Disable compression of the file contents."
msgstr "Ezgaitu fitxategiaren edukien konpresioa."

#: /home/kovid/work/calibre/src/calibre/ebooks/mobi/output.py:40
msgid "Tag marking book to be filed with Personal Docs"
msgstr ""
"Etiketatu markatutako liburu elektronikoa Zeure Dokumentuen karpetan "
"artxibatzeko"

#: /home/kovid/work/calibre/src/calibre/ebooks/mobi/output.py:108
msgid "All articles"
msgstr "Artikulu guztiak"

#: /home/kovid/work/calibre/src/calibre/ebooks/mobi/reader.py:259
msgid "This is an Amazon Topaz book. It cannot be processed."
msgstr "Hauxe Amazon Topaz liburua da. Ezin da prozesatu."

#: /home/kovid/work/calibre/src/calibre/ebooks/oeb/base.py:1400
msgid "Title Page"
msgstr "Orriaren Izenburua"

#: /home/kovid/work/calibre/src/calibre/ebooks/oeb/base.py:1401
#: /home/kovid/work/calibre/src/calibre/ebooks/oeb/transforms/htmltoc.py:15
#: /home/kovid/work/calibre/src/calibre/gui2/viewer/main.py:53
#: /home/kovid/work/calibre/src/calibre/gui2/viewer/main_ui.py:194
msgid "Table of Contents"
msgstr "Aurkibidea"

#: /home/kovid/work/calibre/src/calibre/ebooks/oeb/base.py:1402
msgid "Index"
msgstr "Indizea"

#: /home/kovid/work/calibre/src/calibre/ebooks/oeb/base.py:1403
msgid "Glossary"
msgstr "Glosarioa"

#: /home/kovid/work/calibre/src/calibre/ebooks/oeb/base.py:1404
msgid "Acknowledgements"
msgstr "Aipamenak"

#: /home/kovid/work/calibre/src/calibre/ebooks/oeb/base.py:1405
msgid "Bibliography"
msgstr "Bibliografia"

#: /home/kovid/work/calibre/src/calibre/ebooks/oeb/base.py:1406
msgid "Colophon"
msgstr "Azken oharra"

#: /home/kovid/work/calibre/src/calibre/ebooks/oeb/base.py:1407
msgid "Copyright"
msgstr "Copyright-a"

#: /home/kovid/work/calibre/src/calibre/ebooks/oeb/base.py:1408
msgid "Dedication"
msgstr "Eskaintza"

#: /home/kovid/work/calibre/src/calibre/ebooks/oeb/base.py:1409
msgid "Epigraph"
msgstr "Epigrafea"

#: /home/kovid/work/calibre/src/calibre/ebooks/oeb/base.py:1410
msgid "Foreword"
msgstr "Sarrera"

#: /home/kovid/work/calibre/src/calibre/ebooks/oeb/base.py:1411
msgid "List of Illustrations"
msgstr "Irudien zerrenda"

#: /home/kovid/work/calibre/src/calibre/ebooks/oeb/base.py:1412
msgid "List of Tables"
msgstr "Taulen zerrenda"

#: /home/kovid/work/calibre/src/calibre/ebooks/oeb/base.py:1413
msgid "Notes"
msgstr "Oharrak"

#: /home/kovid/work/calibre/src/calibre/ebooks/oeb/base.py:1414
msgid "Preface"
msgstr "Aitzinsolasa"

#: /home/kovid/work/calibre/src/calibre/ebooks/oeb/base.py:1415
msgid "Main Text"
msgstr "Testu nagusia"

#: /home/kovid/work/calibre/src/calibre/ebooks/oeb/iterator.py:41
msgid "%s format books are not supported"
msgstr "%s liburuen formatuekin ezin. Oraingoz sostengurik ez"

#: /home/kovid/work/calibre/src/calibre/ebooks/oeb/transforms/htmltoc.py:54
msgid "HTML TOC generation options."
msgstr "HTML aurkibideak sortzeko aukerak."

#: /home/kovid/work/calibre/src/calibre/ebooks/oeb/transforms/jacket.py:113
msgid "Book Jacket"
msgstr "Liburu-azalaren estalkia"

#: /home/kovid/work/calibre/src/calibre/ebooks/oeb/transforms/split.py:34
msgid ""
"Could not find reasonable point at which to split: %s Sub-tree size: %d KB"
msgstr ""
"Ezin izan da topatu gune egoki bat bereizketa txukun egiteko: %s Zuhaitzaren "
"azpiko tamaina: %d KB"

#: /home/kovid/work/calibre/src/calibre/ebooks/oeb/writer.py:32
msgid "OPF/NCX/etc. generation options."
msgstr "OPF/NCX/eta abar. sortzeko aukerak."

#: /home/kovid/work/calibre/src/calibre/ebooks/oeb/writer.py:35
msgid "OPF version to generate. Default is %default."
msgstr "OPF bertsioa sortzeko. Lehenetsita hauxe: %default."

#: /home/kovid/work/calibre/src/calibre/ebooks/oeb/writer.py:37
msgid ""
"Generate an Adobe \"page-map\" file if pagination information is available."
msgstr ""
"Sortzen du Adobe enpresako \"page-map\" fitxategia orrialdeei buruzko "
"informazioa eskuragarri baldin badago."

#: /home/kovid/work/calibre/src/calibre/ebooks/pdb/ereader/reader132.py:128
msgid "Footnotes"
msgstr "Oin-oharrak"

#: /home/kovid/work/calibre/src/calibre/ebooks/pdb/ereader/reader132.py:135
msgid "Sidebar"
msgstr "Alboko barra"

#: /home/kovid/work/calibre/src/calibre/ebooks/pdb/input.py:22
#: /home/kovid/work/calibre/src/calibre/ebooks/tcr/input.py:23
#: /home/kovid/work/calibre/src/calibre/ebooks/txt/input.py:24
msgid ""
"Normally calibre treats blank lines as paragraph markers. With this option "
"it will assume that every line represents a paragraph instead."
msgstr ""
"Normalean calibre honek lerro zuriak paragrafo markatzat hartzen ditu. "
"Aukera honekin kontu egingo da lerro guztiek paragrafo baten maila daukatela."

#: /home/kovid/work/calibre/src/calibre/ebooks/pdb/input.py:26
#: /home/kovid/work/calibre/src/calibre/ebooks/tcr/input.py:27
#: /home/kovid/work/calibre/src/calibre/ebooks/txt/input.py:28
msgid ""
"Normally calibre treats blank lines as paragraph markers. With this option "
"it will assume that every line starting with an indent (either a tab or 2+ "
"spaces) represents a paragraph. Paragraphs end when the next line that "
"starts with an indent is reached."
msgstr ""
"Normalean calibre honek lerro zuriak paragrafo markatzat hartzen ditu. "
"Aukera honekin kontu egingo da koska batekin hasten den lerro oro (koska "
"batekin, tab batekin edota 2  espazio edo espazio gehiagorekin) paragrafo "
"baten lehen lerroa dela. Paragrafoaren amaiera hurrengo lerroa koska batekin-"
"edo hasten denean."

#: /home/kovid/work/calibre/src/calibre/ebooks/pdb/output.py:23
msgid "Format to use inside the pdb container. Choices are:"
msgstr "pdb edukiontziaren barruan erabiltzeko formatua. Aukerak hauek dira:"

#: /home/kovid/work/calibre/src/calibre/ebooks/pdb/output.py:27
msgid ""
"Specify the character encoding of the output document. The default is "
"cp1252. Note: This option is not honored by all formats."
msgstr ""
"Zehaztu karaktereen kodea helburu dokumentuan. Lehenetsita hauxe: cp1252. "
"Oharra: aukera hau ez dute formatu guztiek onartuko."

#: /home/kovid/work/calibre/src/calibre/ebooks/pdf/input.py:24
msgid "Do not extract images from the document"
msgstr "Ez erauzi irudirik dokumentu honetatik"

#: /home/kovid/work/calibre/src/calibre/ebooks/pdf/input.py:26
msgid ""
"Scale used to determine the length at which a line should be unwrapped. "
"Valid values are a decimal between 0 and 1. The default is 0.5, this is the "
"median line length."
msgstr ""
"Lerro bat itzulbiratzeko zein neurri behar den jakiteko behar den eskala. "
"Baliagarri diren balioak dezimalak izango dira 0 eta 1 artekoak. "
"Lehenetsita: 0.5, hau da lerro baten batez besteko luzera."

#: /home/kovid/work/calibre/src/calibre/ebooks/pdf/input.py:30
msgid "Use the new PDF conversion engine."
msgstr "Erabil ezazu PDF bihurketak egiteko motor berria."

#: /home/kovid/work/calibre/src/calibre/ebooks/pdf/manipulate/cli.py:31
msgid ""
"command ...\n"
"\n"
"command can be one of the following:\n"
"[%%commands]\n"
"\n"
"Use %prog command --help to get more information about a specific command\n"
"\n"
"Manipulate a PDF.\n"
msgstr ""
"agintea...\n"
"\n"
"Agintea hauetako bat izan daiteke:\n"
"[%%commands]\n"
"\n"
"Erabil ezazu %prog command --help laguntza eta informazio gehiago lortzeko "
"aginte jakin bati buruz\n"
"\n"
"Eraldatu PDF fitxategi bat.\n"

#: /home/kovid/work/calibre/src/calibre/ebooks/pdf/manipulate/crop.py:29
msgid ""
"[options] file.pdf\n"
"\n"
"Crop a PDF file.\n"
msgstr ""
"[aukerak] fitxategia.pdf\n"
"\n"
"Ebaki PDF fitxategi bat.\n"

#: /home/kovid/work/calibre/src/calibre/ebooks/pdf/manipulate/crop.py:38
#: /home/kovid/work/calibre/src/calibre/ebooks/pdf/manipulate/decrypt.py:32
#: /home/kovid/work/calibre/src/calibre/ebooks/pdf/manipulate/encrypt.py:34
#: /home/kovid/work/calibre/src/calibre/ebooks/pdf/manipulate/merge.py:36
#: /home/kovid/work/calibre/src/calibre/ebooks/pdf/manipulate/reverse.py:34
#: /home/kovid/work/calibre/src/calibre/ebooks/pdf/manipulate/rotate.py:33
#: /home/kovid/work/calibre/src/calibre/ebooks/pdf/manipulate/split.py:41
msgid ""
"Path to output file. By default a file is created in the current directory."
msgstr ""
"Bidea helburu fitxategira. Lehenetsita hauxe: direktorio honetan fitxategi "
"bat sortuko da."

#: /home/kovid/work/calibre/src/calibre/ebooks/pdf/manipulate/crop.py:41
msgid "Number of pixels to crop from the left most x (default is %s)"
msgstr "Mozteko pixel kopurua ezkerreko x gehien (lehenetsita hauxe: %s)"

#: /home/kovid/work/calibre/src/calibre/ebooks/pdf/manipulate/crop.py:44
msgid "Number of pixels to crop from the left most y (default is %s)"
msgstr "Mozteko pixel kopurua ezkerreko y gehien (lehenetsita hauxe: %s)"

#: /home/kovid/work/calibre/src/calibre/ebooks/pdf/manipulate/crop.py:47
msgid "Number of pixels to crop from the right most x (default is %s)"
msgstr "Mozteko pixel kopurua eskuineko x gehien (lehenetsita hauxe: %s)"

#: /home/kovid/work/calibre/src/calibre/ebooks/pdf/manipulate/crop.py:50
msgid "Number of pixels to crop from the right most y (default is %s)"
msgstr "Mozteko pixel kopurua eskuineko y gehien (lehenetsita hauxe: %s)"

#: /home/kovid/work/calibre/src/calibre/ebooks/pdf/manipulate/crop.py:53
msgid ""
"A file generated by ghostscript which allows each page to be individually "
"cropped `gs -dSAFER -dNOPAUSE -dBATCH -sDEVICE=bbox file.pdf 2> bounding`"
msgstr ""
"ghostscript-en bidez sortutako fitxategia, baimentzen du orrialdeak banan-"
"banan ebakitzea `gs -dSAFER -dNOPAUSE -dBATCH -sDEVICE=bbox file.pdf 2> "
"bounding`"

#: /home/kovid/work/calibre/src/calibre/ebooks/pdf/manipulate/crop.py:73
msgid "Crop Options:"
msgstr "Ebakitzeko aukerak:"

#: /home/kovid/work/calibre/src/calibre/ebooks/pdf/manipulate/crop.py:73
#: /home/kovid/work/calibre/src/calibre/ebooks/pdf/manipulate/decrypt.py:60
#: /home/kovid/work/calibre/src/calibre/ebooks/pdf/manipulate/encrypt.py:54
#: /home/kovid/work/calibre/src/calibre/ebooks/pdf/manipulate/merge.py:56
#: /home/kovid/work/calibre/src/calibre/ebooks/pdf/manipulate/reverse.py:54
#: /home/kovid/work/calibre/src/calibre/ebooks/pdf/manipulate/rotate.py:53
#: /home/kovid/work/calibre/src/calibre/ebooks/pdf/manipulate/split.py:61
msgid "Options to control the transformation of pdf"
msgstr "Aukerak PDFaren aldaketak kontrolatzeko"

#: /home/kovid/work/calibre/src/calibre/ebooks/pdf/manipulate/decrypt.py:23
msgid ""
"[options] file.pdf password\n"
"\n"
"Decrypt a PDF.\n"
msgstr ""
"[aukerak] fitxategi.pdf pasahitza\n"
"PDF bat dezifratu.\n"

#: /home/kovid/work/calibre/src/calibre/ebooks/pdf/manipulate/decrypt.py:60
msgid "Decrypt Options:"
msgstr "Dezifratzeko aukerak:"

#: /home/kovid/work/calibre/src/calibre/ebooks/pdf/manipulate/encrypt.py:25
msgid ""
"[options] file.pdf password\n"
"\n"
"Encrypt a PDF.\n"
msgstr ""
"[aukerak] fitxategi.pdf pasahitza\n"
"\n"
"Enkriptatu edo zifratu PDF bat.\n"

#: /home/kovid/work/calibre/src/calibre/ebooks/pdf/manipulate/encrypt.py:54
msgid "Encrypt Options:"
msgstr "Enkriptatzeko aukerak:"

#: /home/kovid/work/calibre/src/calibre/ebooks/pdf/manipulate/info.py:21
msgid ""
"file.pdf ...\n"
"\n"
"Get info about a PDF.\n"
msgstr ""
"fitxategia.pdf...\n"
"\n"
"PDF bati buruz informazioa lortu.\n"

#: /home/kovid/work/calibre/src/calibre/ebooks/pdf/manipulate/info.py:46
#: /home/kovid/work/calibre/src/calibre/gui2/dialogs/delete_matching_from_device.py:75
#: /home/kovid/work/calibre/src/calibre/gui2/dialogs/edit_authors_dialog.py:33
msgid "Author"
msgstr "Egilea"

#: /home/kovid/work/calibre/src/calibre/ebooks/pdf/manipulate/info.py:47
msgid "Subject"
msgstr "Gaia"

#: /home/kovid/work/calibre/src/calibre/ebooks/pdf/manipulate/info.py:48
msgid "Creator"
msgstr "Sortzailea"

#: /home/kovid/work/calibre/src/calibre/ebooks/pdf/manipulate/info.py:50
msgid "Pages"
msgstr "Orrialdeak"

#: /home/kovid/work/calibre/src/calibre/ebooks/pdf/manipulate/info.py:51
msgid "File Size"
msgstr "Fitxategiaren tamaina"

#: /home/kovid/work/calibre/src/calibre/ebooks/pdf/manipulate/info.py:52
msgid "PDF Version"
msgstr "PDF bertsioa"

#: /home/kovid/work/calibre/src/calibre/ebooks/pdf/manipulate/merge.py:25
msgid ""
"[options] file1.pdf file2.pdf ...\n"
"\n"
"Metadata will be used from the first PDF specified.\n"
"\n"
"Merges individual PDFs.\n"
msgstr ""
"[aukerak] fitxategi1.pdf fitxategi2.pdf...\n"
"\n"
"Metadatuak erabiliko dira zehaztutako lehen PDF horretatik.\n"
"\n"
"Bateratuko ditu bereizita dauden PDFak.\n"

#: /home/kovid/work/calibre/src/calibre/ebooks/pdf/manipulate/merge.py:56
msgid "Merge Options:"
msgstr "Bateratzeko aukerak:"

#: /home/kovid/work/calibre/src/calibre/ebooks/pdf/manipulate/reverse.py:25
msgid ""
"[options] file.pdf\n"
"\n"
"Reverse a PDF.\n"
msgstr ""
"[aukerak] fitxategia.pdf\n"
"\n"
"PDF bat alderantziz jarri.\n"

#: /home/kovid/work/calibre/src/calibre/ebooks/pdf/manipulate/reverse.py:54
msgid "Reverse Options:"
msgstr "Alderantziz jartzeko aukerak:"

#: /home/kovid/work/calibre/src/calibre/ebooks/pdf/manipulate/rotate.py:24
msgid ""
"file.pdf degrees\n"
"\n"
"Rotate pages of a PDF clockwise.\n"
msgstr ""
"fitxategia.pdf graduak\n"
"\n"
"Biratu egiten du PDFa erlojuaren orratzen norabidean.\n"

#: /home/kovid/work/calibre/src/calibre/ebooks/pdf/manipulate/rotate.py:53
msgid "Rotate Options:"
msgstr "Biratzeko aukerak:"

#: /home/kovid/work/calibre/src/calibre/ebooks/pdf/manipulate/split.py:25
msgid ""
"\n"
"%prog %%name [options] file.pdf page_to_split_on ...\n"
"%prog %%name [options] file.pdf page_range_to_split_on ...\n"
"\t\n"
"Ex.\n"
"\t\n"
"%prog %%name file.pdf 6\n"
"%prog %%name file.pdf 6-12\n"
"%prog %%name file.pdf 6-12 8 10 9-20\n"
"\n"
"Split a PDF.\n"
msgstr ""
"\n"
"%prog %%name [aukerak] filtxategia.pdf page_to_split_on ...\n"
"%prog %%name [aukerak] filtxategia.pdf page_range_to_split_on ...\n"
"\t\n"
"Ex.\n"
"\t\n"
"%prog %%name filtxategia.pdf 6\n"
"%prog %%name filtxategia.pdf 6-12\n"
"%prog %%name filtxategia.pdf 6-12 8 10 9-20\n"
"\n"
"Zatitu eta bereizi PDF bat.\n"

#: /home/kovid/work/calibre/src/calibre/ebooks/pdf/manipulate/split.py:61
msgid "Split Options:"
msgstr "Zatitzeko eta bereizteko aukerak:"

#: /home/kovid/work/calibre/src/calibre/ebooks/pdf/output.py:31
msgid ""
"The unit of measure. Default is inch. Choices are %s Note: This does not "
"override the unit for margins!"
msgstr ""
"Neurtzeko unitatea. Lehenetsita: hazbetea (2,54 cm). Aukerak hauek dira: %s "
"Oharra: honek ez du bazterretako unitatea aldatuko!"

#: /home/kovid/work/calibre/src/calibre/ebooks/pdf/output.py:36
msgid ""
"The size of the paper. This size will be overridden when an output profile "
"is used. Default is letter. Choices are %s"
msgstr ""
"Paperaren neurria. Neurri hau alde batera utziko da helburu profila "
"erabiltzen denean. Lehenetsita dagoena: gutuna. Aukerak hauek dira: %s"

#: /home/kovid/work/calibre/src/calibre/ebooks/pdf/output.py:40
msgid ""
"Custom size of the document. Use the form widthxheight EG. `123x321` to "
"specify the width and height. This overrides any specified paper-size."
msgstr ""
"Pertsonalizatu paperaren neurria. Erabil ezazu 'luzexzabal' itxura, "
"'widthxheight' itxura, adibidez `123x321` zehazteko luzera eta zabalera. "
"Honek alde batera utziko ditu zehaztutako paper-neurriak."

#: /home/kovid/work/calibre/src/calibre/ebooks/pdf/output.py:45
msgid "The orientation of the page. Default is portrait. Choices are %s"
msgstr "Paperaren norabidea. Lehenetsita: bertikal. Aukerak hauek dira: %s"

#: /home/kovid/work/calibre/src/calibre/ebooks/pdf/output.py:49
msgid ""
"Preserve the aspect ratio of the cover, instead of stretching it to fill the "
"ull first page of the generated pdf."
msgstr ""
"Gorde ezazu ondo dokumentuaren azalaren proportzioa, pdf-ren  lehen "
"orrialdea betetzeko berariaz sorturiko irudia luzatu beharren."

#: /home/kovid/work/calibre/src/calibre/ebooks/pdf/pdftohtml.py:55
msgid "Could not find pdftohtml, check it is in your PATH"
msgstr ""
"Ezin izan da aurkitu pdftohtml programarik pdf formatutik html formatura "
"egiteko, zoaz ikustera zure PATH horretan, zure BIDE horretan"

#: /home/kovid/work/calibre/src/calibre/ebooks/pml/output.py:33
msgid ""
"Specify the character encoding of the output document. The default is cp1252."
msgstr ""
"Zehaztu karaktereen kodea helburu dokumentuan. Lehenetsita hauxe: cp1252."

#: /home/kovid/work/calibre/src/calibre/ebooks/rtf/input.py:194
msgid ""
"This RTF file has a feature calibre does not support. Convert it to HTML "
"first and then try it.\n"
"%s"
msgstr ""
"Honek RTF honek baditu calibre programak harrapatzen ez duen zerbait. "
"Bihurtu lehen eta behin HTML eta gero saia zaitez.\n"
"%s"

#: /home/kovid/work/calibre/src/calibre/ebooks/tcr/output.py:23
msgid ""
"Specify the character encoding of the output document. The default is utf-8."
msgstr ""
"Zehaztu karaktereen kodea helburu dokumentuan. Lehenetsita hauxe: utf-8."

#: /home/kovid/work/calibre/src/calibre/ebooks/tcr/output.py:27
msgid ""
"Specify the compression level to use. Scale 1 - 10. 1 being the lowest "
"compression but the fastest and 10 being the highest compression but the "
"slowest."
msgstr ""
"Zehaztu erabiliko den konpresio maila. 1 - 10 eskala. 1 konpresio txikiena "
"izango da baina azkarrena 10 konpresiorik handiena izango da baina denbora "
"gehiago beharko."

#: /home/kovid/work/calibre/src/calibre/ebooks/txt/input.py:34
msgid ""
"Normally extra spaces are condensed into a single space. With this option "
"all spaces will be displayed."
msgstr ""
"Normalean aparteko espazioak espazio soil batean trinkotu egiten dira. "
"Aukera honekin espazio guztiak bistaratu egingo dira."

#: /home/kovid/work/calibre/src/calibre/ebooks/txt/input.py:37
msgid ""
"Run the text input through the markdown pre-processor. To learn more about "
"markdown see"
msgstr ""
"Exekutatu sorburu-testua Markdown aurre-prozesadorearen bidez. Markdown "
"testutik HTMLra bihurketa egiten duen lanabesa da, sortzaileentzat. Markdown "
"honi buruz gehiago ikasteko ikus"

#: /home/kovid/work/calibre/src/calibre/ebooks/txt/input.py:40
msgid "Do not insert a Table of Contents into the output text."
msgstr "Ez txertatu aurkibiderik helburu testuan."

#: /home/kovid/work/calibre/src/calibre/ebooks/txt/output.py:24
msgid ""
"Type of newline to use. Options are %s. Default is 'system'. Use 'old_mac' "
"for compatibility with Mac OS 9 and earlier. For Mac OS X use 'unix'. "
"'system' will default to the newline type used by this OS."
msgstr ""
"Erabiltzeko lerro-berri mota. Aukerak hauek dira: %s. Lehenetsita: 'system'. "
"Erabil ezazu 'old_mac' bateragarritasuna izateko Mac OS 9 eta zaharragoekin. "
"Mac OS X horrekin erabili 'unix'. 'system' horrek lehenetsi egingo du OS "
"honek erabiltzen duen lerro-berri mota."

#: /home/kovid/work/calibre/src/calibre/ebooks/txt/output.py:30
msgid ""
"Specify the character encoding of the output document. The default is utf-8. "
"Note: This option is not honored by all formats."
msgstr ""
"Zehaztu karaktereen kodea helburu dokumentuan. Lehenetsita hauxe: utf-8. "
"Oharra: aukera hau ez dute formatu guztiek onartuko."

#: /home/kovid/work/calibre/src/calibre/ebooks/txt/output.py:38
msgid ""
"The maximum number of characters per line. This splits on the first space "
"before the specified value. If no space is found the line will be broken at "
"the space after and will exceed the specified value. Also, there is a "
"minimum of 25 characters. Use 0 to disable line splitting."
msgstr ""
"Lerro bakoitzeko onartuko den gehienezko karaktere kopurua. Hau zehaztutako "
"balioaren aurreko lehen espazioan sartuko da Ez bada espaziorik aurkitzen "
"lerroa apurtu egingo da hurrengo espazioan eta lerroak, beraz, gailenduko du "
"zehaztutako balioa. Badago, baita 25 karaktereko minimo bat. Erabili 0 lerro "
"apurketa desgaitzeko."

#: /home/kovid/work/calibre/src/calibre/ebooks/txt/output.py:45
msgid ""
"Force splitting on the max-line-length value when no space is present. Also "
"allows max-line-length to be below the minimum"
msgstr ""
"Behartu lerro-apurketa hautatutako lerro-luzera-maximo balioaren arabera "
"espaziorik ez dagoenean. Onartzen du, baita, lerro-luzera-maximoa minomoaren "
"azpian egotea."

#: /home/kovid/work/calibre/src/calibre/gui2/__init__.py:33
msgid "Send file to storage card instead of main memory by default"
msgstr ""
"Lehenetsita: bidali fitxategia memoria-txartelara trepetaren memoria "
"nagusira bidali beharrean"

#: /home/kovid/work/calibre/src/calibre/gui2/__init__.py:35
msgid "Confirm before deleting"
msgstr "Baieztatu ezabatu baino lehen"

#: /home/kovid/work/calibre/src/calibre/gui2/__init__.py:37
msgid "Main window geometry"
msgstr "Leiho nagusiaren geometria"

#: /home/kovid/work/calibre/src/calibre/gui2/__init__.py:39
msgid "Notify when a new version is available"
msgstr "Oharra bidali bertsio berri bat eskuragarri dagoen bakoitzean"

#: /home/kovid/work/calibre/src/calibre/gui2/__init__.py:41
msgid "Use Roman numerals for series number"
msgstr "Erabili zenbaki erromatarrak zenbaki segidetarako"

#: /home/kovid/work/calibre/src/calibre/gui2/__init__.py:43
msgid "Sort tags list by name, popularity, or rating"
msgstr ""
"Erakutsi etiketa zerrendak, izenen arabera, ospearen arabera edo balorazioen "
"arabera"

#: /home/kovid/work/calibre/src/calibre/gui2/__init__.py:45
msgid "Number of covers to show in the cover browsing mode"
msgstr "Erakutsiko den liburu-azal kopurua, liburu-azal-arakatzaile moduan"

#: /home/kovid/work/calibre/src/calibre/gui2/__init__.py:47
msgid "Defaults for conversion to LRF"
msgstr "Lehenetsitako balioak LRF formatura bihurtzeko"

#: /home/kovid/work/calibre/src/calibre/gui2/__init__.py:49
msgid "Options for the LRF ebook viewer"
msgstr "Aukerak LRF liburu-e irakurgailuarentzat"

#: /home/kovid/work/calibre/src/calibre/gui2/__init__.py:52
msgid "Formats that are viewed using the internal viewer"
msgstr "Barneko irakurtzeko sistema erabilita ikus daitezkeen formatuak"

#: /home/kovid/work/calibre/src/calibre/gui2/__init__.py:54
msgid "Columns to be displayed in the book list"
msgstr "Liburu zerrenda zenbat zutabetan erakutsiko"

#: /home/kovid/work/calibre/src/calibre/gui2/__init__.py:55
msgid "Automatically launch content server on application startup"
msgstr "Automatikoki abiaraziko du zerbitzariko edukia hasi aplikazioan"

#: /home/kovid/work/calibre/src/calibre/gui2/__init__.py:56
msgid "Oldest news kept in database"
msgstr "Albiste zaharragoak datu-basean gordeta"

#: /home/kovid/work/calibre/src/calibre/gui2/__init__.py:57
msgid "Show system tray icon"
msgstr "Erakutsi sistemako erretiluaren ikonoa"

#: /home/kovid/work/calibre/src/calibre/gui2/__init__.py:59
msgid "Upload downloaded news to device"
msgstr "Karga itzazu irakurgailuan deskargaturiko albisteak"

#: /home/kovid/work/calibre/src/calibre/gui2/__init__.py:61
msgid "Delete books from library after uploading to device"
msgstr "Ezabatu liburuak liburutegitik irakurgailura kargatu eta gero"

#: /home/kovid/work/calibre/src/calibre/gui2/__init__.py:63
msgid ""
"Show the cover flow in a separate window instead of in the main calibre "
"window"
msgstr ""
"Erakutsi Cover Flow, (liburu-azal nabigazioa), berariazko leiho batean eta "
"ez calibreren leiho nagusian"

#: /home/kovid/work/calibre/src/calibre/gui2/__init__.py:65
msgid "Disable notifications from the system tray icon"
msgstr "Desgaitu abisuak sistemaren erretilu ikonotik"

#: /home/kovid/work/calibre/src/calibre/gui2/__init__.py:67
msgid "Default action to perform when send to device button is clicked"
msgstr ""
"Lehenetsitako egiteko ekintza klik egiten duzunean \"bidali irakurgailura\" "
"botoian"

#: /home/kovid/work/calibre/src/calibre/gui2/__init__.py:89
msgid "Maximum number of waiting worker processes"
msgstr "\"Langilearen zain\" prozesuen gehienezko kopurua"

#: /home/kovid/work/calibre/src/calibre/gui2/__init__.py:91
msgid "Download social metadata (tags/rating/etc.)"
msgstr ""
"Deskargatu gizarte mailako metadatuak (etiketak/balorazioak/eta abar.)"

#: /home/kovid/work/calibre/src/calibre/gui2/__init__.py:93
msgid "Overwrite author and title with new metadata"
msgstr ""
"Gainetik idatzi egilearen izena eta testuaren izenburua metadatu berriekin"

#: /home/kovid/work/calibre/src/calibre/gui2/__init__.py:95
msgid "Limit max simultaneous jobs to number of CPUs"
msgstr ""
"Murriztu itzazu aldi bereko gehienezko egitekoen kopurua dauden CPU-en "
"arabera"

#: /home/kovid/work/calibre/src/calibre/gui2/__init__.py:97
msgid "tag browser categories not to display"
msgstr "etiketatu arakatzailearen kategoriak ez erakusteko moduan"

#: /home/kovid/work/calibre/src/calibre/gui2/__init__.py:99
msgid "The layout of the user interface"
msgstr "Erabiltzailearen interfazearen itxura"

#: /home/kovid/work/calibre/src/calibre/gui2/__init__.py:101
msgid "Show the average rating per item indication in the tag browser"
msgstr ""
"Erakutsi batez besteko balorazioa kontu bakoitzeko etiketen arakatzailean"

#: /home/kovid/work/calibre/src/calibre/gui2/__init__.py:103
msgid "Disable UI animations"
msgstr "Desgaitu UI animazioak"

#: /home/kovid/work/calibre/src/calibre/gui2/__init__.py:151
#: /home/kovid/work/calibre/src/calibre/gui2/wizard/__init__.py:479
msgid "Copied"
msgstr "Kopiaturik"

#: /home/kovid/work/calibre/src/calibre/gui2/__init__.py:185
msgid "Copy"
msgstr "Kopiatu"

#: /home/kovid/work/calibre/src/calibre/gui2/__init__.py:185
msgid "Copy to Clipboard"
msgstr "Kopiatu arbelean"

#: /home/kovid/work/calibre/src/calibre/gui2/__init__.py:403
msgid "Choose Files"
msgstr "Aukeratu fitxategiak"

#: /home/kovid/work/calibre/src/calibre/gui2/actions/add.py:25
msgid "A"
msgstr "A"

#: /home/kovid/work/calibre/src/calibre/gui2/actions/add.py:25
msgid "Add books"
msgstr "Add books"

#: /home/kovid/work/calibre/src/calibre/gui2/actions/add.py:30
msgid "Add books from a single directory"
msgstr "Add books from a single directory"

#: /home/kovid/work/calibre/src/calibre/gui2/actions/add.py:32
msgid ""
"Add books from directories, including sub-directories (One book per "
"directory, assumes every ebook file is the same book in a different format)"
msgstr ""
"Add books from directories, including sub-directories (One book per "
"directory, assumes every ebook file is the same book in a different format)"

#: /home/kovid/work/calibre/src/calibre/gui2/actions/add.py:36
msgid ""
"Add books from directories, including sub directories (Multiple books per "
"directory, assumes every ebook file is a different book)"
msgstr ""
"Add books from directories, including sub directories (Multiple books per "
"directory, assumes every ebook file is a different book)"

#: /home/kovid/work/calibre/src/calibre/gui2/actions/add.py:40
msgid "Add Empty book. (Book entry with no formats)"
msgstr "Add Empty book. (Book entry with no formats)"

#: /home/kovid/work/calibre/src/calibre/gui2/actions/add.py:42
msgid "Add from ISBN"
msgstr "Gehitu hemendik: ISBN"

#: /home/kovid/work/calibre/src/calibre/gui2/actions/add.py:81
msgid "How many empty books?"
msgstr "Zenbat liburu hutsik?"

#: /home/kovid/work/calibre/src/calibre/gui2/actions/add.py:82
msgid "How many empty books should be added?"
msgstr "Zenbat liburu hutsik gehitu beharko?"

#: /home/kovid/work/calibre/src/calibre/gui2/actions/add.py:140
#: /home/kovid/work/calibre/src/calibre/gui2/actions/add.py:198
msgid "Uploading books to device."
msgstr "Kargatzen liburuak irakurgailuan."

#: /home/kovid/work/calibre/src/calibre/gui2/actions/add.py:157
#: /home/kovid/work/calibre/src/calibre/gui2/dialogs/metadata_single.py:165
msgid "Books"
msgstr "Liburuak"

#: /home/kovid/work/calibre/src/calibre/gui2/actions/add.py:158
msgid "EPUB Books"
msgstr "EPUB liburuak"

#: /home/kovid/work/calibre/src/calibre/gui2/actions/add.py:159
msgid "LRF Books"
msgstr "LRF liburuak"

#: /home/kovid/work/calibre/src/calibre/gui2/actions/add.py:160
msgid "HTML Books"
msgstr "HTML liburuak"

#: /home/kovid/work/calibre/src/calibre/gui2/actions/add.py:161
msgid "LIT Books"
msgstr "LIT liburuak"

#: /home/kovid/work/calibre/src/calibre/gui2/actions/add.py:162
msgid "MOBI Books"
msgstr "MOBI liburuak"

#: /home/kovid/work/calibre/src/calibre/gui2/actions/add.py:163
msgid "Topaz books"
msgstr "Topaz liburuak"

#: /home/kovid/work/calibre/src/calibre/gui2/actions/add.py:164
msgid "Text books"
msgstr "Text liburuak"

#: /home/kovid/work/calibre/src/calibre/gui2/actions/add.py:165
msgid "PDF Books"
msgstr "PDF liburuak"

#: /home/kovid/work/calibre/src/calibre/gui2/actions/add.py:166
msgid "Comics"
msgstr "Komikiak"

#: /home/kovid/work/calibre/src/calibre/gui2/actions/add.py:167
msgid "Archives"
msgstr "Artxiboak"

#: /home/kovid/work/calibre/src/calibre/gui2/actions/add.py:171
msgid "Supported books"
msgstr "Onartzen diren liburuak (formatu hauei eusten zaie)"

#: /home/kovid/work/calibre/src/calibre/gui2/actions/add.py:207
msgid "Merged some books"
msgstr "Bateratu liburu batzuk"

#: /home/kovid/work/calibre/src/calibre/gui2/actions/add.py:208
msgid ""
"Some duplicates were found and merged into the following existing books:"
msgstr ""
"Kopia bikoitz batzuk aurkitu dira eta batu egin dira dagoeneko sortuak "
"zeuden liburu hauetan:"

#: /home/kovid/work/calibre/src/calibre/gui2/actions/add.py:217
msgid "Failed to read metadata"
msgstr "Metadatuak irakurtzen huts egin du"

#: /home/kovid/work/calibre/src/calibre/gui2/actions/add.py:218
msgid "Failed to read metadata from the following"
msgstr "Huts egin du metadatuak hemendik irakurtzen"

#: /home/kovid/work/calibre/src/calibre/gui2/actions/add.py:237
#: /home/kovid/work/calibre/src/calibre/gui2/actions/add.py:256
msgid "Add to library"
msgstr "Gehitu liburutegira"

#: /home/kovid/work/calibre/src/calibre/gui2/actions/add.py:237
#: /home/kovid/work/calibre/src/calibre/gui2/actions/delete.py:55
#: /home/kovid/work/calibre/src/calibre/gui2/actions/view.py:94
#: /home/kovid/work/calibre/src/calibre/gui2/actions/view.py:119
msgid "No book selected"
msgstr "Hautaturiko libururik ez dago"

#: /home/kovid/work/calibre/src/calibre/gui2/actions/add.py:250
msgid ""
"The following books are virtual and cannot be added to the calibre library:"
msgstr ""
"Hurrengo liburuak birtualak dira eta ezin dira calibre liburutegira gehitu:"

#: /home/kovid/work/calibre/src/calibre/gui2/actions/add.py:256
msgid "No book files found"
msgstr "Liburu fitxategirik ez da aurkitu"

#: /home/kovid/work/calibre/src/calibre/gui2/actions/add_to_library.py:13
msgid "Add books to library"
msgstr "Add books to library"

#: /home/kovid/work/calibre/src/calibre/gui2/actions/annotate.py:20
#: /home/kovid/work/calibre/src/calibre/gui2/device.py:499
msgid "Fetch annotations (experimental)"
msgstr "Berreskura itzazu zure ohar eta zirriborroak (esperimentala)"

#: /home/kovid/work/calibre/src/calibre/gui2/actions/annotate.py:55
#: /home/kovid/work/calibre/src/calibre/gui2/actions/annotate.py:235
msgid "Use library only"
msgstr "Erabil ezazu bakarrik liburutegia"

#: /home/kovid/work/calibre/src/calibre/gui2/actions/annotate.py:56
#: /home/kovid/work/calibre/src/calibre/gui2/actions/annotate.py:236
msgid "User annotations generated from main library only"
msgstr "Liburutegi nagusian erabiltzaileak sortu dituen oharrak bakarrik"

#: /home/kovid/work/calibre/src/calibre/gui2/actions/annotate.py:63
#: /home/kovid/work/calibre/src/calibre/gui2/actions/catalog.py:30
#: /home/kovid/work/calibre/src/calibre/gui2/actions/convert.py:85
#: /home/kovid/work/calibre/src/calibre/gui2/actions/copy_to_library.py:98
#: /home/kovid/work/calibre/src/calibre/gui2/actions/edit_metadata.py:74
#: /home/kovid/work/calibre/src/calibre/gui2/actions/edit_metadata.py:140
#: /home/kovid/work/calibre/src/calibre/gui2/actions/edit_metadata.py:176
#: /home/kovid/work/calibre/src/calibre/gui2/actions/edit_metadata.py:203
#: /home/kovid/work/calibre/src/calibre/gui2/actions/save_to_disk.py:91
msgid "No books selected"
msgstr "Libururik ez da hautatu"

#: /home/kovid/work/calibre/src/calibre/gui2/actions/annotate.py:64
msgid "No books selected to fetch annotations from"
msgstr "Libururik ez da hautatu oharrak handik berreskuratzeko"

#: /home/kovid/work/calibre/src/calibre/gui2/actions/annotate.py:89
msgid "Merging user annotations into database"
msgstr "Datu-basean, datutegian, erabiltzailearen oharrak bateratzen"

#: /home/kovid/work/calibre/src/calibre/gui2/actions/annotate.py:117
msgid "%s<br />Last Page Read: %d (%d%%)"
msgstr "%s<br />Irakurritako azken orrialdea: %d (%d%%)"

#: /home/kovid/work/calibre/src/calibre/gui2/actions/annotate.py:123
msgid "%s<br />Last Page Read: Location %d (%d%%)"
msgstr "%s<br />Irakurritako azken orrialdea non %d (%d%%)"

#: /home/kovid/work/calibre/src/calibre/gui2/actions/annotate.py:142
msgid "<b>Location %d &bull; %s</b><br />%s<br />"
msgstr "<b>Non %d &bull; %s</b><br />%s<br />"

#: /home/kovid/work/calibre/src/calibre/gui2/actions/annotate.py:151
msgid "<b>Page %d &bull; %s</b><br />"
msgstr "<b>Orrialdea %d &bull; %s</b><br />"

#: /home/kovid/work/calibre/src/calibre/gui2/actions/annotate.py:156
msgid "<b>Location %d &bull; %s</b><br />"
msgstr "<b>Non %d &bull; %s</b><br />"

#: /home/kovid/work/calibre/src/calibre/gui2/actions/catalog.py:20
#: /home/kovid/work/calibre/src/calibre/gui2/actions/convert.py:32
msgid "Create catalog of books in your calibre library"
msgstr "Create catalog of books in your calibre library"

#: /home/kovid/work/calibre/src/calibre/gui2/actions/catalog.py:31
msgid "No books selected to generate catalog for"
msgstr "Libururik ez da hautatu katalogo orokorrerako"

#: /home/kovid/work/calibre/src/calibre/gui2/actions/catalog.py:48
msgid "Generating %s catalog..."
msgstr "Sortzen %s katalogoa..."

#: /home/kovid/work/calibre/src/calibre/gui2/actions/catalog.py:53
#: /home/kovid/work/calibre/src/calibre/gui2/add.py:264
msgid "No books found"
msgstr "Ez da libururik aurkitu"

#: /home/kovid/work/calibre/src/calibre/gui2/actions/catalog.py:54
msgid ""
"No books to catalog\n"
"Check exclude tags"
msgstr ""
"Ez dago katalogatzeko libururik\n"
"Begiratu kanpoan utzitako etiketak"

#: /home/kovid/work/calibre/src/calibre/gui2/actions/catalog.py:64
msgid "Catalog generated."
msgstr "Katalogoa sortu egin da."

#: /home/kovid/work/calibre/src/calibre/gui2/actions/catalog.py:67
msgid "Export Catalog Directory"
msgstr "Esportatu katalogoaren direktorioa"

#: /home/kovid/work/calibre/src/calibre/gui2/actions/catalog.py:68
msgid "Select destination for %s.%s"
msgstr "Aukeratu helburua honentzat: %s.%s"

#: /home/kovid/work/calibre/src/calibre/gui2/actions/choose_library.py:73
#: /home/kovid/work/calibre/src/calibre/gui2/dialogs/config/toolbar.py:62
#: /home/kovid/work/calibre/src/calibre/library/server/opds.py:110
msgid "%d books"
msgstr "%d books"

#: /home/kovid/work/calibre/src/calibre/gui2/actions/choose_library.py:74
msgid "Choose calibre library to work with"
msgstr "Choose calibre library to work with"

#: /home/kovid/work/calibre/src/calibre/gui2/actions/choose_library.py:81
msgid "Switch to library..."
msgstr "Aldatu liburutegira..."

#: /home/kovid/work/calibre/src/calibre/gui2/actions/choose_library.py:88
msgid "Quick switch"
msgstr "Aldaketa azkarra"

#: /home/kovid/work/calibre/src/calibre/gui2/actions/choose_library.py:145
msgid "No library found"
msgstr "Ez da liburutegirik aurkitu"

#: /home/kovid/work/calibre/src/calibre/gui2/actions/choose_library.py:146
msgid ""
"No existing calibre library was found at %s. It will be removed from the "
"list of known libraries."
msgstr ""
"Ez da %s horretan liburutegirik topatu. Ezagutzen diren liburutegien "
"zerrendatik ezabatu egingo da."

#: /home/kovid/work/calibre/src/calibre/gui2/actions/choose_library.py:178
#: /home/kovid/work/calibre/src/calibre/gui2/actions/choose_library.py:183
#: /home/kovid/work/calibre/src/calibre/gui2/actions/save_to_disk.py:100
#: /home/kovid/work/calibre/src/calibre/gui2/library/views.py:540
msgid "Not allowed"
msgstr "Not allowed"

#: /home/kovid/work/calibre/src/calibre/gui2/actions/choose_library.py:179
msgid "You cannot change libraries when a device is connected."
msgstr ""
"Ezin dezakezu liburutegiak aldatu irakurgailua konektatua dagoen bitartean."

#: /home/kovid/work/calibre/src/calibre/gui2/actions/choose_library.py:184
msgid "You cannot change libraries while jobs are running."
msgstr ""
"Ezin dezakezu liburutegiak aldatu lanak exekutatzen dauden bitartean."

#: /home/kovid/work/calibre/src/calibre/gui2/actions/convert.py:22
msgid "C"
msgstr "C"

#: /home/kovid/work/calibre/src/calibre/gui2/actions/convert.py:22
msgid "Convert books"
msgstr "Convert books"

#: /home/kovid/work/calibre/src/calibre/gui2/actions/convert.py:26
msgid "Convert individually"
msgstr "Convert individually"

#: /home/kovid/work/calibre/src/calibre/gui2/actions/convert.py:28
msgid "Bulk convert"
msgstr "Bulk convert"

#: /home/kovid/work/calibre/src/calibre/gui2/actions/convert.py:84
msgid "Cannot convert"
msgstr "Ezin da bihurtu"

#: /home/kovid/work/calibre/src/calibre/gui2/actions/convert.py:113
msgid "Starting conversion of %d book(s)"
msgstr "%d liburu(ar)en bihurketa abiatzen"

#: /home/kovid/work/calibre/src/calibre/gui2/actions/copy_to_library.py:63
msgid "Copy to library"
msgstr "Liburutegira kopiatu."

#: /home/kovid/work/calibre/src/calibre/gui2/actions/copy_to_library.py:64
msgid "Copy selected books to the specified library"
msgstr "Kopiatu hautatutako liburuak adierazitako liburutegian"

#: /home/kovid/work/calibre/src/calibre/gui2/actions/copy_to_library.py:97
msgid "Cannot copy"
msgstr ""

#: /home/kovid/work/calibre/src/calibre/gui2/actions/copy_to_library.py:102
msgid "No library"
msgstr ""

#: /home/kovid/work/calibre/src/calibre/gui2/actions/copy_to_library.py:103
msgid "No library found at %s"
msgstr ""

#: /home/kovid/work/calibre/src/calibre/gui2/actions/copy_to_library.py:106
#: /home/kovid/work/calibre/src/calibre/gui2/actions/copy_to_library.py:110
msgid "Copying"
msgstr ""

#: /home/kovid/work/calibre/src/calibre/gui2/actions/copy_to_library.py:120
msgid "Could not copy books: "
msgstr ""

#: /home/kovid/work/calibre/src/calibre/gui2/actions/copy_to_library.py:120
#: /home/kovid/work/calibre/src/calibre/gui2/device.py:678
#: /home/kovid/work/calibre/src/calibre/gui2/dialogs/metadata_bulk.py:231
msgid "Failed"
msgstr "Huts egin du"

#: /home/kovid/work/calibre/src/calibre/gui2/actions/copy_to_library.py:123
msgid "Copied %d books to %s"
msgstr ""

#: /home/kovid/work/calibre/src/calibre/gui2/actions/delete.py:18
msgid "Del"
msgstr "Del"

#: /home/kovid/work/calibre/src/calibre/gui2/actions/delete.py:18
msgid "Remove books"
msgstr "Remove books"

#: /home/kovid/work/calibre/src/calibre/gui2/actions/delete.py:23
msgid "Remove selected books"
msgstr "Remove selected books"

#: /home/kovid/work/calibre/src/calibre/gui2/actions/delete.py:25
msgid "Remove files of a specific format from selected books.."
msgstr "Remove files of a specific format from selected books.."

#: /home/kovid/work/calibre/src/calibre/gui2/actions/delete.py:28
msgid "Remove all formats from selected books, except..."
msgstr "Remove all formats from selected books, except..."

#: /home/kovid/work/calibre/src/calibre/gui2/actions/delete.py:31
msgid "Remove covers from selected books"
msgstr "Remove covers from selected books"

#: /home/kovid/work/calibre/src/calibre/gui2/actions/delete.py:34
msgid "Remove matching books from device"
msgstr "Remove matching books from device"

#: /home/kovid/work/calibre/src/calibre/gui2/actions/delete.py:52
msgid "Cannot delete"
msgstr "Ezin ezabatu"

#: /home/kovid/work/calibre/src/calibre/gui2/actions/delete.py:65
msgid "Choose formats to be deleted"
msgstr "Aukeratu  ezabatzeko formatuak"

#: /home/kovid/work/calibre/src/calibre/gui2/actions/delete.py:83
msgid "Choose formats <b>not</b> to be deleted"
msgstr "Aukeratu formatuak <b>ez</b> ezabatzeko"

#: /home/kovid/work/calibre/src/calibre/gui2/actions/delete.py:103
msgid "Cannot delete books"
msgstr "Ezin liburuak ezabatu"

#: /home/kovid/work/calibre/src/calibre/gui2/actions/delete.py:104
msgid "No device is connected"
msgstr "Ez dago konektaturik inolako irakurgailurik"

#: /home/kovid/work/calibre/src/calibre/gui2/actions/delete.py:114
msgid "Main memory"
msgstr "Memoria nagusia"

#: /home/kovid/work/calibre/src/calibre/gui2/actions/delete.py:115
#: /home/kovid/work/calibre/src/calibre/gui2/device.py:436
#: /home/kovid/work/calibre/src/calibre/gui2/device.py:445
msgid "Storage Card A"
msgstr "Memoria-txartela A"

#: /home/kovid/work/calibre/src/calibre/gui2/actions/delete.py:116
#: /home/kovid/work/calibre/src/calibre/gui2/device.py:438
#: /home/kovid/work/calibre/src/calibre/gui2/device.py:447
msgid "Storage Card B"
msgstr "Memoria-txartela B"

#: /home/kovid/work/calibre/src/calibre/gui2/actions/delete.py:121
msgid "No books to delete"
msgstr "Ez dago ezabatzeko libururik"

#: /home/kovid/work/calibre/src/calibre/gui2/actions/delete.py:122
msgid "None of the selected books are on the device"
msgstr "Hautatutako liburuak ez daude irakurgailuan, ezta bakar bat ere"

#: /home/kovid/work/calibre/src/calibre/gui2/actions/delete.py:139
#: /home/kovid/work/calibre/src/calibre/gui2/actions/delete.py:194
msgid "Deleting books from device."
msgstr "Ezabatzen liburuak irakurgailutik."

#: /home/kovid/work/calibre/src/calibre/gui2/actions/delete.py:160
msgid ""
"The selected books will be <b>permanently deleted</b> and the files removed "
"from your computer. Are you sure?"
msgstr ""
"Hautatutako liburuak <b>betiko ezabatuak</b> izango dira eta ezabatutako "
"fitxategiak zure ordenagailutik desagertuko dira betiko. Ziur zaude?"

#: /home/kovid/work/calibre/src/calibre/gui2/actions/delete.py:179
msgid ""
"The selected books will be <b>permanently deleted</b> from your device. Are "
"you sure?"
msgstr ""
"Hautatutako liburuak <b>betiko ezabatuak</b> izango dira zure "
"ordenagailutik. Ziur zaude?"

#: /home/kovid/work/calibre/src/calibre/gui2/actions/device.py:25
msgid "Connect to folder"
msgstr "Connect to folder"

#: /home/kovid/work/calibre/src/calibre/gui2/actions/device.py:30
msgid "Connect to iTunes"
msgstr "Connect to iTunes"

#: /home/kovid/work/calibre/src/calibre/gui2/actions/device.py:39
#: /home/kovid/work/calibre/src/calibre/gui2/actions/device.py:47
msgid "Start Content Server"
msgstr "Start Content Server"

#: /home/kovid/work/calibre/src/calibre/gui2/actions/device.py:49
msgid "Stop Content Server"
msgstr "Stop Content Server"

#: /home/kovid/work/calibre/src/calibre/gui2/actions/device.py:60
#: /home/kovid/work/calibre/src/calibre/gui2/actions/device.py:66
#: /home/kovid/work/calibre/src/calibre/gui2/actions/device.py:68
msgid "Email to"
msgstr "Email to"

#: /home/kovid/work/calibre/src/calibre/gui2/actions/device.py:68
msgid " and delete from library"
msgstr " and delete from library"

#: /home/kovid/work/calibre/src/calibre/gui2/actions/device.py:80
msgid "Setup email based sharing of books"
msgstr "Setup email based sharing of books"

#: /home/kovid/work/calibre/src/calibre/gui2/actions/device.py:97
msgid "D"
msgstr "D"

#: /home/kovid/work/calibre/src/calibre/gui2/actions/device.py:97
msgid "Send to device"
msgstr "Send to device"

#: /home/kovid/work/calibre/src/calibre/gui2/actions/device.py:114
msgid "Connect/share"
msgstr "Connect/share"

#: /home/kovid/work/calibre/src/calibre/gui2/actions/edit_collections.py:13
msgid "Manage collections"
msgstr "Manage collections"

#: /home/kovid/work/calibre/src/calibre/gui2/actions/edit_metadata.py:24
msgid "E"
msgstr "E"

#: /home/kovid/work/calibre/src/calibre/gui2/actions/edit_metadata.py:24
msgid "Edit metadata"
msgstr "Edit metadata"

#: /home/kovid/work/calibre/src/calibre/gui2/actions/edit_metadata.py:27
msgid "Merge book records"
msgstr "Merge book records"

#: /home/kovid/work/calibre/src/calibre/gui2/actions/edit_metadata.py:28
msgid "M"
msgstr "M"

#: /home/kovid/work/calibre/src/calibre/gui2/actions/edit_metadata.py:30
msgid "Edit metadata individually"
msgstr "Edit metadata individually"

#: /home/kovid/work/calibre/src/calibre/gui2/actions/edit_metadata.py:33
msgid "Edit metadata in bulk"
msgstr "Edit metadata in bulk"

#: /home/kovid/work/calibre/src/calibre/gui2/actions/edit_metadata.py:36
msgid "Download metadata and covers"
msgstr "Download metadata and covers"

#: /home/kovid/work/calibre/src/calibre/gui2/actions/edit_metadata.py:39
msgid "Download only metadata"
msgstr "Download only metadata"

#: /home/kovid/work/calibre/src/calibre/gui2/actions/edit_metadata.py:41
msgid "Download only covers"
msgstr "Download only covers"

#: /home/kovid/work/calibre/src/calibre/gui2/actions/edit_metadata.py:44
msgid "Download only social metadata"
msgstr "Download only social metadata"

#: /home/kovid/work/calibre/src/calibre/gui2/actions/edit_metadata.py:50
msgid "Merge into first selected book - delete others"
msgstr "Merge into first selected book - delete others"

#: /home/kovid/work/calibre/src/calibre/gui2/actions/edit_metadata.py:53
msgid "Merge into first selected book - keep others"
msgstr "Merge into first selected book - keep others"

#: /home/kovid/work/calibre/src/calibre/gui2/actions/edit_metadata.py:73
msgid "Cannot download metadata"
msgstr "Ezin izan dira metadatuak deskargatu"

#: /home/kovid/work/calibre/src/calibre/gui2/actions/edit_metadata.py:96
msgid "social metadata"
msgstr "gizarte mailako metadatuak"

#: /home/kovid/work/calibre/src/calibre/gui2/actions/edit_metadata.py:98
msgid "covers"
msgstr "liburu-azalak"

#: /home/kovid/work/calibre/src/calibre/gui2/actions/edit_metadata.py:98
msgid "metadata"
msgstr "metadatuak"

#: /home/kovid/work/calibre/src/calibre/gui2/actions/edit_metadata.py:103
msgid "Downloading %s for %d book(s)"
msgstr "Deskargatzen %s  %d liburu(ar)entzat"

#: /home/kovid/work/calibre/src/calibre/gui2/actions/edit_metadata.py:124
msgid "Failed to download some metadata"
msgstr "Metadatu batzuk deskargatzean huts egin du"

#: /home/kovid/work/calibre/src/calibre/gui2/actions/edit_metadata.py:125
msgid "Failed to download metadata for the following:"
msgstr "Huts egin du metadatuak deskargatzen hemendik:"

#: /home/kovid/work/calibre/src/calibre/gui2/actions/edit_metadata.py:128
msgid "Failed to download metadata:"
msgstr "Metadatuak deskargatzean huts egin du:"

#: /home/kovid/work/calibre/src/calibre/gui2/actions/edit_metadata.py:129
#: /home/kovid/work/calibre/src/calibre/gui2/device.py:608
#: /home/kovid/work/calibre/src/calibre/gui2/dialogs/config/__init__.py:566
#: /home/kovid/work/calibre/src/calibre/gui2/dialogs/config/__init__.py:998
#: /home/kovid/work/calibre/src/calibre/utils/ipc/job.py:54
msgid "Error"
msgstr "Errorea"

#: /home/kovid/work/calibre/src/calibre/gui2/actions/edit_metadata.py:139
#: /home/kovid/work/calibre/src/calibre/gui2/actions/edit_metadata.py:175
msgid "Cannot edit metadata"
msgstr "Ezin izan dira metadatuak editatu"

#: /home/kovid/work/calibre/src/calibre/gui2/actions/edit_metadata.py:202
#: /home/kovid/work/calibre/src/calibre/gui2/actions/edit_metadata.py:205
msgid "Cannot merge books"
msgstr "Ezin izan dira liburuak bateratu"

#: /home/kovid/work/calibre/src/calibre/gui2/actions/edit_metadata.py:206
msgid "At least two books must be selected for merging"
msgstr "Gutxienez bi liburu hautatu beharko dira haiekin bakarra egiteko"

#: /home/kovid/work/calibre/src/calibre/gui2/actions/edit_metadata.py:210
msgid ""
"All book formats and metadata from the selected books will be added to the "
"<b>first selected book.</b><br><br> The second and subsequently selected "
"books will not be deleted or changed.<br><br>Please confirm you want to "
"proceed."
msgstr ""
"Hautatu diren liburu guztien eta metadatu guztien formatuak gehituko dira "
"<b>aukeratutako lehen liburuan.</b><br><br> Hautatutako bigarren liburua eta "
"hurrengoak ez dira ezabatuko edo aldatuko.<br><br>Mesedez, baiezta ezazu "
"aurrera egin nahi duzula."

#: /home/kovid/work/calibre/src/calibre/gui2/actions/edit_metadata.py:221
msgid ""
"All book formats and metadata from the selected books will be merged into "
"the <b>first selected book</b>.<br><br>After merger the second and "
"subsequently selected books will be <b>deleted</b>. <br><br>All book formats "
"of the first selected book will be kept and any duplicate formats in the "
"second and subsequently selected books will be permanently <b>deleted</b> "
"from your computer.<br><br>  Are you <b>sure</b> you want to proceed?"
msgstr ""
"Hautatu diren liburu guztien eta metadatu guztien formatuak bateratu egingo "
"dira <b>aukeratutako lehen liburuan</b>.<br><br>Liburu horiek elkar batu eta "
"gero,  bigarren liburua eta hurrengoko guztiak <b>ezabatu egingo</b> dira. "
"<br><br>Aukeratzen dituzun lehenengo liburuaren liburu-formatu guztiak gorde "
"egingo dira eta bikoiztutako edozein formatu bigarren liburuan eta "
"hurrengoetan betiko <b>ezabatu</b> egingo dira zure ordenagailutik.<br><br>  "
" <b>Ziur</b>zaude? Aurrera egin nahi duzu?"

#: /home/kovid/work/calibre/src/calibre/gui2/actions/edit_metadata.py:233
msgid ""
"You are about to merge more than 5 books.  Are you <b>sure</b> you want to "
"proceed?"
msgstr ""
"Bost liburu baino gehiagorekin liburu bakarra egiteko prest zaude.  Benetan "
"<b>ziur</b> zaude? Aurrera egingo?"

#: /home/kovid/work/calibre/src/calibre/gui2/actions/fetch_news.py:18
msgid "F"
msgstr "F"

#: /home/kovid/work/calibre/src/calibre/gui2/actions/fetch_news.py:18
msgid "Fetch news"
msgstr "Fetch news"

#: /home/kovid/work/calibre/src/calibre/gui2/actions/fetch_news.py:53
msgid "Fetching news from "
msgstr "Albisteak eskuratzen hemendik: "

#: /home/kovid/work/calibre/src/calibre/gui2/actions/fetch_news.py:67
msgid " fetched."
msgstr " eskuratuta."

#: /home/kovid/work/calibre/src/calibre/gui2/actions/help.py:16
msgid "Browse the calibre User Manual"
msgstr "Browse the calibre User Manual"

#: /home/kovid/work/calibre/src/calibre/gui2/actions/help.py:16
msgid "F1"
msgstr "F1"

#: /home/kovid/work/calibre/src/calibre/gui2/actions/help.py:16
msgid "Help"
msgstr "Help"

#: /home/kovid/work/calibre/src/calibre/gui2/actions/open.py:14
msgid "Open containing folder"
msgstr "Open containing folder"

#: /home/kovid/work/calibre/src/calibre/gui2/actions/open.py:15
msgid "O"
msgstr "O"

#: /home/kovid/work/calibre/src/calibre/gui2/actions/preferences.py:17
msgid "Ctrl+P"
msgstr "Ctrl+P"

#: /home/kovid/work/calibre/src/calibre/gui2/actions/preferences.py:17
#: /home/kovid/work/calibre/src/calibre/gui2/actions/preferences.py:21
#: /home/kovid/work/calibre/src/calibre/gui2/dialogs/config/config_ui.py:602
#: /home/kovid/work/calibre/src/calibre/gui2/viewer/main_ui.py:201
msgid "Preferences"
msgstr "Preferences"

#: /home/kovid/work/calibre/src/calibre/gui2/actions/preferences.py:22
msgid "Run welcome wizard"
msgstr "Run welcome wizard"

#: /home/kovid/work/calibre/src/calibre/gui2/actions/preferences.py:32
#: /home/kovid/work/calibre/src/calibre/gui2/actions/preferences.py:37
msgid "Cannot configure"
msgstr "Cannot configure"

#: /home/kovid/work/calibre/src/calibre/gui2/actions/preferences.py:33
msgid "Cannot configure while there are running jobs."
msgstr "Cannot configure while there are running jobs."

#: /home/kovid/work/calibre/src/calibre/gui2/actions/preferences.py:38
msgid "Cannot configure before calibre is restarted."
msgstr "Cannot configure before calibre is restarted."

#: /home/kovid/work/calibre/src/calibre/gui2/actions/restart.py:14
msgid "&Restart"
msgstr "&Restart"

#: /home/kovid/work/calibre/src/calibre/gui2/actions/restart.py:14
msgid "Ctrl+R"
msgstr "Ctrl+R"

#: /home/kovid/work/calibre/src/calibre/gui2/actions/save_to_disk.py:24
msgid "Save single format to disk..."
msgstr "Save single format to disk..."

#: /home/kovid/work/calibre/src/calibre/gui2/actions/save_to_disk.py:40
msgid "S"
msgstr "S"

#: /home/kovid/work/calibre/src/calibre/gui2/actions/save_to_disk.py:40
#: /home/kovid/work/calibre/src/calibre/gui2/actions/save_to_disk.py:45
msgid "Save to disk"
msgstr "Save to disk"

#: /home/kovid/work/calibre/src/calibre/gui2/actions/save_to_disk.py:47
msgid "Save to disk in a single directory"
msgstr "Save to disk in a single directory"

#: /home/kovid/work/calibre/src/calibre/gui2/actions/save_to_disk.py:49
#: /home/kovid/work/calibre/src/calibre/gui2/actions/save_to_disk.py:68
msgid "Save only %s format to disk"
msgstr "Save only %s format to disk"

#: /home/kovid/work/calibre/src/calibre/gui2/actions/save_to_disk.py:53
#: /home/kovid/work/calibre/src/calibre/gui2/actions/save_to_disk.py:71
msgid "Save only %s format to disk in a single directory"
msgstr "Save only %s format to disk in a single directory"

#: /home/kovid/work/calibre/src/calibre/gui2/actions/save_to_disk.py:90
msgid "Cannot save to disk"
msgstr "Ezin diskoan gorde"

#: /home/kovid/work/calibre/src/calibre/gui2/actions/save_to_disk.py:93
msgid "Choose destination directory"
msgstr "Aukeratu helburu-direktorioa"

#: /home/kovid/work/calibre/src/calibre/gui2/actions/save_to_disk.py:101
msgid ""
"You are trying to save files into the calibre library. This can cause "
"corruption of your library. Save to disk is meant to export files from your "
"calibre library elsewhere."
msgstr ""
"Saiatzen ari zara calibre liburutegian fitxategiak gordetzen. Honek zure "
"liburutegian kalteak sor ditzake. Diskoan gordetzeak esan nahi du "
"fitxategiak esportatzea zure calibre liburutegitik beste norabait."

#: /home/kovid/work/calibre/src/calibre/gui2/actions/save_to_disk.py:135
msgid "Error while saving"
msgstr "Gordetzerakoan huts egin du"

#: /home/kovid/work/calibre/src/calibre/gui2/actions/save_to_disk.py:136
msgid "There was an error while saving."
msgstr "Akats bat gordetzerakoan."

#: /home/kovid/work/calibre/src/calibre/gui2/actions/save_to_disk.py:143
#: /home/kovid/work/calibre/src/calibre/gui2/actions/save_to_disk.py:144
msgid "Could not save some books"
msgstr "Ezin izan dira liburu batzuk gorde"

#: /home/kovid/work/calibre/src/calibre/gui2/actions/save_to_disk.py:145
msgid "Click the show details button to see which ones."
msgstr ""
"Egin klik zehaztasunak erakutsi botoian ea zeintzuk izan diren ikusteko."

#: /home/kovid/work/calibre/src/calibre/gui2/actions/show_book_details.py:16
msgid "Show book details"
msgstr "Show book details"

#: /home/kovid/work/calibre/src/calibre/gui2/actions/show_book_details.py:17
msgid "I"
msgstr "I"

#: /home/kovid/work/calibre/src/calibre/gui2/actions/show_book_details.py:24
msgid "No detailed info available"
msgstr "No detailed info available"

#: /home/kovid/work/calibre/src/calibre/gui2/actions/show_book_details.py:25
msgid "No detailed information is available for books on the device."
msgstr "No detailed information is available for books on the device."

#: /home/kovid/work/calibre/src/calibre/gui2/actions/similar_books.py:17
msgid "Similar books..."
msgstr "Similar books..."

#: /home/kovid/work/calibre/src/calibre/gui2/actions/similar_books.py:23
msgid "Alt+A"
msgstr "Alt+A"

#: /home/kovid/work/calibre/src/calibre/gui2/actions/similar_books.py:23
msgid "Books by same author"
msgstr "Books by same author"

#: /home/kovid/work/calibre/src/calibre/gui2/actions/similar_books.py:24
msgid "Alt+S"
msgstr "Alt+S"

#: /home/kovid/work/calibre/src/calibre/gui2/actions/similar_books.py:24
msgid "Books in this series"
msgstr "Books in this series"

#: /home/kovid/work/calibre/src/calibre/gui2/actions/similar_books.py:25
msgid "Alt+P"
msgstr "Alt+P"

#: /home/kovid/work/calibre/src/calibre/gui2/actions/similar_books.py:25
msgid "Books by this publisher"
msgstr "Books by this publisher"

#: /home/kovid/work/calibre/src/calibre/gui2/actions/similar_books.py:26
msgid "Alt+T"
msgstr "Alt+T"

#: /home/kovid/work/calibre/src/calibre/gui2/actions/similar_books.py:26
msgid "Books with the same tags"
msgstr "Books with the same tags"

#: /home/kovid/work/calibre/src/calibre/gui2/actions/view.py:24
msgid "V"
msgstr "V"

#: /home/kovid/work/calibre/src/calibre/gui2/actions/view.py:24
#: /home/kovid/work/calibre/src/calibre/gui2/actions/view.py:31
msgid "View"
msgstr "View"

#: /home/kovid/work/calibre/src/calibre/gui2/actions/view.py:32
msgid "View specific format"
msgstr "View specific format"

#: /home/kovid/work/calibre/src/calibre/gui2/actions/view.py:94
#: /home/kovid/work/calibre/src/calibre/gui2/actions/view.py:155
msgid "Cannot view"
msgstr "Ezin da ikusi"

#: /home/kovid/work/calibre/src/calibre/gui2/actions/view.py:100
#: /home/kovid/work/calibre/src/calibre/gui2/convert/regex_builder.py:77
msgid "Choose the format to view"
msgstr "Aukeratu ikusteko formatua"

#: /home/kovid/work/calibre/src/calibre/gui2/actions/view.py:108
msgid "Multiple Books Selected"
msgstr "Liburu anitz hautatuak"

#: /home/kovid/work/calibre/src/calibre/gui2/actions/view.py:109
msgid ""
"You are attempting to open %d books. Opening too many books at once can be "
"slow and have a negative effect on the responsiveness of your computer. Once "
"started the process cannot be stopped until complete. Do you wish to "
"continue?"
msgstr ""
"Saiatzen ari zara %d liburuak zabaltzen. Liburu gehiegi batera zabaltzen "
"saiatzea kontu motela izan daiteke eta zure ordenagailuaren erantzuteko-"
"denboran, oro har, eragin txarra izan dezake. Prozesua behin hasiz gero, "
"ezin da eten burutu arte. Aurrera egin nahi duzu?"

#: /home/kovid/work/calibre/src/calibre/gui2/actions/view.py:118
msgid "Cannot open folder"
msgstr "Ezin da karpeta zabaldu"

#: /home/kovid/work/calibre/src/calibre/gui2/actions/view.py:156
msgid "%s has no available formats."
msgstr "%s-k ez du formatu eskuragarririk."

#: /home/kovid/work/calibre/src/calibre/gui2/add.py:54
msgid "Searching in"
msgstr "Bilatzen hemen:"

#: /home/kovid/work/calibre/src/calibre/gui2/add.py:232
msgid "Adding..."
msgstr "Gehitzen..."

#: /home/kovid/work/calibre/src/calibre/gui2/add.py:245
msgid "Searching in all sub-directories..."
msgstr "Bilatzen azpi-direktorioetan..."

#: /home/kovid/work/calibre/src/calibre/gui2/add.py:258
msgid "Path error"
msgstr "Bide (Path) errore"

#: /home/kovid/work/calibre/src/calibre/gui2/add.py:259
msgid "The specified directory could not be processed."
msgstr "Zehaztutako direktorioa ezin izan da prozesatu."

#: /home/kovid/work/calibre/src/calibre/gui2/add.py:263
#: /home/kovid/work/calibre/src/calibre/gui2/device.py:811
msgid "No books"
msgstr "Libururik ez"

#: /home/kovid/work/calibre/src/calibre/gui2/add.py:330
msgid "Added"
msgstr "Gehituta"

#: /home/kovid/work/calibre/src/calibre/gui2/add.py:343
msgid "Adding failed"
msgstr "Gehiketak huts egin du"

#: /home/kovid/work/calibre/src/calibre/gui2/add.py:344
msgid ""
"The add books process seems to have hung. Try restarting calibre and adding "
"the books in smaller increments, until you find the problem book."
msgstr ""
"Liburuak gehitzeko prozesua erdizka geratu dela ematen du. Saia zaitez "
"calibre berrabiarazten eta liburuak multzo txikiagoetan gehitzen; segi "
"horrela problemak sortzen dituen liburua topatu arte."

#: /home/kovid/work/calibre/src/calibre/gui2/add.py:356
msgid "Duplicates found!"
msgstr "Bikoiztutakoak aurkitu dira!"

#: /home/kovid/work/calibre/src/calibre/gui2/add.py:357
msgid ""
"Books with the same title as the following already exist in the database. "
"Add them anyway?"
msgstr ""
"Dagoeneko datu-basean badago izenburu berbera duen libururik. Hala eta "
"guztiz ere, gehitu?"

#: /home/kovid/work/calibre/src/calibre/gui2/add.py:360
msgid "Adding duplicates..."
msgstr "Bikoiztutakoak gehitzen..."

#: /home/kovid/work/calibre/src/calibre/gui2/add.py:427
msgid "Saving..."
msgstr "Gordetzen..."

#: /home/kovid/work/calibre/src/calibre/gui2/add.py:480
msgid "Saved"
msgstr "Gordeta"

#: /home/kovid/work/calibre/src/calibre/gui2/add_wizard/__init__.py:57
msgid "Searching for sub-folders"
msgstr "Azpi-karpeten bila, arakatzen"

#: /home/kovid/work/calibre/src/calibre/gui2/add_wizard/__init__.py:62
msgid "Searching for books"
msgstr "Liburuen bila, arakatzen"

#: /home/kovid/work/calibre/src/calibre/gui2/add_wizard/__init__.py:74
msgid "Looking for duplicates based on file hash"
msgstr ""
"\"Hash-fitxategi-bilaketan\" oinarrituta, bikoiztutakoen bila, arakatzen"

#: /home/kovid/work/calibre/src/calibre/gui2/add_wizard/__init__.py:109
#: /home/kovid/work/calibre/src/calibre/gui2/add_wizard/welcome_ui.py:65
msgid "Choose root folder"
msgstr "Aukeratu \"root karpeta\", erroko karpeta"

#: /home/kovid/work/calibre/src/calibre/gui2/add_wizard/__init__.py:137
msgid "Invalid root folder"
msgstr "Erroko karpeta horrek, \"root karpeta\" horrek, ez du balio"

#: /home/kovid/work/calibre/src/calibre/gui2/add_wizard/__init__.py:138
msgid "is not a valid root folder"
msgstr "balio ez duen \"root\" erroko karpeta"

#: /home/kovid/work/calibre/src/calibre/gui2/add_wizard/__init__.py:148
msgid "Add books to calibre"
msgstr "Gehitu liburuak calibre aplikaziora"

#: /home/kovid/work/calibre/src/calibre/gui2/add_wizard/scan_ui.py:21
#: /home/kovid/work/calibre/src/calibre/gui2/add_wizard/welcome_ui.py:57
#: /home/kovid/work/calibre/src/calibre/gui2/wizard/finish_ui.py:41
#: /home/kovid/work/calibre/src/calibre/gui2/wizard/kindle_ui.py:41
#: /home/kovid/work/calibre/src/calibre/gui2/wizard/library_ui.py:49
#: /home/kovid/work/calibre/src/calibre/gui2/wizard/stanza_ui.py:41
msgid "WizardPage"
msgstr "Laguntzaile-magialariaren orrialdea"

#: /home/kovid/work/calibre/src/calibre/gui2/add_wizard/scan_ui.py:22
msgid "Scanning root folder for books"
msgstr "Eskaneatzen erroko karpeta liburuen bila"

#: /home/kovid/work/calibre/src/calibre/gui2/add_wizard/scan_ui.py:23
msgid "This may take a few minutes"
msgstr "Honek minutu batzuk behar izango ditu ziurrenik"

#: /home/kovid/work/calibre/src/calibre/gui2/add_wizard/welcome_ui.py:58
msgid "Choose the location to add books from"
msgstr "Aukeratu nondik gehitu liburuak"

#: /home/kovid/work/calibre/src/calibre/gui2/add_wizard/welcome_ui.py:59
msgid "Select a folder on your hard disk"
msgstr "Aukeratu zeure disko gogorreko karpeta bat"

#: /home/kovid/work/calibre/src/calibre/gui2/add_wizard/welcome_ui.py:60
msgid ""
"<p>calibre can scan your computer for existing books automatically. These "
"books will then be <b>copied</b> into the calibre library. This wizard will "
"help you customize the scanning and import process for your existing book "
"collection.</p>\n"
"<p>Choose a root folder. Books will be searched for only inside this folder "
"and any sub-folders.</p>\n"
"<p>Make sure that the folder you chose for your calibre library <b>is "
"not</b> under the root folder you choose.</p>"
msgstr ""
"<p>calibre honek zure ordenagailua eskanea dezake dagoeneko existitzen diren "
"liburuen bila modu automatikoan. Orduan, liburu hauek <b>kopiatuko</b> dira  "
"calibre liburutegian. Magialari honek lagundu egingo dizu zure liburu "
"bilduma eskaneatze prozesua eta inportatze prozesua "
"pertsonalizatzen.</p>\"root karpeta\" bat. Liburuak bakarrik bilatu egingo "
"dira karpeta honen barruan eta bere azpi-karpetetan.</p>\n"
"<p>Ziurtatu egin beharko duzu calibre liburutegia izateko hautatu duzun "
"karpeta <b>ez dagoela</b> \"root karpeta\" izateko, erroko karpeta izateko, "
"aukeratu duzunaren azpian.</p>"

#: /home/kovid/work/calibre/src/calibre/gui2/add_wizard/welcome_ui.py:63
msgid "&Root folder:"
msgstr "&Root, erroko karpeta:"

#: /home/kovid/work/calibre/src/calibre/gui2/add_wizard/welcome_ui.py:64
msgid ""
"This folder and its sub-folders will be scanned for books to import into "
"calibre's library"
msgstr ""
"Karpeta hau eta bere azpi-karpetak eskaneatu egingo dira calibre-ren "
"liburutegia osatzeko"

#: /home/kovid/work/calibre/src/calibre/gui2/add_wizard/welcome_ui.py:66
#: /home/kovid/work/calibre/src/calibre/gui2/convert/debug_ui.py:52
#: /home/kovid/work/calibre/src/calibre/gui2/convert/debug_ui.py:53
#: /home/kovid/work/calibre/src/calibre/gui2/convert/look_and_feel_ui.py:125
#: /home/kovid/work/calibre/src/calibre/gui2/convert/metadata_ui.py:171
#: /home/kovid/work/calibre/src/calibre/gui2/convert/xexp_edit_ui.py:53
#: /home/kovid/work/calibre/src/calibre/gui2/device_drivers/configwidget_ui.py:79
#: /home/kovid/work/calibre/src/calibre/gui2/device_drivers/configwidget_ui.py:80
#: /home/kovid/work/calibre/src/calibre/gui2/dialogs/choose_library_ui.py:72
#: /home/kovid/work/calibre/src/calibre/gui2/dialogs/config/config_ui.py:617
#: /home/kovid/work/calibre/src/calibre/gui2/dialogs/config/config_ui.py:618
#: /home/kovid/work/calibre/src/calibre/gui2/dialogs/config/config_ui.py:630
#: /home/kovid/work/calibre/src/calibre/gui2/dialogs/config/config_ui.py:632
#: /home/kovid/work/calibre/src/calibre/gui2/dialogs/config/config_ui.py:634
#: /home/kovid/work/calibre/src/calibre/gui2/dialogs/config/config_ui.py:636
#: /home/kovid/work/calibre/src/calibre/gui2/dialogs/config/config_ui.py:637
#: /home/kovid/work/calibre/src/calibre/gui2/dialogs/config/config_ui.py:690
#: /home/kovid/work/calibre/src/calibre/gui2/dialogs/config/toolbar_ui.py:98
#: /home/kovid/work/calibre/src/calibre/gui2/dialogs/config/toolbar_ui.py:100
#: /home/kovid/work/calibre/src/calibre/gui2/dialogs/config/toolbar_ui.py:103
#: /home/kovid/work/calibre/src/calibre/gui2/dialogs/config/toolbar_ui.py:105
#: /home/kovid/work/calibre/src/calibre/gui2/dialogs/metadata_single_ui.py:365
#: /home/kovid/work/calibre/src/calibre/gui2/dialogs/metadata_single_ui.py:370
#: /home/kovid/work/calibre/src/calibre/gui2/dialogs/metadata_single_ui.py:384
#: /home/kovid/work/calibre/src/calibre/gui2/dialogs/metadata_single_ui.py:395
#: /home/kovid/work/calibre/src/calibre/gui2/dialogs/metadata_single_ui.py:397
#: /home/kovid/work/calibre/src/calibre/gui2/dialogs/metadata_single_ui.py:399
#: /home/kovid/work/calibre/src/calibre/gui2/dialogs/metadata_single_ui.py:404
#: /home/kovid/work/calibre/src/calibre/gui2/dialogs/metadata_single_ui.py:406
#: /home/kovid/work/calibre/src/calibre/gui2/dialogs/saved_search_editor_ui.py:87
#: /home/kovid/work/calibre/src/calibre/gui2/dialogs/saved_search_editor_ui.py:90
#: /home/kovid/work/calibre/src/calibre/gui2/dialogs/tag_categories_ui.py:156
#: /home/kovid/work/calibre/src/calibre/gui2/dialogs/tag_categories_ui.py:159
#: /home/kovid/work/calibre/src/calibre/gui2/dialogs/tag_categories_ui.py:163
#: /home/kovid/work/calibre/src/calibre/gui2/dialogs/tag_categories_ui.py:166
#: /home/kovid/work/calibre/src/calibre/gui2/dialogs/tag_editor_ui.py:126
#: /home/kovid/work/calibre/src/calibre/gui2/dialogs/tag_editor_ui.py:128
#: /home/kovid/work/calibre/src/calibre/gui2/dialogs/tag_editor_ui.py:131
#: /home/kovid/work/calibre/src/calibre/gui2/dialogs/tag_editor_ui.py:135
#: /home/kovid/work/calibre/src/calibre/gui2/dialogs/tag_list_editor_ui.py:75
#: /home/kovid/work/calibre/src/calibre/gui2/dialogs/tag_list_editor_ui.py:77
#: /home/kovid/work/calibre/src/calibre/gui2/dialogs/user_profiles_ui.py:267
#: /home/kovid/work/calibre/src/calibre/gui2/dialogs/user_profiles_ui.py:269
#: /home/kovid/work/calibre/src/calibre/gui2/dialogs/user_profiles_ui.py:270
#: /home/kovid/work/calibre/src/calibre/gui2/shortcuts_ui.py:75
#: /home/kovid/work/calibre/src/calibre/gui2/shortcuts_ui.py:80
#: /home/kovid/work/calibre/src/calibre/gui2/viewer/main_ui.py:186
msgid "..."
msgstr "..."

#: /home/kovid/work/calibre/src/calibre/gui2/add_wizard/welcome_ui.py:67
msgid "Handle multiple files per book"
msgstr "Liburu bakoitzeko fitxategi anitz erabili"

#: /home/kovid/work/calibre/src/calibre/gui2/add_wizard/welcome_ui.py:68
msgid ""
"&One book per folder, assumes every ebook file in a folder is the same book "
"in a different format"
msgstr ""
"&liburu bat karpeta bakoitzeko; honek bere gain hartzen du liburu-"
"elektronikoen fitxategi guztiak, karpeta bakar batean kokatu badira, liburu "
"elektroniko beraren formatu desberdinak direla"

#: /home/kovid/work/calibre/src/calibre/gui2/add_wizard/welcome_ui.py:69
msgid ""
"&Multiple books per folder, assumes every ebook file is a different book"
msgstr ""
"&Liburu anitz karpeta bakoitzeko, honek bere gain hartzen du fitxategi "
"bakoitza liburu elektroniko bakar bati dagokiola"

#: /home/kovid/work/calibre/src/calibre/gui2/book_details.py:23
#: /home/kovid/work/calibre/src/calibre/gui2/book_details.py:45
#: /home/kovid/work/calibre/src/calibre/gui2/book_details.py:54
#: /home/kovid/work/calibre/src/calibre/gui2/book_details.py:311
#: /home/kovid/work/calibre/src/calibre/gui2/dialogs/book_info.py:114
#: /home/kovid/work/calibre/src/calibre/gui2/dialogs/book_info.py:115
#: /home/kovid/work/calibre/src/calibre/gui2/dialogs/book_info.py:116
#: /home/kovid/work/calibre/src/calibre/gui2/dialogs/book_info.py:126
#: /home/kovid/work/calibre/src/calibre/gui2/dialogs/delete_matching_from_device.py:76
#: /home/kovid/work/calibre/src/calibre/gui2/library/models.py:313
#: /home/kovid/work/calibre/src/calibre/gui2/library/models.py:1065
msgid "Path"
msgstr "Bidea (Path)"

#: /home/kovid/work/calibre/src/calibre/gui2/book_details.py:24
#: /home/kovid/work/calibre/src/calibre/gui2/book_details.py:48
#: /home/kovid/work/calibre/src/calibre/gui2/dialogs/book_info.py:117
#: /home/kovid/work/calibre/src/calibre/gui2/dialogs/book_info.py:118
#: /home/kovid/work/calibre/src/calibre/gui2/dialogs/book_info.py:119
#: /home/kovid/work/calibre/src/calibre/gui2/dialogs/book_info.py:122
#: /home/kovid/work/calibre/src/calibre/gui2/dialogs/config/__init__.py:228
#: /home/kovid/work/calibre/src/calibre/gui2/library/models.py:312
#: /home/kovid/work/calibre/src/calibre/library/field_metadata.py:100
msgid "Formats"
msgstr "Formatuak"

#: /home/kovid/work/calibre/src/calibre/gui2/book_details.py:25
#: /home/kovid/work/calibre/src/calibre/gui2/library/models.py:891
#: /home/kovid/work/calibre/src/calibre/gui2/library/models.py:1068
msgid "Collections"
msgstr "Bildumak"

#: /home/kovid/work/calibre/src/calibre/gui2/book_details.py:47
#: /home/kovid/work/calibre/src/calibre/gui2/book_details.py:56
msgid "Click to open"
msgstr "Egin klik zabaltzeko"

#: /home/kovid/work/calibre/src/calibre/gui2/book_details.py:48
#: /home/kovid/work/calibre/src/calibre/gui2/library/models.py:305
#: /home/kovid/work/calibre/src/calibre/gui2/library/models.py:311
#: /home/kovid/work/calibre/src/calibre/gui2/library/models.py:317
#: /home/kovid/work/calibre/src/calibre/gui2/library/models.py:1074
#: /home/kovid/work/calibre/src/calibre/gui2/library/models.py:1078
#: /home/kovid/work/calibre/src/calibre/gui2/shortcuts.py:47
#: /home/kovid/work/calibre/src/calibre/gui2/shortcuts_ui.py:73
#: /home/kovid/work/calibre/src/calibre/gui2/shortcuts_ui.py:78
#: /home/kovid/work/calibre/src/calibre/gui2/widgets.py:274
msgid "None"
msgstr "Bat ere ez"

#: /home/kovid/work/calibre/src/calibre/gui2/book_details.py:310
msgid "Click to open Book Details window"
msgstr "Egin klik \"Liburuaren zehaztasunak\" leihoa zabaltzeko"

#: /home/kovid/work/calibre/src/calibre/gui2/catalog/catalog_bibtex.py:16
msgid "BibTeX Options"
msgstr "BibTeX Aukerak"

#: /home/kovid/work/calibre/src/calibre/gui2/catalog/catalog_bibtex.py:17
#: /home/kovid/work/calibre/src/calibre/gui2/catalog/catalog_csv_xml.py:17
#: /home/kovid/work/calibre/src/calibre/gui2/catalog/catalog_epub_mobi.py:18
#: /home/kovid/work/calibre/src/calibre/gui2/convert/comic_input.py:16
#: /home/kovid/work/calibre/src/calibre/gui2/convert/epub_output.py:16
#: /home/kovid/work/calibre/src/calibre/gui2/convert/fb2_input.py:13
#: /home/kovid/work/calibre/src/calibre/gui2/convert/fb2_output.py:15
#: /home/kovid/work/calibre/src/calibre/gui2/convert/lrf_output.py:20
#: /home/kovid/work/calibre/src/calibre/gui2/convert/mobi_output.py:21
#: /home/kovid/work/calibre/src/calibre/gui2/convert/pdb_input.py:13
#: /home/kovid/work/calibre/src/calibre/gui2/convert/pdb_output.py:17
#: /home/kovid/work/calibre/src/calibre/gui2/convert/pdf_input.py:13
#: /home/kovid/work/calibre/src/calibre/gui2/convert/pdf_output.py:18
#: /home/kovid/work/calibre/src/calibre/gui2/convert/rb_output.py:15
#: /home/kovid/work/calibre/src/calibre/gui2/convert/txt_input.py:13
#: /home/kovid/work/calibre/src/calibre/gui2/convert/txt_output.py:17
msgid "Options specific to"
msgstr "Aukerak honetako propio:"

#: /home/kovid/work/calibre/src/calibre/gui2/catalog/catalog_bibtex.py:17
#: /home/kovid/work/calibre/src/calibre/gui2/catalog/catalog_csv_xml.py:17
#: /home/kovid/work/calibre/src/calibre/gui2/catalog/catalog_epub_mobi.py:18
#: /home/kovid/work/calibre/src/calibre/gui2/convert/epub_output.py:16
#: /home/kovid/work/calibre/src/calibre/gui2/convert/fb2_output.py:15
#: /home/kovid/work/calibre/src/calibre/gui2/convert/lrf_output.py:20
#: /home/kovid/work/calibre/src/calibre/gui2/convert/mobi_output.py:21
#: /home/kovid/work/calibre/src/calibre/gui2/convert/pdb_output.py:17
#: /home/kovid/work/calibre/src/calibre/gui2/convert/pdf_output.py:18
#: /home/kovid/work/calibre/src/calibre/gui2/convert/rb_output.py:15
#: /home/kovid/work/calibre/src/calibre/gui2/convert/txt_output.py:17
msgid "output"
msgstr "outputa, helburua"

#: /home/kovid/work/calibre/src/calibre/gui2/catalog/catalog_bibtex_ui.py:81
#: /home/kovid/work/calibre/src/calibre/gui2/catalog/catalog_csv_xml_ui.py:37
#: /home/kovid/work/calibre/src/calibre/gui2/catalog/catalog_epub_mobi_ui.py:68
#: /home/kovid/work/calibre/src/calibre/gui2/catalog/catalog_tab_template_ui.py:27
#: /home/kovid/work/calibre/src/calibre/gui2/convert/comic_input_ui.py:88
#: /home/kovid/work/calibre/src/calibre/gui2/convert/debug_ui.py:49
#: /home/kovid/work/calibre/src/calibre/gui2/convert/epub_output_ui.py:48
#: /home/kovid/work/calibre/src/calibre/gui2/convert/fb2_input_ui.py:28
#: /home/kovid/work/calibre/src/calibre/gui2/convert/fb2_output_ui.py:28
#: /home/kovid/work/calibre/src/calibre/gui2/convert/look_and_feel_ui.py:119
#: /home/kovid/work/calibre/src/calibre/gui2/convert/lrf_output_ui.py:115
#: /home/kovid/work/calibre/src/calibre/gui2/convert/metadata_ui.py:166
#: /home/kovid/work/calibre/src/calibre/gui2/convert/mobi_output_ui.py:66
#: /home/kovid/work/calibre/src/calibre/gui2/convert/page_setup_ui.py:115
#: /home/kovid/work/calibre/src/calibre/gui2/convert/pdb_input_ui.py:31
#: /home/kovid/work/calibre/src/calibre/gui2/convert/pdb_output_ui.py:35
#: /home/kovid/work/calibre/src/calibre/gui2/convert/pdf_input_ui.py:38
#: /home/kovid/work/calibre/src/calibre/gui2/convert/pdf_output_ui.py:42
#: /home/kovid/work/calibre/src/calibre/gui2/convert/rb_output_ui.py:28
#: /home/kovid/work/calibre/src/calibre/gui2/convert/structure_detection_ui.py:60
#: /home/kovid/work/calibre/src/calibre/gui2/convert/toc_ui.py:62
#: /home/kovid/work/calibre/src/calibre/gui2/convert/txt_input_ui.py:46
#: /home/kovid/work/calibre/src/calibre/gui2/convert/txt_output_ui.py:45
#: /home/kovid/work/calibre/src/calibre/gui2/convert/xexp_edit_ui.py:50
#: /home/kovid/work/calibre/src/calibre/gui2/convert/xpath_wizard_ui.py:67
#: /home/kovid/work/calibre/src/calibre/gui2/device_drivers/configwidget_ui.py:77
#: /home/kovid/work/calibre/src/calibre/gui2/dialogs/config/save_template_ui.py:41
#: /home/kovid/work/calibre/src/calibre/gui2/dialogs/config/toolbar_ui.py:93
#: /home/kovid/work/calibre/src/calibre/gui2/dialogs/search_item_ui.py:35
#: /home/kovid/work/calibre/src/calibre/gui2/filename_pattern_ui.py:106
#: /home/kovid/work/calibre/src/calibre/gui2/wizard/send_email_ui.py:107
msgid "Form"
msgstr "Inprimakia"

#: /home/kovid/work/calibre/src/calibre/gui2/catalog/catalog_bibtex_ui.py:82
msgid "Bib file encoding:"
msgstr "Bib formatuko fitxategia kodetzen:"

#: /home/kovid/work/calibre/src/calibre/gui2/catalog/catalog_bibtex_ui.py:83
#: /home/kovid/work/calibre/src/calibre/gui2/catalog/catalog_csv_xml_ui.py:38
msgid "Fields to include in output:"
msgstr "Outputean, helburuan sartzeko eremuak:"

#: /home/kovid/work/calibre/src/calibre/gui2/catalog/catalog_bibtex_ui.py:84
msgid "ascii/LaTeX"
msgstr "ascii/LaTeX"

#: /home/kovid/work/calibre/src/calibre/gui2/catalog/catalog_bibtex_ui.py:85
msgid "Encoding configuration (change if you have errors) :"
msgstr "Konfigurazioa kodetzen (alda ezazu akatsak baldin badituzu):"

#: /home/kovid/work/calibre/src/calibre/gui2/catalog/catalog_bibtex_ui.py:86
msgid "strict"
msgstr "zehatz"

#: /home/kovid/work/calibre/src/calibre/gui2/catalog/catalog_bibtex_ui.py:87
msgid "replace"
msgstr "ordeztu"

#: /home/kovid/work/calibre/src/calibre/gui2/catalog/catalog_bibtex_ui.py:88
msgid "ignore"
msgstr "baztertu"

#: /home/kovid/work/calibre/src/calibre/gui2/catalog/catalog_bibtex_ui.py:89
msgid "backslashreplace"
msgstr "backslashreplace"

#: /home/kovid/work/calibre/src/calibre/gui2/catalog/catalog_bibtex_ui.py:90
msgid "BibTeX entry type:"
msgstr "BibTeX mota sartu:"

#: /home/kovid/work/calibre/src/calibre/gui2/catalog/catalog_bibtex_ui.py:91
msgid "mixed"
msgstr "nahasia"

#: /home/kovid/work/calibre/src/calibre/gui2/catalog/catalog_bibtex_ui.py:92
msgid "misc"
msgstr "nahas-mahas"

#: /home/kovid/work/calibre/src/calibre/gui2/catalog/catalog_bibtex_ui.py:93
msgid "book"
msgstr "liburua"

#: /home/kovid/work/calibre/src/calibre/gui2/catalog/catalog_bibtex_ui.py:94
msgid "Create a citation tag?"
msgstr "Aipu-etiketarik sortu nahi?"

#: /home/kovid/work/calibre/src/calibre/gui2/catalog/catalog_bibtex_ui.py:95
msgid "Expression to form the BibTeX citation tag:"
msgstr "BibTeX aipu-etiketarako adierazpena:"

#: /home/kovid/work/calibre/src/calibre/gui2/catalog/catalog_bibtex_ui.py:96
msgid ""
"Some explanation about this template:\n"
" -The fields availables are 'author_sort', 'authors', 'id',\n"
"    'isbn', 'pubdate', 'publisher', 'series_index', 'series',\n"
"   'tags', 'timestamp', 'title', 'uuid'\n"
" -For list types ie authors and tags, only the first element\n"
"   wil be selected.\n"
" -For time field, only the date will be used. "
msgstr ""
"Txantiloi honi buruz azalpen batzuk:\n"
" -Eskuragarri dauden eremuak hauexek 'egilearen_arabera', 'egileak', 'ID',\n"
"    'ISBN', 'PUBdata', 'argitaletxe', 'serieak_indize', 'segidak',\n"
"   'etiketak', 'data-zigilu', 'izenburu', 'uuID'\n"
" -Zerrenda motetarako, adibidez egileak eta etiketak, lehen elementua "
"besterik ez\n"
"   aukeratuko da.\n"
" -Denbora eremurako, data besterik ez da erabiliko (ordua ez). "

#: /home/kovid/work/calibre/src/calibre/gui2/catalog/catalog_csv_xml.py:16
msgid "CSV/XML Options"
msgstr "CSV/XML aukerak"

#: /home/kovid/work/calibre/src/calibre/gui2/catalog/catalog_epub_mobi.py:17
msgid "E-book options"
msgstr "E-liburu aukerak"

#: /home/kovid/work/calibre/src/calibre/gui2/catalog/catalog_epub_mobi.py:20
#: /home/kovid/work/calibre/src/calibre/library/catalog.py:550
#: /home/kovid/work/calibre/src/calibre/library/database2.py:1607
#: /home/kovid/work/calibre/src/calibre/library/database2.py:1625
msgid "Catalog"
msgstr "Katalogoa"

#: /home/kovid/work/calibre/src/calibre/gui2/catalog/catalog_epub_mobi_ui.py:69
msgid "'Don't include this book' tag:"
msgstr "'Liburu hau ez sartu' etiketa:"

#: /home/kovid/work/calibre/src/calibre/gui2/catalog/catalog_epub_mobi_ui.py:70
msgid "'Mark this book as read' tag:"
msgstr "'Liburu hau irakurrita bezala markatu' etiketa:"

#: /home/kovid/work/calibre/src/calibre/gui2/catalog/catalog_epub_mobi_ui.py:71
msgid "Additional note tag prefix:"
msgstr "Ohar gehigarriaren etiketa aurrizkia:"

#: /home/kovid/work/calibre/src/calibre/gui2/catalog/catalog_epub_mobi_ui.py:72
msgid "Regex pattern describing tags to exclude as genres:"
msgstr ""
"Regex estandarra, \"Regular Expresion\" estandarra,  baztertzeko etiketak "
"deskribatzen, generoarengatik esaterako:"

#: /home/kovid/work/calibre/src/calibre/gui2/catalog/catalog_epub_mobi_ui.py:73
msgid ""
"Regex tips:\n"
"- The default regex - \\[.+\\] - excludes genre tags of the form [tag], "
"e.g., [Amazon Freebie]\n"
"- A regex pattern of a single dot excludes all genre tags, generating no "
"Genre Section"
msgstr ""

#: /home/kovid/work/calibre/src/calibre/gui2/catalog/catalog_epub_mobi_ui.py:76
msgid "Include 'Titles' Section"
msgstr "Bere baitan 'Izenburuak' saila badago"

#: /home/kovid/work/calibre/src/calibre/gui2/catalog/catalog_epub_mobi_ui.py:77
msgid "Include 'Recently Added' Section"
msgstr "Erantsi 'Gehitu berriak' atala"

#: /home/kovid/work/calibre/src/calibre/gui2/catalog/catalog_epub_mobi_ui.py:78
msgid "Sort numbers as text"
msgstr "Zerrendatu zenbakiak testuak izango balira bezala"

#: /home/kovid/work/calibre/src/calibre/gui2/catalog/catalog_tab_template_ui.py:28
msgid "Tab template for catalog.ui"
msgstr "Tab txantiloia katalogo.ui horretarako"

#: /home/kovid/work/calibre/src/calibre/gui2/convert/bulk.py:36
msgid ""
"For settings that cannot be specified in this dialog, use the values saved "
"in a previous conversion (if they exist) instead of using the defaults "
"specified in the Preferences"
msgstr ""
"Elkarrizketa honetan zehaztu ezin diren ezarpenetarako, erabil itzazu "
"gordetako bihurketen balioak (horrelakorik balego), erabili beharrean "
"Lehentasunetan zehaztutako balio lehenetsiak."

#: /home/kovid/work/calibre/src/calibre/gui2/convert/bulk.py:67
msgid "Bulk Convert"
msgstr "Karga handiko bihurketa"

#: /home/kovid/work/calibre/src/calibre/gui2/convert/bulk.py:80
#: /home/kovid/work/calibre/src/calibre/gui2/convert/single.py:185
msgid "Options specific to the output format."
msgstr "Helburu formatuarentzako berariazko aukerak."

#: /home/kovid/work/calibre/src/calibre/gui2/convert/comic_input.py:15
msgid "Comic Input"
msgstr "Sorburu komikia"

#: /home/kovid/work/calibre/src/calibre/gui2/convert/comic_input.py:16
#: /home/kovid/work/calibre/src/calibre/gui2/convert/fb2_input.py:13
#: /home/kovid/work/calibre/src/calibre/gui2/convert/pdb_input.py:13
#: /home/kovid/work/calibre/src/calibre/gui2/convert/pdf_input.py:13
#: /home/kovid/work/calibre/src/calibre/gui2/convert/txt_input.py:13
msgid "input"
msgstr "sorburua"

#: /home/kovid/work/calibre/src/calibre/gui2/convert/comic_input_ui.py:89
#: /home/kovid/work/calibre/src/calibre/gui2/dialogs/comicconf_ui.py:94
msgid "&Number of Colors:"
msgstr "Kolore &Kopurua:"

#: /home/kovid/work/calibre/src/calibre/gui2/convert/comic_input_ui.py:90
#: /home/kovid/work/calibre/src/calibre/gui2/dialogs/comicconf_ui.py:96
msgid "Disable &normalize"
msgstr "Desgaitu &normaldu"

#: /home/kovid/work/calibre/src/calibre/gui2/convert/comic_input_ui.py:91
#: /home/kovid/work/calibre/src/calibre/gui2/dialogs/comicconf_ui.py:97
msgid "Keep &aspect ratio"
msgstr "Gorde &aspektu proportzio"

#: /home/kovid/work/calibre/src/calibre/gui2/convert/comic_input_ui.py:92
#: /home/kovid/work/calibre/src/calibre/gui2/dialogs/comicconf_ui.py:98
msgid "Disable &Sharpening"
msgstr "Desgaitu &Zorrozketa"

#: /home/kovid/work/calibre/src/calibre/gui2/convert/comic_input_ui.py:93
#: /home/kovid/work/calibre/src/calibre/gui2/dialogs/comicconf_ui.py:104
msgid "Disable &Trimming"
msgstr "Desgaitu &Apainketa"

#: /home/kovid/work/calibre/src/calibre/gui2/convert/comic_input_ui.py:94
#: /home/kovid/work/calibre/src/calibre/gui2/dialogs/comicconf_ui.py:103
msgid "&Wide"
msgstr "&Zabal"

#: /home/kovid/work/calibre/src/calibre/gui2/convert/comic_input_ui.py:95
#: /home/kovid/work/calibre/src/calibre/gui2/dialogs/comicconf_ui.py:99
msgid "&Landscape"
msgstr "&Horizontal"

#: /home/kovid/work/calibre/src/calibre/gui2/convert/comic_input_ui.py:96
#: /home/kovid/work/calibre/src/calibre/gui2/dialogs/comicconf_ui.py:101
msgid "&Right to left"
msgstr "&Eskuinetatik ezkerretara"

#: /home/kovid/work/calibre/src/calibre/gui2/convert/comic_input_ui.py:97
#: /home/kovid/work/calibre/src/calibre/gui2/dialogs/comicconf_ui.py:100
msgid "Don't so&rt"
msgstr "Ez ezazu sail&katu"

#: /home/kovid/work/calibre/src/calibre/gui2/convert/comic_input_ui.py:98
#: /home/kovid/work/calibre/src/calibre/gui2/dialogs/comicconf_ui.py:102
msgid "De&speckle"
msgstr "De&speckle \"parasitoak erauzi\""

#: /home/kovid/work/calibre/src/calibre/gui2/convert/comic_input_ui.py:99
msgid "&Disable comic processing"
msgstr "&Desgaitu komikiaren prozesaketa"

#: /home/kovid/work/calibre/src/calibre/gui2/convert/comic_input_ui.py:100
#: /home/kovid/work/calibre/src/calibre/gui2/convert/single_ui.py:115
msgid "&Output format:"
msgstr "&Helburu formatua:"

#: /home/kovid/work/calibre/src/calibre/gui2/convert/comic_input_ui.py:101
msgid "Disable conversion of images to &black and white"
msgstr "Desgaitu irudiak grisetara bihurtzea &zuri-beltzean"

#: /home/kovid/work/calibre/src/calibre/gui2/convert/debug.py:19
msgid "Debug"
msgstr "Akasgabetu"

#: /home/kovid/work/calibre/src/calibre/gui2/convert/debug.py:21
msgid "Debug the conversion process."
msgstr "Akasgabetu bihurketa prozesua."

#: /home/kovid/work/calibre/src/calibre/gui2/convert/debug.py:39
#: /home/kovid/work/calibre/src/calibre/gui2/convert/debug_ui.py:51
msgid "Choose debug folder"
msgstr "Aukeratu akasgabetze karpeta"

#: /home/kovid/work/calibre/src/calibre/gui2/convert/debug.py:58
msgid "Invalid debug directory"
msgstr "Ezinezkoa da direktorio hori akasgabetze direktoriotzat hartzea"

#: /home/kovid/work/calibre/src/calibre/gui2/convert/debug.py:59
msgid "Failed to create debug directory"
msgstr "Huts egin du akasgabetze direktorioa sortze saioak"

#: /home/kovid/work/calibre/src/calibre/gui2/convert/debug_ui.py:50
msgid ""
"Choose a folder to put the debug output into. If you specify a folder, "
"calibre will place a lot of debug output into it. This will be useful in "
"understanding the conversion process and figuring out the correct values for "
"conversion parameters like Table of Contents and Chapter Detection."
msgstr ""
"Aukeratu karpeta bat akasgabetze outputak bertan sartzeko. Zeuk karpeta bat "
"zehatuz gero, calibrek bertan kokatuko ditu akasgabetze prozesuetako "
"outputak. Hau erabilgarria izango da bihurketa prozesuak ulertzeko eta "
"ebazteko bihurketa parametro zuzenak zeintzuk diren, esaterako aurkibidearen "
"edo kapituluen detekzio parametroak zeintzuk diren ebazteko."

#: /home/kovid/work/calibre/src/calibre/gui2/convert/debug_ui.py:54
msgid ""
"The debug process outputs the intermediate HTML generated at various stages "
"of the conversion process. This HTML can sometimes serve as a good starting "
"point for hand editing a conversion."
msgstr ""
"Akasgabetze prozesuak ematen duen bitarteko HTMLa bihurketa prozesuko "
"hainbat mailatan sortu da. HTML hau, batzuetan, erabil daiteke bihurketa "
"eskuz editatzeko abiapuntu bezala."

#: /home/kovid/work/calibre/src/calibre/gui2/convert/epub_output.py:15
msgid "EPUB Output"
msgstr "EPUB helburua"

#: /home/kovid/work/calibre/src/calibre/gui2/convert/epub_output_ui.py:49
msgid "Do not &split on page breaks"
msgstr "Ez ezazu &banandu orrialde jauzietan"

#: /home/kovid/work/calibre/src/calibre/gui2/convert/epub_output_ui.py:50
msgid "No default &cover"
msgstr "Lehenetsitako &liburu-azalik ez"

#: /home/kovid/work/calibre/src/calibre/gui2/convert/epub_output_ui.py:51
msgid "No &SVG cover"
msgstr "Ez dago &SVG liburu-azalik"

#: /home/kovid/work/calibre/src/calibre/gui2/convert/epub_output_ui.py:52
msgid "Preserve cover &aspect ratio"
msgstr "Mantendu liburu-azala &itxura proportzioa"

#: /home/kovid/work/calibre/src/calibre/gui2/convert/epub_output_ui.py:53
msgid "Split files &larger than:"
msgstr "Banandu fitxategiak &handiago baino:"

#: /home/kovid/work/calibre/src/calibre/gui2/convert/epub_output_ui.py:54
msgid " KB"
msgstr " Kb"

#: /home/kovid/work/calibre/src/calibre/gui2/convert/fb2_input.py:12
msgid "FB2 Input"
msgstr "FB2 inputa"

#: /home/kovid/work/calibre/src/calibre/gui2/convert/fb2_input_ui.py:29
msgid "Do not insert a &Table of Contents at the beginning of the book."
msgstr "Ez ezazu txertatu &Aurkibidea liburuaren hasieran."

#: /home/kovid/work/calibre/src/calibre/gui2/convert/fb2_output.py:14
msgid "FB2 Output"
msgstr "FB2 outputa"

#: /home/kovid/work/calibre/src/calibre/gui2/convert/fb2_output_ui.py:29
#: /home/kovid/work/calibre/src/calibre/gui2/convert/pdb_output_ui.py:37
#: /home/kovid/work/calibre/src/calibre/gui2/convert/rb_output_ui.py:29
#: /home/kovid/work/calibre/src/calibre/gui2/convert/txt_output_ui.py:47
msgid "&Inline TOC"
msgstr "&Inline aurkibidea"

#: /home/kovid/work/calibre/src/calibre/gui2/convert/font_key_ui.py:99
msgid "Font rescaling wizard"
msgstr "Letra-tipoak berreskalatzeko laguntzaile-magialaria"

#: /home/kovid/work/calibre/src/calibre/gui2/convert/font_key_ui.py:100
msgid ""
"<p>This wizard will help you choose an appropriate font size key for your "
"needs. Just enter the base font size of the input document and then enter an "
"input font size. The wizard will display what font size it will be mapped "
"to, by the font rescaling algorithm. You can adjust the algorithm by "
"adjusting the output base font size and font key below. When you find values "
"suitable for you, click OK.</p>\n"
"<p>By default, if the output base font size is zero and/or no font size key "
"is specified, calibre will use the values from the current Output Profile. "
"</p>\n"
"<p>See the <a href=\"http://calibre-"
"ebook.com/user_manual/conversion.html#font-size-rescaling\">User Manual</a> "
"for a discussion of how font size rescaling works.</p>"
msgstr ""
"<p>Laguntzaile-magialari honek lagunduko dizu zure beharretarako egokia den "
"neurriko letra-tipoa aukeratzen. Besterik gabe, sar ezazu oinarrizko letra-"
"tipoaren neurria sorburu dokumentuan eta gero sar ezazu sorburuko letra-"
"tiporako zeuk aukeratutako neurriren bat. Laguntzaile-magialariak erakutsiko "
"du pantailan letra-tipoa eskalatzeko algoritmoarekin diseinatuko den letra-"
"tipoaren neurria zein izango den. Zeuk algoritmoa doi dezakezu helburuko "
"oinarrizko letra-tipoaren neurria doituz eta azpiko letra-tipo giltzarekin. "
"Zuretzat egokiak diren balioak aurkitzen dituzunean sakatu OK.</p>\n"
"<p>Lehenetsita hauxe: helburuko oinarrizko letra-tipoaren neurria zero bada "
"edota ez badago letra-tiporik zehaztuta, calibrek oraingo helburu profileko "
"balioak erabiliko ditu. </p>\n"
"<p>Ikus <a href=\"http://calibre-ebook.com/user_manual/conversion.html#font-"
"size-rescaling\">Erabiltzailearen eskuliburuan</a> eztabaida bat dago lanak "
"nola eskalatu kontuari buruz.</p>"

#: /home/kovid/work/calibre/src/calibre/gui2/convert/font_key_ui.py:103
msgid "&Output document"
msgstr "&Helburu dokumentua"

#: /home/kovid/work/calibre/src/calibre/gui2/convert/font_key_ui.py:104
#: /home/kovid/work/calibre/src/calibre/gui2/convert/font_key_ui.py:109
msgid "&Base font size:"
msgstr "&Oinarrizko letra-tipoaren neurria:"

#: /home/kovid/work/calibre/src/calibre/gui2/convert/font_key_ui.py:105
#: /home/kovid/work/calibre/src/calibre/gui2/convert/look_and_feel_ui.py:123
msgid "Font size &key:"
msgstr "Letra-tipoaren neurria &giltza:"

#: /home/kovid/work/calibre/src/calibre/gui2/convert/font_key_ui.py:106
#: /home/kovid/work/calibre/src/calibre/gui2/convert/font_key_ui.py:110
#: /home/kovid/work/calibre/src/calibre/gui2/convert/font_key_ui.py:112
#: /home/kovid/work/calibre/src/calibre/gui2/convert/look_and_feel_ui.py:122
#: /home/kovid/work/calibre/src/calibre/gui2/convert/look_and_feel_ui.py:127
#: /home/kovid/work/calibre/src/calibre/gui2/convert/lrf_output_ui.py:118
#: /home/kovid/work/calibre/src/calibre/gui2/convert/lrf_output_ui.py:120
#: /home/kovid/work/calibre/src/calibre/gui2/convert/lrf_output_ui.py:125
#: /home/kovid/work/calibre/src/calibre/gui2/convert/page_setup_ui.py:121
#: /home/kovid/work/calibre/src/calibre/gui2/convert/page_setup_ui.py:123
#: /home/kovid/work/calibre/src/calibre/gui2/convert/page_setup_ui.py:125
#: /home/kovid/work/calibre/src/calibre/gui2/convert/page_setup_ui.py:127
msgid " pt"
msgstr " puntu"

#: /home/kovid/work/calibre/src/calibre/gui2/convert/font_key_ui.py:107
msgid "Use &default values"
msgstr "Erabili &lehenetsitako balioak"

#: /home/kovid/work/calibre/src/calibre/gui2/convert/font_key_ui.py:108
msgid "&Input document"
msgstr "&sorburu dokumentua"

#: /home/kovid/work/calibre/src/calibre/gui2/convert/font_key_ui.py:111
msgid "&Font size: "
msgstr "&Letra-tipoaren neurria: "

#: /home/kovid/work/calibre/src/calibre/gui2/convert/font_key_ui.py:113
msgid " will map to size: "
msgstr " neurri honetara diseinatuko: "

#: /home/kovid/work/calibre/src/calibre/gui2/convert/font_key_ui.py:114
msgid "0.0 pt"
msgstr "0,0 puntu"

#: /home/kovid/work/calibre/src/calibre/gui2/convert/look_and_feel.py:16
msgid "Look & Feel"
msgstr "Diseinua & Itxura"

#: /home/kovid/work/calibre/src/calibre/gui2/convert/look_and_feel.py:18
msgid "Control the look and feel of the output"
msgstr "Kontrolatu helburuaren itxura"

#: /home/kovid/work/calibre/src/calibre/gui2/convert/look_and_feel.py:31
msgid "Original"
msgstr "Jatorrizkoa"

#: /home/kovid/work/calibre/src/calibre/gui2/convert/look_and_feel.py:32
msgid "Left align"
msgstr "Ezkerretara lerrokatu"

#: /home/kovid/work/calibre/src/calibre/gui2/convert/look_and_feel.py:33
msgid "Justify text"
msgstr "Testua bi aldeetatik justifikatu"

#: /home/kovid/work/calibre/src/calibre/gui2/convert/look_and_feel_ui.py:120
msgid "&Disable font size rescaling"
msgstr "&Desgaitu letra-tipoaren tamaina eskalatzea berriro"

#: /home/kovid/work/calibre/src/calibre/gui2/convert/look_and_feel_ui.py:121
msgid "Base &font size:"
msgstr "Oinarrizko &letra-tipo tamaina:"

#: /home/kovid/work/calibre/src/calibre/gui2/convert/look_and_feel_ui.py:124
msgid "Wizard to help you choose an appropriate font size key"
msgstr ""
"Laguntzaile-magialaria erabili letra-tipo egokiko giltza aukeratzen "
"laguntzeko"

#: /home/kovid/work/calibre/src/calibre/gui2/convert/look_and_feel_ui.py:126
msgid "Line &height:"
msgstr "Lerroa &altuera:"

#: /home/kovid/work/calibre/src/calibre/gui2/convert/look_and_feel_ui.py:128
msgid "Input character &encoding:"
msgstr "Sorburu karaktereak &kodetzen:"

#: /home/kovid/work/calibre/src/calibre/gui2/convert/look_and_feel_ui.py:129
msgid "Remove &spacing between paragraphs"
msgstr "Ezabatu &espazio-txertatze paragrafoen artean"

#: /home/kovid/work/calibre/src/calibre/gui2/convert/look_and_feel_ui.py:130
msgid "Indent size:"
msgstr "Koskaren neurria:"

#: /home/kovid/work/calibre/src/calibre/gui2/convert/look_and_feel_ui.py:131
msgid ""
"<p>When calibre removes inter paragraph spacing, it automatically sets a "
"paragraph indent, to ensure that paragraphs can be easily distinguished. "
"This option controls the width of that indent."
msgstr ""
"<p>calibrek ezabatzen dituenean paragrafoen arteko espazioak, automatikoki "
"paragrafo aurreko koska ezartzen du, ziurtatzeko paragrafoen artean "
"nahasketarik ez dagoela. Aukera honek koskaren zabalera kontrolatzeko da."

#: /home/kovid/work/calibre/src/calibre/gui2/convert/look_and_feel_ui.py:132
msgid " em"
msgstr " em"

#: /home/kovid/work/calibre/src/calibre/gui2/convert/look_and_feel_ui.py:133
msgid "Text justification:"
msgstr "Testuaren justifikazioa:"

#: /home/kovid/work/calibre/src/calibre/gui2/convert/look_and_feel_ui.py:134
msgid "&Linearize tables"
msgstr "&Lerrokatze taulak"

#: /home/kovid/work/calibre/src/calibre/gui2/convert/look_and_feel_ui.py:135
msgid "Extra &CSS"
msgstr "Estra &CSS"

#: /home/kovid/work/calibre/src/calibre/gui2/convert/look_and_feel_ui.py:136
msgid "&Transliterate unicode characters to ASCII"
msgstr "&Bihurtu unicode karaktereak ASCII karaktere"

#: /home/kovid/work/calibre/src/calibre/gui2/convert/look_and_feel_ui.py:137
msgid "Insert &blank line"
msgstr "Sartu lerro bat &zuriz"

#: /home/kovid/work/calibre/src/calibre/gui2/convert/look_and_feel_ui.py:138
msgid "Keep &ligatures"
msgstr "Gorde &loturak"

#: /home/kovid/work/calibre/src/calibre/gui2/convert/lrf_output.py:19
msgid "LRF Output"
msgstr "LRF outputa, helburua"

#: /home/kovid/work/calibre/src/calibre/gui2/convert/lrf_output_ui.py:116
msgid "Enable &autorotation of wide images"
msgstr "Gaitu &auto-biraketa irudi zabaletan"

#: /home/kovid/work/calibre/src/calibre/gui2/convert/lrf_output_ui.py:117
msgid "&Wordspace:"
msgstr "&Hitzen-arteko-espazioa:"

#: /home/kovid/work/calibre/src/calibre/gui2/convert/lrf_output_ui.py:119
msgid "Minimum para. &indent:"
msgstr "Minimoa paragraf. &koska:"

#: /home/kovid/work/calibre/src/calibre/gui2/convert/lrf_output_ui.py:121
msgid "Render &tables as images"
msgstr "Prozesatu &taulak irudiak bezala"

#: /home/kovid/work/calibre/src/calibre/gui2/convert/lrf_output_ui.py:122
msgid "Text size multiplier for text in rendered tables:"
msgstr ""
"Prozesatutako tauletarako testu tamainaren biderkatzailea testuentzat:"

#: /home/kovid/work/calibre/src/calibre/gui2/convert/lrf_output_ui.py:123
msgid "Add &header"
msgstr "Gehitu &goiburua"

#: /home/kovid/work/calibre/src/calibre/gui2/convert/lrf_output_ui.py:124
msgid "Header &separation:"
msgstr "Goiburu &bereizketa:"

#: /home/kovid/work/calibre/src/calibre/gui2/convert/lrf_output_ui.py:126
msgid "Header &format:"
msgstr "Goiburu &formatu:"

#: /home/kovid/work/calibre/src/calibre/gui2/convert/lrf_output_ui.py:127
msgid "&Embed fonts"
msgstr "&kapsulatu letra-tipoak"

#: /home/kovid/work/calibre/src/calibre/gui2/convert/lrf_output_ui.py:128
msgid "&Serif font family:"
msgstr "&Serif letra-tipo familia:"

#: /home/kovid/work/calibre/src/calibre/gui2/convert/lrf_output_ui.py:129
msgid "S&ans-serif font family:"
msgstr "S&ans-serif letra-tipo familia:"

#: /home/kovid/work/calibre/src/calibre/gui2/convert/lrf_output_ui.py:130
msgid "&Monospaced font family:"
msgstr "&Monospaced letra-tipo familia:"

#: /home/kovid/work/calibre/src/calibre/gui2/convert/metadata.py:41
#: /home/kovid/work/calibre/src/calibre/gui2/viewer/main.py:114
#: /home/kovid/work/calibre/src/calibre/gui2/viewer/main_ui.py:195
msgid "Metadata"
msgstr "Metadatuak"

#: /home/kovid/work/calibre/src/calibre/gui2/convert/metadata.py:43
msgid ""
"Set the metadata. The output file will contain as much of this metadata as "
"possible."
msgstr ""
"Ezarri metadatuak. Helburu fitxategiak metadatu hauetatik ahalik eta "
"metadatu gehien gordeko ditu."

#: /home/kovid/work/calibre/src/calibre/gui2/convert/metadata.py:165
#: /home/kovid/work/calibre/src/calibre/gui2/dialogs/metadata_single.py:112
msgid "Choose cover for "
msgstr "Aukeratu liburu-azala honentzat: "

#: /home/kovid/work/calibre/src/calibre/gui2/convert/metadata.py:172
#: /home/kovid/work/calibre/src/calibre/gui2/dialogs/metadata_single.py:119
msgid "Cannot read"
msgstr "Ezin irakurri"

#: /home/kovid/work/calibre/src/calibre/gui2/convert/metadata.py:173
#: /home/kovid/work/calibre/src/calibre/gui2/dialogs/metadata_single.py:120
msgid "You do not have permission to read the file: "
msgstr "Ez duzu fitxategi hau irakurtzeko baimenik: "

#: /home/kovid/work/calibre/src/calibre/gui2/convert/metadata.py:181
#: /home/kovid/work/calibre/src/calibre/gui2/convert/metadata.py:188
#: /home/kovid/work/calibre/src/calibre/gui2/dialogs/metadata_single.py:128
msgid "Error reading file"
msgstr "Huts egin du fitxategia irakurtzerakoan"

#: /home/kovid/work/calibre/src/calibre/gui2/convert/metadata.py:182
#: /home/kovid/work/calibre/src/calibre/gui2/dialogs/metadata_single.py:129
msgid "<p>There was an error reading from file: <br /><b>"
msgstr "<p>Akats bat egon da fitxategitik irakurtzerakoan: <br /><b>"

#: /home/kovid/work/calibre/src/calibre/gui2/convert/metadata.py:189
#: /home/kovid/work/calibre/src/calibre/gui2/dialogs/metadata_single.py:137
msgid " is not a valid picture"
msgstr " ez da irudi baliogarria"

#: /home/kovid/work/calibre/src/calibre/gui2/convert/metadata_ui.py:167
#: /home/kovid/work/calibre/src/calibre/gui2/dialogs/metadata_single_ui.py:401
msgid "Book Cover"
msgstr "Liburuaren azala"

#: /home/kovid/work/calibre/src/calibre/gui2/convert/metadata_ui.py:168
msgid "Use cover from &source file"
msgstr "Erabil ezazu liburu-azala &sorburu fitxategitik"

#: /home/kovid/work/calibre/src/calibre/gui2/convert/metadata_ui.py:169
#: /home/kovid/work/calibre/src/calibre/gui2/dialogs/metadata_single_ui.py:402
msgid "Change &cover image:"
msgstr "Aldatu &azaleko irudia:"

#: /home/kovid/work/calibre/src/calibre/gui2/convert/metadata_ui.py:170
#: /home/kovid/work/calibre/src/calibre/gui2/dialogs/metadata_single_ui.py:403
msgid "Browse for an image to use as the cover of this book."
msgstr "Arakatu irudi egoki baten bila liburu honen azal bezala erabiltzeko"

#: /home/kovid/work/calibre/src/calibre/gui2/convert/metadata_ui.py:172
#: /home/kovid/work/calibre/src/calibre/gui2/dialogs/metadata_single_ui.py:362
msgid "&Title: "
msgstr "&Izenburua: "

#: /home/kovid/work/calibre/src/calibre/gui2/convert/metadata_ui.py:173
#: /home/kovid/work/calibre/src/calibre/gui2/dialogs/metadata_single_ui.py:363
msgid "Change the title of this book"
msgstr "Aldatu liburu honen izenburua"

#: /home/kovid/work/calibre/src/calibre/gui2/convert/metadata_ui.py:174
#: /home/kovid/work/calibre/src/calibre/gui2/dialogs/metadata_bulk_ui.py:158
#: /home/kovid/work/calibre/src/calibre/gui2/dialogs/metadata_single_ui.py:366
msgid "&Author(s): "
msgstr "&Egilea(k):s "

#: /home/kovid/work/calibre/src/calibre/gui2/convert/metadata_ui.py:175
msgid "Author So&rt:"
msgstr "Egilez Sail&katu:"

#: /home/kovid/work/calibre/src/calibre/gui2/convert/metadata_ui.py:176
msgid ""
"Change the author(s) of this book. Multiple authors should be separated by a "
"comma"
msgstr ""
"Aldatu liburu honen egilea(k). Hainbat egileren izenak komen bidez bereizi "
"beharko lirateke."

#: /home/kovid/work/calibre/src/calibre/gui2/convert/metadata_ui.py:177
#: /home/kovid/work/calibre/src/calibre/gui2/dialogs/metadata_bulk_ui.py:167
#: /home/kovid/work/calibre/src/calibre/gui2/dialogs/metadata_single_ui.py:375
msgid "&Publisher: "
msgstr "&Argitaratzailea: "

#: /home/kovid/work/calibre/src/calibre/gui2/convert/metadata_ui.py:178
#: /home/kovid/work/calibre/src/calibre/gui2/dialogs/metadata_single_ui.py:376
msgid "Ta&gs: "
msgstr "Etike&tak: "

#: /home/kovid/work/calibre/src/calibre/gui2/convert/metadata_ui.py:179
#: /home/kovid/work/calibre/src/calibre/gui2/dialogs/metadata_bulk_ui.py:169
#: /home/kovid/work/calibre/src/calibre/gui2/dialogs/metadata_single_ui.py:377
msgid ""
"Tags categorize the book. This is particularly useful while searching. "
"<br><br>They can be any words or phrases, separated by commas."
msgstr ""
"Etiketek liburua kategorietan sailkatzen dituzte. Hau bereziki erabilgarria "
"da bilaketak egiterakoan. <br><br>Edozein hitz edo esaldi izan daiteke "
"etiketa, komekin bereiziak."

#: /home/kovid/work/calibre/src/calibre/gui2/convert/metadata_ui.py:180
#: /home/kovid/work/calibre/src/calibre/gui2/dialogs/metadata_bulk_ui.py:174
#: /home/kovid/work/calibre/src/calibre/gui2/dialogs/metadata_single_ui.py:380
msgid "&Series:"
msgstr "&Sailak:"

#: /home/kovid/work/calibre/src/calibre/gui2/convert/metadata_ui.py:181
#: /home/kovid/work/calibre/src/calibre/gui2/convert/metadata_ui.py:182
#: /home/kovid/work/calibre/src/calibre/gui2/dialogs/metadata_bulk_ui.py:175
#: /home/kovid/work/calibre/src/calibre/gui2/dialogs/metadata_bulk_ui.py:176
#: /home/kovid/work/calibre/src/calibre/gui2/dialogs/metadata_single_ui.py:381
#: /home/kovid/work/calibre/src/calibre/gui2/dialogs/metadata_single_ui.py:382
msgid "List of known series. You can add new series."
msgstr "Ezagunak diren sailen zerrenda. Sail berria gehi dezakezu."

#: /home/kovid/work/calibre/src/calibre/gui2/convert/metadata_ui.py:183
#: /home/kovid/work/calibre/src/calibre/gui2/dialogs/metadata_single_ui.py:387
msgid "Book "
msgstr "Liburua "

#: /home/kovid/work/calibre/src/calibre/gui2/convert/mobi_output.py:20
msgid "MOBI Output"
msgstr "MOBI formatuko outputa"

#: /home/kovid/work/calibre/src/calibre/gui2/convert/mobi_output.py:42
msgid "Default"
msgstr "Lehenetsia"

#: /home/kovid/work/calibre/src/calibre/gui2/convert/mobi_output_ui.py:67
msgid "&Title for Table of Contents:"
msgstr "&Izenburua aurkibidearentzat:"

#: /home/kovid/work/calibre/src/calibre/gui2/convert/mobi_output_ui.py:68
msgid "Rescale images for &Palm devices"
msgstr "Irudien tamaina doitu &Palm gailuetan"

#: /home/kovid/work/calibre/src/calibre/gui2/convert/mobi_output_ui.py:69
msgid "Use author &sort for author"
msgstr "Erabil ezazu egilea &sailkatu egilearen arabera"

#: /home/kovid/work/calibre/src/calibre/gui2/convert/mobi_output_ui.py:70
msgid "Disable compression of the file contents"
msgstr "Desgaitu fitxategiaren edukien konpresioa"

#: /home/kovid/work/calibre/src/calibre/gui2/convert/mobi_output_ui.py:71
msgid "Do not add Table of Contents to book"
msgstr "Ez gehitu aurkibiderik liburuari"

#: /home/kovid/work/calibre/src/calibre/gui2/convert/mobi_output_ui.py:72
msgid "Kindle options"
msgstr "Pizteko aukerak"

#: /home/kovid/work/calibre/src/calibre/gui2/convert/mobi_output_ui.py:73
msgid "Periodical masthead font:"
msgstr "Periodical masthead letra-tipoa:"

#: /home/kovid/work/calibre/src/calibre/gui2/convert/mobi_output_ui.py:74
msgid "Personal Doc tag:"
msgstr "Personal Doc etiketa:"

#: /home/kovid/work/calibre/src/calibre/gui2/convert/page_setup.py:35
msgid "Page Setup"
msgstr "Orriaren konfigurazioa"

#: /home/kovid/work/calibre/src/calibre/gui2/convert/page_setup_ui.py:116
msgid "&Output profile:"
msgstr "&Output profila:"

#: /home/kovid/work/calibre/src/calibre/gui2/convert/page_setup_ui.py:117
msgid "Profile description"
msgstr "Profilaren deskripzioa"

#: /home/kovid/work/calibre/src/calibre/gui2/convert/page_setup_ui.py:118
msgid "&Input profile:"
msgstr "&Input profila:"

#: /home/kovid/work/calibre/src/calibre/gui2/convert/page_setup_ui.py:119
msgid "Margins"
msgstr "Bazterrak"

#: /home/kovid/work/calibre/src/calibre/gui2/convert/page_setup_ui.py:120
msgid "&Left:"
msgstr "&Ezkerretan:"

#: /home/kovid/work/calibre/src/calibre/gui2/convert/page_setup_ui.py:122
msgid "&Top:"
msgstr "&Goian:"

#: /home/kovid/work/calibre/src/calibre/gui2/convert/page_setup_ui.py:124
msgid "&Right:"
msgstr "&Eskuinetan:"

#: /home/kovid/work/calibre/src/calibre/gui2/convert/page_setup_ui.py:126
msgid "&Bottom:"
msgstr "&Azpian:"

#: /home/kovid/work/calibre/src/calibre/gui2/convert/pdb_input.py:12
msgid "PDB Input"
msgstr "PDB Inputa"

#: /home/kovid/work/calibre/src/calibre/gui2/convert/pdb_input_ui.py:32
#: /home/kovid/work/calibre/src/calibre/gui2/convert/txt_input_ui.py:47
msgid "Treat each &line as a paragraph"
msgstr "Erabili &lerro bakoitza paragrafoa balitz legez"

#: /home/kovid/work/calibre/src/calibre/gui2/convert/pdb_input_ui.py:33
#: /home/kovid/work/calibre/src/calibre/gui2/convert/txt_input_ui.py:48
msgid "Assume print formatting"
msgstr "Bere gain hartzen du inprimatze formatuarena"

#: /home/kovid/work/calibre/src/calibre/gui2/convert/pdb_output.py:16
msgid "PDB Output"
msgstr "PDB outputa"

#: /home/kovid/work/calibre/src/calibre/gui2/convert/pdb_output_ui.py:36
msgid "&Format:"
msgstr "&Formatu:"

#: /home/kovid/work/calibre/src/calibre/gui2/convert/pdf_input.py:12
msgid "PDF Input"
msgstr "PDF inputa"

#: /home/kovid/work/calibre/src/calibre/gui2/convert/pdf_input_ui.py:39
msgid "Line &Un-Wrapping Factor:"
msgstr "Lerro &itzulbiratze faktorea:"

#: /home/kovid/work/calibre/src/calibre/gui2/convert/pdf_input_ui.py:40
msgid "No &Images"
msgstr "Ez dago &Irudirik"

#: /home/kovid/work/calibre/src/calibre/gui2/convert/pdf_output.py:17
msgid "PDF Output"
msgstr "PDF outputa"

#: /home/kovid/work/calibre/src/calibre/gui2/convert/pdf_output_ui.py:43
msgid "&Paper Size:"
msgstr "&Paperaren tamaina:"

#: /home/kovid/work/calibre/src/calibre/gui2/convert/pdf_output_ui.py:44
msgid "&Orientation:"
msgstr "&Norabidea:"

#: /home/kovid/work/calibre/src/calibre/gui2/convert/pdf_output_ui.py:45
msgid "Preserve &aspect ratio of cover"
msgstr "Ondo gorde liburu-azalaren &itxura proportzioa"

#: /home/kovid/work/calibre/src/calibre/gui2/convert/rb_output.py:14
msgid "RB Output"
msgstr "RB outputa"

#: /home/kovid/work/calibre/src/calibre/gui2/convert/regex_builder.py:83
msgid "No formats available"
msgstr "Ez dago formatu eskuragarririk"

#: /home/kovid/work/calibre/src/calibre/gui2/convert/regex_builder.py:84
msgid "Cannot build regex using the GUI builder without a book."
msgstr ""
"GUI builder erabiliz ezin da regex \"Regular Expresion\" horietako bat sortu "
"libururik gabe."

#: /home/kovid/work/calibre/src/calibre/gui2/convert/regex_builder.py:103
msgid "Open book"
msgstr "Zabaldu liburua"

#: /home/kovid/work/calibre/src/calibre/gui2/convert/regex_builder_ui.py:52
msgid "Regex Builder"
msgstr "Regex (Regular Expresion) Builder"

#: /home/kovid/work/calibre/src/calibre/gui2/convert/regex_builder_ui.py:53
msgid "Preview"
msgstr "Aurrebista"

#: /home/kovid/work/calibre/src/calibre/gui2/convert/regex_builder_ui.py:54
msgid "Regex:"
msgstr "Regex (Regular Expresion):"

#: /home/kovid/work/calibre/src/calibre/gui2/convert/regex_builder_ui.py:55
#: /home/kovid/work/calibre/src/calibre/gui2/filename_pattern_ui.py:117
msgid "Test"
msgstr "Proba egin"

#: /home/kovid/work/calibre/src/calibre/gui2/convert/single.py:171
msgid "Convert"
msgstr "Bihurtu"

#: /home/kovid/work/calibre/src/calibre/gui2/convert/single.py:196
msgid "Options specific to the input format."
msgstr "Berariazko aukerak sorburu formatuarentzat."

#: /home/kovid/work/calibre/src/calibre/gui2/convert/single_ui.py:112
#: /home/kovid/work/calibre/src/calibre/gui2/dialogs/book_info_ui.py:64
#: /home/kovid/work/calibre/src/calibre/gui2/dialogs/comicconf_ui.py:91
#: /home/kovid/work/calibre/src/calibre/gui2/dialogs/progress_ui.py:48
msgid "Dialog"
msgstr "Elkarrizketa"

#: /home/kovid/work/calibre/src/calibre/gui2/convert/single_ui.py:113
msgid "&Input format:"
msgstr "&Input formatua:"

#: /home/kovid/work/calibre/src/calibre/gui2/convert/single_ui.py:114
msgid "Use &saved conversion settings for individual books"
msgstr "Erabili &gordetako bihurketa ezarpenak liburu bakanekin"

#: /home/kovid/work/calibre/src/calibre/gui2/convert/structure_detection.py:17
msgid ""
"Structure\n"
"Detection"
msgstr ""
"Estruktura\n"
"Detekzioa"

#: /home/kovid/work/calibre/src/calibre/gui2/convert/structure_detection.py:19
msgid ""
"Fine tune the detection of chapter headings and other document structure."
msgstr ""
"Ondo doitu kapituluen goiburuaren detekzioa eta dokumentuaren estrukturako "
"besteena ere bai."

#: /home/kovid/work/calibre/src/calibre/gui2/convert/structure_detection.py:35
msgid "Detect chapters at (XPath expression):"
msgstr "Detektatu kapituluak non eta (XPath adierazpena):"

#: /home/kovid/work/calibre/src/calibre/gui2/convert/structure_detection.py:36
msgid "Insert page breaks before (XPath expression):"
msgstr "Txertatu orrialde-jauziak aurretik (XPath adierazpena):"

#: /home/kovid/work/calibre/src/calibre/gui2/convert/structure_detection.py:38
msgid "Header regular expression:"
msgstr "Goiburuko ohiko adierazpena:"

#: /home/kovid/work/calibre/src/calibre/gui2/convert/structure_detection.py:41
msgid "Footer regular expression:"
msgstr "Oin-oharraren ohiko adierazpena:"

#: /home/kovid/work/calibre/src/calibre/gui2/convert/structure_detection.py:57
#: /home/kovid/work/calibre/src/calibre/gui2/widgets.py:76
msgid "Invalid regular expression"
msgstr "Baliorik gabeko ohiko adierazpena"

#: /home/kovid/work/calibre/src/calibre/gui2/convert/structure_detection.py:58
#: /home/kovid/work/calibre/src/calibre/gui2/widgets.py:77
msgid "Invalid regular expression: %s"
msgstr "Baliorik gabeko ohiko adierazpena: %s"

#: /home/kovid/work/calibre/src/calibre/gui2/convert/structure_detection.py:63
#: /home/kovid/work/calibre/src/calibre/gui2/convert/toc.py:39
msgid "Invalid XPath"
msgstr "Baliorik gabeko XPath"

#: /home/kovid/work/calibre/src/calibre/gui2/convert/structure_detection.py:64
#: /home/kovid/work/calibre/src/calibre/gui2/convert/toc.py:40
msgid "The XPath expression %s is invalid."
msgstr "XPath %s adierazpena baliorik gabekoa da."

#: /home/kovid/work/calibre/src/calibre/gui2/convert/structure_detection_ui.py:61
msgid "Chapter &mark:"
msgstr "Kapituluaren &marka:"

#: /home/kovid/work/calibre/src/calibre/gui2/convert/structure_detection_ui.py:62
msgid "Remove first &image"
msgstr "Lehena ezabatu &irudia"

#: /home/kovid/work/calibre/src/calibre/gui2/convert/structure_detection_ui.py:63
msgid "Insert &metadata as page at start of book"
msgstr "Txertatu &metadatuak orrialde bezala liburuaren hasieran"

#: /home/kovid/work/calibre/src/calibre/gui2/convert/structure_detection_ui.py:64
msgid "&Preprocess input file to possibly improve structure detection"
msgstr ""
"&Aurre-prozesatu sorburu fitxategia detekzio estruktura menturaz hobetzeko"

#: /home/kovid/work/calibre/src/calibre/gui2/convert/structure_detection_ui.py:65
msgid "Remove F&ooter"
msgstr "Ezabatu Oin&oharra"

#: /home/kovid/work/calibre/src/calibre/gui2/convert/structure_detection_ui.py:66
msgid "Remove H&eader"
msgstr "Ezabatu Goi&burua"

#: /home/kovid/work/calibre/src/calibre/gui2/convert/toc.py:16
msgid ""
"Table of\n"
"Contents"
msgstr ""
"Aurkibidea\n"
"Indizea"

#: /home/kovid/work/calibre/src/calibre/gui2/convert/toc.py:18
msgid "Control the creation/conversion of the Table of Contents."
msgstr "Kontrolatu aurkibidearen sortzea/bihurtzea."

#: /home/kovid/work/calibre/src/calibre/gui2/convert/toc.py:30
msgid "Level &1 TOC (XPath expression):"
msgstr "Maila &1 Aurkibidea (XPath adierazpena):"

#: /home/kovid/work/calibre/src/calibre/gui2/convert/toc.py:31
msgid "Level &2 TOC (XPath expression):"
msgstr "Maila &2 Aurkibidea (XPath adierazpena):"

#: /home/kovid/work/calibre/src/calibre/gui2/convert/toc.py:32
msgid "Level &3 TOC (XPath expression):"
msgstr "Maila &3 Aurkibidea (XPath adierazpena):"

#: /home/kovid/work/calibre/src/calibre/gui2/convert/toc_ui.py:63
msgid "Do not add &detected chapters to the Table of Contents"
msgstr "Ez ezazu gehitu &detektaturiko kapitulurik aurkibidean"

#: /home/kovid/work/calibre/src/calibre/gui2/convert/toc_ui.py:64
msgid "Number of &links to add to Table of Contents"
msgstr "Aurkibidean gehitzeko moduko &esteka kopurua"

#: /home/kovid/work/calibre/src/calibre/gui2/convert/toc_ui.py:65
msgid "Chapter &threshold"
msgstr "Kapitulu &atalasea"

#: /home/kovid/work/calibre/src/calibre/gui2/convert/toc_ui.py:66
msgid "&Force use of auto-generated Table of Contents"
msgstr "&Behartu automatikoki aurkibidea sortzea"

#: /home/kovid/work/calibre/src/calibre/gui2/convert/toc_ui.py:67
msgid "TOC &Filter:"
msgstr "Aurkibidea &Irazkia:"

#: /home/kovid/work/calibre/src/calibre/gui2/convert/txt_input.py:12
msgid "TXT Input"
msgstr "TXT Inputa"

#: /home/kovid/work/calibre/src/calibre/gui2/convert/txt_input_ui.py:49
msgid "Process using markdown"
msgstr "Prozesatu markdown erabilita"

#: /home/kovid/work/calibre/src/calibre/gui2/convert/txt_input_ui.py:50
msgid ""
"<p>Markdown is a simple markup language for text files, that allows for "
"advanced formatting. To learn more visit <a "
"href=\"http://daringfireball.net/projects/markdown\">markdown</a>."
msgstr ""
"<p>Markdown testu-fitxategietarako lengoaia sinplea da, markup tipokoa. "
"Formatu aurreratuak ekoizten laguntzen du. Gehiago jakiteko ikus <a "
"href=\"http://daringfireball.net/projects/markdown\">markdown</a>."

#: /home/kovid/work/calibre/src/calibre/gui2/convert/txt_input_ui.py:51
msgid "Do not insert Table of Contents into output text when using markdown"
msgstr ""
"Ez sartu aurkibiderik helburu testuan markdown lengoaia erabiltzen ari "
"zarenean"

#: /home/kovid/work/calibre/src/calibre/gui2/convert/txt_input_ui.py:52
msgid "Preserve &spaces"
msgstr "Ondo gorde &espazioak"

#: /home/kovid/work/calibre/src/calibre/gui2/convert/txt_output.py:16
msgid "TXT Output"
msgstr "TXT outputa"

#: /home/kovid/work/calibre/src/calibre/gui2/convert/txt_output_ui.py:46
msgid "&Line ending style:"
msgstr "&Lerroa bukatzeko estiloa:"

#: /home/kovid/work/calibre/src/calibre/gui2/convert/txt_output_ui.py:48
msgid "&Maximum line length:"
msgstr "Lerroaren luzera &Maximoa:"

#: /home/kovid/work/calibre/src/calibre/gui2/convert/txt_output_ui.py:49
msgid "Force maximum line length"
msgstr "Lerroaren luzeerarik handienera behartu"

#: /home/kovid/work/calibre/src/calibre/gui2/convert/xexp_edit_ui.py:51
#: /home/kovid/work/calibre/src/calibre/gui2/dialogs/book_info_ui.py:65
#: /home/kovid/work/calibre/src/calibre/gui2/dialogs/book_info_ui.py:66
#: /home/kovid/work/calibre/src/calibre/gui2/dialogs/choose_format_ui.py:41
#: /home/kovid/work/calibre/src/calibre/gui2/dialogs/confirm_delete_ui.py:49
#: /home/kovid/work/calibre/src/calibre/gui2/dialogs/password_ui.py:57
#: /home/kovid/work/calibre/src/calibre/gui2/dialogs/progress_ui.py:49
#: /home/kovid/work/calibre/src/calibre/gui2/dialogs/progress_ui.py:50
msgid "TextLabel"
msgstr "TestuEtiketa"

#: /home/kovid/work/calibre/src/calibre/gui2/convert/xexp_edit_ui.py:52
msgid "Use a wizard to help construct the XPath expression"
msgstr ""
"Erabil ezazu laguntzaile-magialaria  XPath adierazpena sortzen laguntzeko"

#: /home/kovid/work/calibre/src/calibre/gui2/convert/xpath_wizard_ui.py:68
msgid "Match HTML &tags with tag name:"
msgstr "Bat egin HTML &etiketak etiketaren izen honekin:"

#: /home/kovid/work/calibre/src/calibre/gui2/convert/xpath_wizard_ui.py:69
msgid "*"
msgstr "*"

#: /home/kovid/work/calibre/src/calibre/gui2/convert/xpath_wizard_ui.py:70
msgid "a"
msgstr "a"

#: /home/kovid/work/calibre/src/calibre/gui2/convert/xpath_wizard_ui.py:71
msgid "br"
msgstr "br"

#: /home/kovid/work/calibre/src/calibre/gui2/convert/xpath_wizard_ui.py:72
msgid "div"
msgstr "div"

#: /home/kovid/work/calibre/src/calibre/gui2/convert/xpath_wizard_ui.py:73
msgid "h1"
msgstr "h1"

#: /home/kovid/work/calibre/src/calibre/gui2/convert/xpath_wizard_ui.py:74
msgid "h2"
msgstr "h2"

#: /home/kovid/work/calibre/src/calibre/gui2/convert/xpath_wizard_ui.py:75
msgid "h3"
msgstr "h3"

#: /home/kovid/work/calibre/src/calibre/gui2/convert/xpath_wizard_ui.py:76
msgid "h4"
msgstr "h4"

#: /home/kovid/work/calibre/src/calibre/gui2/convert/xpath_wizard_ui.py:77
msgid "h5"
msgstr "h5"

#: /home/kovid/work/calibre/src/calibre/gui2/convert/xpath_wizard_ui.py:78
msgid "h6"
msgstr "h6"

#: /home/kovid/work/calibre/src/calibre/gui2/convert/xpath_wizard_ui.py:79
msgid "hr"
msgstr "hr"

#: /home/kovid/work/calibre/src/calibre/gui2/convert/xpath_wizard_ui.py:80
msgid "span"
msgstr "span"

#: /home/kovid/work/calibre/src/calibre/gui2/convert/xpath_wizard_ui.py:81
msgid "Having the &attribute:"
msgstr "&ezaugarria edukiz:"

#: /home/kovid/work/calibre/src/calibre/gui2/convert/xpath_wizard_ui.py:82
msgid "With &value:"
msgstr "Honekin &balio honekin:"

#: /home/kovid/work/calibre/src/calibre/gui2/convert/xpath_wizard_ui.py:83
msgid "(A regular expression)"
msgstr "(Adierazpen arrunta)"

#: /home/kovid/work/calibre/src/calibre/gui2/convert/xpath_wizard_ui.py:84
msgid ""
"<p>For example, to match all h2 tags that have class=\"chapter\", set tag to "
"<i>h2</i>, attribute to <i>class</i> and value to "
"<i>chapter</i>.</p><p>Leaving attribute blank will match any attribute and "
"leaving value blank will match any value. Setting tag to * will match any "
"tag.</p><p>To learn more advanced usage of XPath see the <a "
"href=\"http://calibre-ebook.com/user_manual/xpath.html\">XPath Tutorial</a>."
msgstr ""
"<p>Adibidez, bateratzeko  kategoria=\"kapitulu\" daukaten h2 etiketa "
"guztiak, ezarri ezazu etiketaren bat <i>h2</i> horri, ezaugarriren bat "
"<i>kategoria</i>ri eta balioren bat <i>kapitulu</i>ari.</p><p>Ezaugarria "
"zuriz utzita bat egingo du edozein ezaugarrirekin eta balioa zuriz utzita "
"edozein baliorekin bat egingo du. Izarño etiketa ezarrita, *, edozein "
"etiketa adierazten ari gara.</p><p>Ikasteko XPath modu aurreratuan "
"erabiltzen, ikus ezazu <a href=\"http://calibre-"
"ebook.com/user_manual/xpath.html\">XPath Tutoriala</a>."

#: /home/kovid/work/calibre/src/calibre/gui2/cover_flow.py:118
msgid "Browse by covers"
msgstr "Liburu-azaletan zehar arakatu"

#: /home/kovid/work/calibre/src/calibre/gui2/cover_flow.py:149
msgid "Cover browser could not be loaded"
msgstr "Liburu-azalen arakatzailea ezin izan da kargatu"

#: /home/kovid/work/calibre/src/calibre/gui2/custom_column_widgets.py:59
#: /home/kovid/work/calibre/src/calibre/gui2/custom_column_widgets.py:84
#: /home/kovid/work/calibre/src/calibre/gui2/custom_column_widgets.py:108
#: /home/kovid/work/calibre/src/calibre/gui2/custom_column_widgets.py:145
#: /home/kovid/work/calibre/src/calibre/gui2/custom_column_widgets.py:164
#: /home/kovid/work/calibre/src/calibre/gui2/custom_column_widgets.py:270
#: /home/kovid/work/calibre/src/calibre/gui2/library/delegates.py:110
#: /home/kovid/work/calibre/src/calibre/gui2/library/delegates.py:130
#: /home/kovid/work/calibre/src/calibre/gui2/library/delegates.py:205
#: /home/kovid/work/calibre/src/calibre/gui2/library/delegates.py:238
#: /home/kovid/work/calibre/src/calibre/gui2/library/delegates.py:242
msgid "Undefined"
msgstr "Definitu gabea"

#: /home/kovid/work/calibre/src/calibre/gui2/custom_column_widgets.py:59
#: /home/kovid/work/calibre/src/calibre/gui2/dialogs/config/create_ct_column_ui.py:131
#: /home/kovid/work/calibre/src/calibre/gui2/dialogs/config/create_ct_column_ui.py:133
msgid "Yes"
msgstr "Bai"

#: /home/kovid/work/calibre/src/calibre/gui2/custom_column_widgets.py:59
#: /home/kovid/work/calibre/src/calibre/gui2/dialogs/config/create_ct_column_ui.py:132
#: /home/kovid/work/calibre/src/calibre/gui2/dialogs/config/create_ct_column_ui.py:134
msgid "No"
msgstr "Ez"

#: /home/kovid/work/calibre/src/calibre/gui2/custom_column_widgets.py:122
msgid "star(s)"
msgstr "izarra(k)"

#: /home/kovid/work/calibre/src/calibre/gui2/custom_column_widgets.py:123
msgid "Unrated"
msgstr "Baloraziorik gabea"

#: /home/kovid/work/calibre/src/calibre/gui2/custom_column_widgets.py:156
msgid "Set '%s' to today"
msgstr "Ezarri '%s' gaurko eguna adierazteko"

#: /home/kovid/work/calibre/src/calibre/gui2/custom_column_widgets.py:266
msgid " index:"
msgstr " aurkibidea:"

#: /home/kovid/work/calibre/src/calibre/gui2/custom_column_widgets.py:451
#: /home/kovid/work/calibre/src/calibre/gui2/dialogs/metadata_bulk_ui.py:183
msgid "Automatically number books in this series"
msgstr "Automatikoki esleitu zenbakiak liburuei sail honetan"

#: /home/kovid/work/calibre/src/calibre/gui2/custom_column_widgets.py:498
msgid "Remove all tags"
msgstr "Ezabatu etiketa guztiak"

#: /home/kovid/work/calibre/src/calibre/gui2/custom_column_widgets.py:519
msgid "tags to add"
msgstr "gehitzeko etiketak"

#: /home/kovid/work/calibre/src/calibre/gui2/custom_column_widgets.py:524
msgid "tags to remove"
msgstr "ezabatzeko etiketak"

#: /home/kovid/work/calibre/src/calibre/gui2/device.py:49
#: /home/kovid/work/calibre/src/calibre/utils/ipc/job.py:136
msgid "No details available."
msgstr "Ez dago zehaztasunik eskura."

#: /home/kovid/work/calibre/src/calibre/gui2/device.py:166
msgid "Device no longer connected."
msgstr "Irakurgailua dagoeneko ez dago konektaturik."

#: /home/kovid/work/calibre/src/calibre/gui2/device.py:284
msgid "Get device information"
msgstr "Lortu irakurgailutik informazioa"

#: /home/kovid/work/calibre/src/calibre/gui2/device.py:295
msgid "Get list of books on device"
msgstr "Lortu liburu zerrenda irakurgailutik"

#: /home/kovid/work/calibre/src/calibre/gui2/device.py:305
msgid "Get annotations from device"
msgstr "Lortu zirriborroak eta oharrak irakurgailutik"

#: /home/kovid/work/calibre/src/calibre/gui2/device.py:314
msgid "Send metadata to device"
msgstr "Igorri irakurgailura metadatuak"

#: /home/kovid/work/calibre/src/calibre/gui2/device.py:319
msgid "Send collections to device"
msgstr "Igorri irakurgailura bildumak"

#: /home/kovid/work/calibre/src/calibre/gui2/device.py:343
msgid "Upload %d books to device"
msgstr "Kargatu %d liburuak irakurgailuan"

#: /home/kovid/work/calibre/src/calibre/gui2/device.py:358
msgid "Delete books from device"
msgstr "Ezabatu liburuak irakurgailutik"

#: /home/kovid/work/calibre/src/calibre/gui2/device.py:375
msgid "Download books from device"
msgstr "Deskargatu liburuak irakurgailutik"

#: /home/kovid/work/calibre/src/calibre/gui2/device.py:385
msgid "View book on device"
msgstr "Ikusi liburua irakurgailuan"

#: /home/kovid/work/calibre/src/calibre/gui2/device.py:419
msgid "Set default send to device action"
msgstr "Ezarri lehenetsia bezala \"irakurgailura bidali\" ekintza"

#: /home/kovid/work/calibre/src/calibre/gui2/device.py:425
msgid "Send to main memory"
msgstr "Bidali memoria nagusira"

#: /home/kovid/work/calibre/src/calibre/gui2/device.py:427
msgid "Send to storage card A"
msgstr "Bidali A memoria-txartelera"

#: /home/kovid/work/calibre/src/calibre/gui2/device.py:429
msgid "Send to storage card B"
msgstr "Bidali B memoria-txartelera"

#: /home/kovid/work/calibre/src/calibre/gui2/device.py:434
#: /home/kovid/work/calibre/src/calibre/gui2/device.py:443
msgid "Main Memory"
msgstr "Memoria nagusia"

#: /home/kovid/work/calibre/src/calibre/gui2/device.py:454
msgid "Send and delete from library"
msgstr "Bidali eta ezabatu liburutegitik"

#: /home/kovid/work/calibre/src/calibre/gui2/device.py:455
msgid "Send specific format"
msgstr "Bidali formatu jakin bat"

#: /home/kovid/work/calibre/src/calibre/gui2/device.py:491
msgid "Eject device"
msgstr "Egotzi irakurgailua (Eject)"

#: /home/kovid/work/calibre/src/calibre/gui2/device.py:609
msgid "Error communicating with device"
msgstr "Irakurgailuarekin komunikatzeko saioak huts egin du"

#: /home/kovid/work/calibre/src/calibre/gui2/device.py:636
msgid "Select folder to open as device"
msgstr "Aukeratu karpeta bat irakurgailua izango balitz bezala zabaltzeko"

#: /home/kovid/work/calibre/src/calibre/gui2/device.py:684
msgid "Error talking to device"
msgstr "Akatsen bat irakurgailuarekin komunikatzerakoan"

#: /home/kovid/work/calibre/src/calibre/gui2/device.py:685
msgid ""
"There was a temporary error talking to the device. Please unplug and "
"reconnect the device and or reboot."
msgstr ""
"Behin-behineko huts egite bat egon da irakurgailuarekin komunikatzerakoan. "
"Mesedez, deskonektatu eta konektatu berriro gailua, edo berrabiarazi."

#: /home/kovid/work/calibre/src/calibre/gui2/device.py:724
msgid "Device: "
msgstr "Gailua: "

#: /home/kovid/work/calibre/src/calibre/gui2/device.py:726
msgid " detected."
msgstr " detektaturik."

#: /home/kovid/work/calibre/src/calibre/gui2/device.py:812
msgid "selected to send"
msgstr "hautatua bidaltzeko"

#: /home/kovid/work/calibre/src/calibre/gui2/device.py:817
msgid "Choose format to send to device"
msgstr "Aukeratu irakurgailura bidaltzeko formatua"

#: /home/kovid/work/calibre/src/calibre/gui2/device.py:826
msgid "No device"
msgstr "Gailurik ez dago"

#: /home/kovid/work/calibre/src/calibre/gui2/device.py:827
msgid "Cannot send: No device is connected"
msgstr "Ezin izan da igorri: ez dago inolako gailurik konektatua"

#: /home/kovid/work/calibre/src/calibre/gui2/device.py:830
#: /home/kovid/work/calibre/src/calibre/gui2/device.py:834
msgid "No card"
msgstr "Txartelik ez dago"

#: /home/kovid/work/calibre/src/calibre/gui2/device.py:831
#: /home/kovid/work/calibre/src/calibre/gui2/device.py:835
msgid "Cannot send: Device has no storage card"
msgstr "Ezin bidali: gailuak ez dauka memoria-txartelik"

#: /home/kovid/work/calibre/src/calibre/gui2/device.py:876
msgid "E-book:"
msgstr "Liburu elektronikoa:"

#: /home/kovid/work/calibre/src/calibre/gui2/device.py:879
msgid "Attached, you will find the e-book"
msgstr "Erantsita, liburu elektronikoa topatuko duzu"

#: /home/kovid/work/calibre/src/calibre/gui2/device.py:880
#: /home/kovid/work/calibre/src/calibre/gui2/dialogs/config/__init__.py:179
msgid "by"
msgstr "egilea:"

#: /home/kovid/work/calibre/src/calibre/gui2/device.py:881
msgid "in the %s format."
msgstr "%s formatuan."

#: /home/kovid/work/calibre/src/calibre/gui2/device.py:894
msgid "Sending email to"
msgstr "Sending email to"

#: /home/kovid/work/calibre/src/calibre/gui2/device.py:924
#: /home/kovid/work/calibre/src/calibre/gui2/device.py:932
#: /home/kovid/work/calibre/src/calibre/gui2/device.py:1026
#: /home/kovid/work/calibre/src/calibre/gui2/device.py:1088
#: /home/kovid/work/calibre/src/calibre/gui2/device.py:1207
#: /home/kovid/work/calibre/src/calibre/gui2/device.py:1215
msgid "No suitable formats"
msgstr "No suitable formats"

#: /home/kovid/work/calibre/src/calibre/gui2/device.py:925
msgid "Auto convert the following books before sending via email?"
msgstr "Auto convert the following books before sending via email?"

#: /home/kovid/work/calibre/src/calibre/gui2/device.py:933
msgid ""
"Could not email the following books as no suitable formats were found:"
msgstr ""
"Could not email the following books as no suitable formats were found:"

#: /home/kovid/work/calibre/src/calibre/gui2/device.py:951
msgid "Failed to email books"
msgstr "Failed to email books"

#: /home/kovid/work/calibre/src/calibre/gui2/device.py:952
msgid "Failed to email the following books:"
msgstr "Failed to email the following books:"

#: /home/kovid/work/calibre/src/calibre/gui2/device.py:956
msgid "Sent by email:"
msgstr "Sent by email:"

#: /home/kovid/work/calibre/src/calibre/gui2/device.py:985
msgid "News:"
msgstr "News:"

#: /home/kovid/work/calibre/src/calibre/gui2/device.py:986
msgid "Attached is the"
msgstr "Attached is the"

#: /home/kovid/work/calibre/src/calibre/gui2/device.py:997
msgid "Sent news to"
msgstr "Sent news to"

#: /home/kovid/work/calibre/src/calibre/gui2/device.py:1027
#: /home/kovid/work/calibre/src/calibre/gui2/device.py:1089
#: /home/kovid/work/calibre/src/calibre/gui2/device.py:1208
msgid "Auto convert the following books before uploading to the device?"
msgstr "Auto convert the following books before uploading to the device?"

#: /home/kovid/work/calibre/src/calibre/gui2/device.py:1057
msgid "Sending catalogs to device."
msgstr "Sending catalogs to device."

#: /home/kovid/work/calibre/src/calibre/gui2/device.py:1121
msgid "Sending news to device."
msgstr "Sending news to device."

#: /home/kovid/work/calibre/src/calibre/gui2/device.py:1174
msgid "Sending books to device."
msgstr "Sending books to device."

#: /home/kovid/work/calibre/src/calibre/gui2/device.py:1216
msgid ""
"Could not upload the following books to the device, as no suitable formats "
"were found. Convert the book(s) to a format supported by your device first."
msgstr ""
"Could not upload the following books to the device, as no suitable formats "
"were found. Convert the book(s) to a format supported by your device first."

#: /home/kovid/work/calibre/src/calibre/gui2/device.py:1278
msgid "No space on device"
msgstr "No space on device"

#: /home/kovid/work/calibre/src/calibre/gui2/device.py:1279
msgid ""
"<p>Cannot upload books to device there is no more free space available "
msgstr ""
"<p>Cannot upload books to device there is no more free space available "

#: /home/kovid/work/calibre/src/calibre/gui2/device_drivers/configwidget_ui.py:78
msgid "Select available formats and their order for this device"
msgstr "Select available formats and their order for this device"

#: /home/kovid/work/calibre/src/calibre/gui2/device_drivers/configwidget_ui.py:82
msgid "Use sub directories"
msgstr "Use sub directories"

#: /home/kovid/work/calibre/src/calibre/gui2/device_drivers/configwidget_ui.py:83
msgid "Use author sort for author"
msgstr "Use author sort for author"

#: /home/kovid/work/calibre/src/calibre/gui2/device_drivers/configwidget_ui.py:85
msgid "Save &template:"
msgstr "Save &template:"

#: /home/kovid/work/calibre/src/calibre/gui2/dialogs/add_from_isbn_ui.py:43
msgid "Add books by ISBN"
msgstr "Gehitu liburuak ISBN-aren arabera"

#: /home/kovid/work/calibre/src/calibre/gui2/dialogs/add_from_isbn_ui.py:44
msgid ""
"<p>Enter a list of ISBNs in the box to the left, one per line. calibre will "
"automatically create entries for books based on the ISBN and download "
"metadata and covers for them.<p>Any invalid ISBNs in the list will be "
"ignored."
msgstr ""
"<p>Sar ezazu ISBN zerrenda bat kutxan ezkerretan, banan-banan. calibrek "
"automatikoki sortuko ditu liburuentzako sarrerak ISBN horietan oinarrituta "
"eta metadatuak eta liburu-azalak deskargatuko ditu liburu "
"horientzat.<p>Zerrendako edozein ISBN-rekin ez ikusiarena egingo da zehatz-"
"zehatza ez bada."

#: /home/kovid/work/calibre/src/calibre/gui2/dialogs/add_from_isbn_ui.py:45
msgid "&Paste from clipboard"
msgstr "&Itsatsi arbeletik"

#: /home/kovid/work/calibre/src/calibre/gui2/dialogs/book_info_ui.py:68
msgid "Fit &cover within view"
msgstr ""

#: /home/kovid/work/calibre/src/calibre/gui2/dialogs/book_info_ui.py:69
msgid "&Previous"
msgstr "&Previous"

#: /home/kovid/work/calibre/src/calibre/gui2/dialogs/book_info_ui.py:70
msgid "&Next"
msgstr "&Next"

#: /home/kovid/work/calibre/src/calibre/gui2/dialogs/catalog.py:38
msgid "My Books"
msgstr "My Books"

#: /home/kovid/work/calibre/src/calibre/gui2/dialogs/catalog_ui.py:69
#: /home/kovid/work/calibre/src/calibre/gui2/tools.py:289
msgid "Generate catalog"
msgstr "Generate catalog"

#: /home/kovid/work/calibre/src/calibre/gui2/dialogs/catalog_ui.py:70
msgid "Generate catalog for {0} books"
msgstr "Generate catalog for {0} books"

#: /home/kovid/work/calibre/src/calibre/gui2/dialogs/catalog_ui.py:71
msgid "Catalog &format:"
msgstr "Catalog &format:"

#: /home/kovid/work/calibre/src/calibre/gui2/dialogs/catalog_ui.py:72
msgid ""
"Catalog &title (existing catalog with the same title will be replaced):"
msgstr ""
"Catalog &title (existing catalog with the same title will be replaced):"

#: /home/kovid/work/calibre/src/calibre/gui2/dialogs/catalog_ui.py:73
msgid "&Send catalog to device automatically"
msgstr "&Send catalog to device automatically"

#: /home/kovid/work/calibre/src/calibre/gui2/dialogs/catalog_ui.py:74
msgid "Catalog options"
msgstr "Catalog options"

#: /home/kovid/work/calibre/src/calibre/gui2/dialogs/choose_format_ui.py:40
msgid "Choose Format"
msgstr "Choose Format"

#: /home/kovid/work/calibre/src/calibre/gui2/dialogs/choose_library.py:38
msgid "Choose location for calibre library"
msgstr "Choose location for calibre library"

#: /home/kovid/work/calibre/src/calibre/gui2/dialogs/choose_library.py:45
msgid "Same as current"
msgstr "Same as current"

#: /home/kovid/work/calibre/src/calibre/gui2/dialogs/choose_library.py:46
msgid "The location %s contains the current calibre library"
msgstr "The location %s contains the current calibre library"

#: /home/kovid/work/calibre/src/calibre/gui2/dialogs/choose_library.py:51
msgid "No existing library found"
msgstr "No existing library found"

#: /home/kovid/work/calibre/src/calibre/gui2/dialogs/choose_library.py:52
msgid "There is no existing calibre library at %s"
msgstr "There is no existing calibre library at %s"

#: /home/kovid/work/calibre/src/calibre/gui2/dialogs/choose_library.py:56
msgid "Not empty"
msgstr "Not empty"

#: /home/kovid/work/calibre/src/calibre/gui2/dialogs/choose_library.py:57
msgid "The folder %s is not empty. Please choose an empty folder"
msgstr "The folder %s is not empty. Please choose an empty folder"

#: /home/kovid/work/calibre/src/calibre/gui2/dialogs/choose_library.py:80
msgid "No location"
msgstr "Kokagune jakinik gabe"

#: /home/kovid/work/calibre/src/calibre/gui2/dialogs/choose_library.py:80
msgid "No location selected"
msgstr "Kokogunea hautatu gabe"

#: /home/kovid/work/calibre/src/calibre/gui2/dialogs/choose_library.py:84
msgid "Bad location"
msgstr "Txarto kokatua"

#: /home/kovid/work/calibre/src/calibre/gui2/dialogs/choose_library.py:85
msgid "%s is not an existing folder"
msgstr "%s ez da existitzen den karpena"

#: /home/kovid/work/calibre/src/calibre/gui2/dialogs/choose_library_ui.py:66
msgid "Choose your calibre library"
msgstr "Choose your calibre library"

#: /home/kovid/work/calibre/src/calibre/gui2/dialogs/choose_library_ui.py:67
msgid "Your calibre library is currently located at {0}"
msgstr "Your calibre library is currently located at {0}"

#: /home/kovid/work/calibre/src/calibre/gui2/dialogs/choose_library_ui.py:68
msgid "New &Location:"
msgstr "New &Location:"

#: /home/kovid/work/calibre/src/calibre/gui2/dialogs/choose_library_ui.py:69
msgid "Use &existing library at the new location"
msgstr "Use &existing library at the new location"

#: /home/kovid/work/calibre/src/calibre/gui2/dialogs/choose_library_ui.py:70
msgid "&Create an empty library at the new location"
msgstr "&Create an empty library at the new location"

#: /home/kovid/work/calibre/src/calibre/gui2/dialogs/choose_library_ui.py:71
msgid "&Move current library to new location"
msgstr "&Move current library to new location"

#: /home/kovid/work/calibre/src/calibre/gui2/dialogs/comicconf.py:33
msgid "Set defaults for conversion of comics (CBR/CBZ files)"
msgstr "Set defaults for conversion of comics (CBR/CBZ files)"

#: /home/kovid/work/calibre/src/calibre/gui2/dialogs/comicconf.py:48
msgid "Set options for converting %s"
msgstr "Set options for converting %s"

#: /home/kovid/work/calibre/src/calibre/gui2/dialogs/comicconf_ui.py:92
msgid "&Title:"
msgstr "&Izenburua:"

#: /home/kovid/work/calibre/src/calibre/gui2/dialogs/comicconf_ui.py:93
msgid "&Author(s):"
msgstr "&Egilea(k):s"

#: /home/kovid/work/calibre/src/calibre/gui2/dialogs/comicconf_ui.py:95
msgid "&Profile:"
msgstr "&Profila:"

#: /home/kovid/work/calibre/src/calibre/gui2/dialogs/comments_dialog_ui.py:41
msgid "Edit Comments"
msgstr "Iruzkinak editatu"

#: /home/kovid/work/calibre/src/calibre/gui2/dialogs/config/__init__.py:172
msgid "%(plugin_type)s %(plugins)s"
msgstr "%(plugin_type)s %(plugins)s"

#: /home/kovid/work/calibre/src/calibre/gui2/dialogs/config/__init__.py:173
msgid "plugins"
msgstr "pluginak, gehigarriak"

#: /home/kovid/work/calibre/src/calibre/gui2/dialogs/config/__init__.py:182
msgid ""
"\n"
"Customization: "
msgstr ""
"\n"
"Pertsonalizatzeko: "

#: /home/kovid/work/calibre/src/calibre/gui2/dialogs/config/__init__.py:197
msgid "General"
msgstr "Orokorral"

#: /home/kovid/work/calibre/src/calibre/gui2/dialogs/config/__init__.py:198
msgid "Interface"
msgstr "Interfazea"

#: /home/kovid/work/calibre/src/calibre/gui2/dialogs/config/__init__.py:199
msgid "Conversion"
msgstr "Bihurketa"

#: /home/kovid/work/calibre/src/calibre/gui2/dialogs/config/__init__.py:200
msgid ""
"Email\n"
"Delivery"
msgstr ""
"E-posta \n"
"banaketa"

#: /home/kovid/work/calibre/src/calibre/gui2/dialogs/config/__init__.py:201
msgid "Add/Save"
msgstr "Gehitu/Gorde"

#: /home/kovid/work/calibre/src/calibre/gui2/dialogs/config/__init__.py:202
msgid "Advanced"
msgstr "Aurreratua"

#: /home/kovid/work/calibre/src/calibre/gui2/dialogs/config/__init__.py:203
msgid ""
"Content\n"
"Server"
msgstr ""
"Edukia\n"
"Server"

#: /home/kovid/work/calibre/src/calibre/gui2/dialogs/config/__init__.py:204
msgid "Plugins"
msgstr "Gehigarriak"

#: /home/kovid/work/calibre/src/calibre/gui2/dialogs/config/__init__.py:228
msgid "Auto send"
msgstr "Berez bidalia"

#: /home/kovid/work/calibre/src/calibre/gui2/dialogs/config/__init__.py:228
msgid "Email"
msgstr "E-posta"

#: /home/kovid/work/calibre/src/calibre/gui2/dialogs/config/__init__.py:233
msgid "Formats to email. The first matching format will be sent."
msgstr "E-postaren formatuak. The first matching format will be sent."

#: /home/kovid/work/calibre/src/calibre/gui2/dialogs/config/__init__.py:234
msgid ""
"If checked, downloaded news will be automatically mailed <br>to this email "
"address (provided it is in one of the listed formats)."
msgstr ""
"If checked, downloaded news will be automatically mailed <br>to this email "
"address (provided it is in one of the listed formats)."

#: /home/kovid/work/calibre/src/calibre/gui2/dialogs/config/__init__.py:308
msgid "new email address"
msgstr "e-posta helbide berria"

#: /home/kovid/work/calibre/src/calibre/gui2/dialogs/config/__init__.py:490
msgid "Wide"
msgstr "Zabal"

#: /home/kovid/work/calibre/src/calibre/gui2/dialogs/config/__init__.py:491
msgid "Narrow"
msgstr "Estu"

#: /home/kovid/work/calibre/src/calibre/gui2/dialogs/config/__init__.py:508
msgid "Medium"
msgstr "Ertain"

#: /home/kovid/work/calibre/src/calibre/gui2/dialogs/config/__init__.py:508
msgid "Small"
msgstr "Txiki"

#: /home/kovid/work/calibre/src/calibre/gui2/dialogs/config/__init__.py:509
msgid "Large"
msgstr "Handi"

#: /home/kovid/work/calibre/src/calibre/gui2/dialogs/config/__init__.py:515
msgid "Always"
msgstr "Beti"

#: /home/kovid/work/calibre/src/calibre/gui2/dialogs/config/__init__.py:515
msgid "Automatic"
msgstr "Automatikoa"

#: /home/kovid/work/calibre/src/calibre/gui2/dialogs/config/__init__.py:516
msgid "Never"
msgstr "Inoiz ez"

#: /home/kovid/work/calibre/src/calibre/gui2/dialogs/config/__init__.py:540
msgid "Done"
msgstr "Egina"

#: /home/kovid/work/calibre/src/calibre/gui2/dialogs/config/__init__.py:541
msgid "Confirmation dialogs have all been reset"
msgstr "Confirmation dialogs have all been reset"

#: /home/kovid/work/calibre/src/calibre/gui2/dialogs/config/__init__.py:546
msgid "System port selected"
msgstr "System port selected"

#: /home/kovid/work/calibre/src/calibre/gui2/dialogs/config/__init__.py:547
msgid ""
"The value <b>%d</b> you have chosen for the content server port is a system "
"port. Your operating system <b>may</b> not allow the server to run on this "
"port. To be safe choose a port number larger than 1024."
msgstr ""
"The value <b>%d</b> you have chosen for the content server port is a system "
"port. Your operating system <b>may</b> not allow the server to run on this "
"port. To be safe choose a port number larger than 1024."

#: /home/kovid/work/calibre/src/calibre/gui2/dialogs/config/__init__.py:567
msgid "Failed to install command line tools."
msgstr "Failed to install command line tools."

#: /home/kovid/work/calibre/src/calibre/gui2/dialogs/config/__init__.py:570
msgid "Command line tools installed"
msgstr "Command line tools installed"

#: /home/kovid/work/calibre/src/calibre/gui2/dialogs/config/__init__.py:571
msgid "Command line tools installed in"
msgstr "Command line tools installed in"

#: /home/kovid/work/calibre/src/calibre/gui2/dialogs/config/__init__.py:572
msgid ""
"If you move calibre.app, you have to re-install the command line tools."
msgstr ""
"If you move calibre.app, you have to re-install the command line tools."

#: /home/kovid/work/calibre/src/calibre/gui2/dialogs/config/__init__.py:623
msgid "No valid plugin path"
msgstr "No valid plugin path"

#: /home/kovid/work/calibre/src/calibre/gui2/dialogs/config/__init__.py:624
msgid "%s is not a valid plugin path"
msgstr "%s is not a valid plugin path"

#: /home/kovid/work/calibre/src/calibre/gui2/dialogs/config/__init__.py:627
msgid "Choose plugin"
msgstr "Choose plugin"

#: /home/kovid/work/calibre/src/calibre/gui2/dialogs/config/__init__.py:639
msgid "Plugin cannot be disabled"
msgstr "Plugin cannot be disabled"

#: /home/kovid/work/calibre/src/calibre/gui2/dialogs/config/__init__.py:640
msgid "The plugin: %s cannot be disabled"
msgstr "The plugin: %s cannot be disabled"

#: /home/kovid/work/calibre/src/calibre/gui2/dialogs/config/__init__.py:649
msgid "Plugin not customizable"
msgstr "Plugin not customizable"

#: /home/kovid/work/calibre/src/calibre/gui2/dialogs/config/__init__.py:650
msgid "Plugin: %s does not need customization"
msgstr "Plugin: %s does not need customization"

#: /home/kovid/work/calibre/src/calibre/gui2/dialogs/config/__init__.py:658
msgid "Customize"
msgstr "Customize"

#: /home/kovid/work/calibre/src/calibre/gui2/dialogs/config/__init__.py:696
msgid "Cannot remove builtin plugin"
msgstr "Cannot remove builtin plugin"

#: /home/kovid/work/calibre/src/calibre/gui2/dialogs/config/__init__.py:697
msgid " cannot be removed. It is a builtin plugin. Try disabling it instead."
msgstr ""
" cannot be removed. It is a builtin plugin. Try disabling it instead."

#: /home/kovid/work/calibre/src/calibre/gui2/dialogs/config/__init__.py:712
msgid "Invalid tweaks"
msgstr "Aldaketa horiek ez dira onartu"

#: /home/kovid/work/calibre/src/calibre/gui2/dialogs/config/__init__.py:713
msgid ""
"The tweaks you entered are invalid, try resetting the tweaks to default and "
"changing them one by one until you find the invalid setting."
msgstr ""
"Egin dituzun aldaketa ez dira onartu, saia zaitez aldaketekin atzera egiten, "
"lehenetsitako balioetara jotzen eta aldatu dituzunak banan-banan aldatzen "
"onartzen ez den aldaketa hori zein den topatu arte."

#: /home/kovid/work/calibre/src/calibre/gui2/dialogs/config/__init__.py:743
msgid "You must select a column to delete it"
msgstr "You must select a column to delete it"

#: /home/kovid/work/calibre/src/calibre/gui2/dialogs/config/__init__.py:748
msgid "The selected column is not a custom column"
msgstr "The selected column is not a custom column"

#: /home/kovid/work/calibre/src/calibre/gui2/dialogs/config/__init__.py:749
#: /home/kovid/work/calibre/src/calibre/gui2/dialogs/confirm_delete_ui.py:48
msgid "Are you sure?"
msgstr "Ziur zaude?"

#: /home/kovid/work/calibre/src/calibre/gui2/dialogs/config/__init__.py:750
msgid "Do you really want to delete column %s and all its data?"
msgstr "Do you really want to delete column %s and all its data?"

#: /home/kovid/work/calibre/src/calibre/gui2/dialogs/config/__init__.py:817
msgid "Error log:"
msgstr "Error log:"

#: /home/kovid/work/calibre/src/calibre/gui2/dialogs/config/__init__.py:824
msgid "Access log:"
msgstr "Access log:"

#: /home/kovid/work/calibre/src/calibre/gui2/dialogs/config/__init__.py:852
#: /home/kovid/work/calibre/src/calibre/gui2/ui.py:315
msgid "Failed to start content server"
msgstr "Failed to start content server"

#: /home/kovid/work/calibre/src/calibre/gui2/dialogs/config/__init__.py:877
msgid "Invalid size"
msgstr "Invalid size"

#: /home/kovid/work/calibre/src/calibre/gui2/dialogs/config/__init__.py:878
msgid "The size %s is invalid. must be of the form widthxheight"
msgstr "The size %s is invalid. must be of the form widthxheight"

#: /home/kovid/work/calibre/src/calibre/gui2/dialogs/config/__init__.py:944
msgid "Must restart"
msgstr "Must restart"

#: /home/kovid/work/calibre/src/calibre/gui2/dialogs/config/__init__.py:945
msgid ""
"The changes you made require that Calibre be restarted. Please restart as "
"soon as practical."
msgstr ""
"The changes you made require that Calibre be restarted. Please restart as "
"soon as practical."

#: /home/kovid/work/calibre/src/calibre/gui2/dialogs/config/__init__.py:979
msgid "Checking database integrity"
msgstr "Checking database integrity"

#: /home/kovid/work/calibre/src/calibre/gui2/dialogs/config/__init__.py:999
msgid "Failed to check database integrity"
msgstr "Failed to check database integrity"

#: /home/kovid/work/calibre/src/calibre/gui2/dialogs/config/__init__.py:1004
msgid "Some inconsistencies found"
msgstr "Some inconsistencies found"

#: /home/kovid/work/calibre/src/calibre/gui2/dialogs/config/__init__.py:1005
msgid ""
"The following books had formats listed in the database that are not actually "
"available. The entries for the formats have been removed. You should check "
"them manually. This can happen if you manipulate the files in the library "
"folder directly."
msgstr ""
"The following books had formats listed in the database that are not actually "
"available. The entries for the formats have been removed. You should check "
"them manually. This can happen if you manipulate the files in the library "
"folder directly."

#: /home/kovid/work/calibre/src/calibre/gui2/dialogs/config/add_save_ui.py:133
msgid "TabWidget"
msgstr "TabWidget"

#: /home/kovid/work/calibre/src/calibre/gui2/dialogs/config/add_save_ui.py:134
msgid ""
"Here you can control how calibre will read metadata from the files you add "
"to it. calibre can either read metadata from the contents of the file, or "
"from the filename."
msgstr ""
"Here you can control how calibre will read metadata from the files you add "
"to it. calibre can either read metadata from the contents of the file, or "
"from the filename."

#: /home/kovid/work/calibre/src/calibre/gui2/dialogs/config/add_save_ui.py:135
msgid "Read metadata only from &file name"
msgstr "Read metadata only from &file name"

#: /home/kovid/work/calibre/src/calibre/gui2/dialogs/config/add_save_ui.py:136
msgid ""
"Swap the firstname and lastname of the author. This affects only metadata "
"read from file names."
msgstr ""
"Swap the firstname and lastname of the author. This affects only metadata "
"read from file names."

#: /home/kovid/work/calibre/src/calibre/gui2/dialogs/config/add_save_ui.py:137
msgid "&Swap author firstname and lastname"
msgstr "&Swap author firstname and lastname"

#: /home/kovid/work/calibre/src/calibre/gui2/dialogs/config/add_save_ui.py:138
msgid ""
"If an existing book with a similar title and author is found that does not "
"have the format being added, the format is added\n"
"to the existing book, instead of creating a new entry. If the existing book "
"already has the format, then it is silently ignored.\n"
"\n"
"Title match ignores leading indefinite articles (\"the\", \"a\", \"an\"), "
"punctuation, case, etc. Author match is exact."
msgstr ""
"If an existing book with a similar title and author is found that does not "
"have the format being added, the format is added\n"
"to the existing book, instead of creating a new entry. If the existing book "
"already has the format, then it is silently ignored.\n"
"\n"
"Title match ignores leading indefinite articles (\"the\", \"a\", \"an\"), "
"punctuation, case, etc. Author match is exact."

#: /home/kovid/work/calibre/src/calibre/gui2/dialogs/config/add_save_ui.py:142
msgid ""
"If books with similar titles and authors found, &merge the new files "
"automatically"
msgstr ""
"If books with similar titles and authors found, &merge the new files "
"automatically"

#: /home/kovid/work/calibre/src/calibre/gui2/dialogs/config/add_save_ui.py:143
msgid "&Configure metadata from file name"
msgstr "&Configure metadata from file name"

#: /home/kovid/work/calibre/src/calibre/gui2/dialogs/config/add_save_ui.py:144
msgid "&Adding books"
msgstr "&Adding books"

#: /home/kovid/work/calibre/src/calibre/gui2/dialogs/config/add_save_ui.py:145
msgid ""
"Here you can control how calibre will save your books when you click the "
"Save to Disk button:"
msgstr ""
"Here you can control how calibre will save your books when you click the "
"Save to Disk button:"

#: /home/kovid/work/calibre/src/calibre/gui2/dialogs/config/add_save_ui.py:146
msgid "Save &cover separately"
msgstr "Save &cover separately"

#: /home/kovid/work/calibre/src/calibre/gui2/dialogs/config/add_save_ui.py:147
msgid "Update &metadata in saved copies"
msgstr "Update &metadata in saved copies"

#: /home/kovid/work/calibre/src/calibre/gui2/dialogs/config/add_save_ui.py:148
msgid "Save metadata in &OPF file"
msgstr "Save metadata in &OPF file"

#: /home/kovid/work/calibre/src/calibre/gui2/dialogs/config/add_save_ui.py:149
msgid "Convert non-English characters to &English equivalents"
msgstr "Convert non-English characters to &English equivalents"

#: /home/kovid/work/calibre/src/calibre/gui2/dialogs/config/add_save_ui.py:150
msgid "Format &dates as:"
msgstr "Format &dates as:"

#: /home/kovid/work/calibre/src/calibre/gui2/dialogs/config/add_save_ui.py:151
msgid "File &formats to save:"
msgstr "File &formats to save:"

#: /home/kovid/work/calibre/src/calibre/gui2/dialogs/config/add_save_ui.py:152
msgid "Replace space with &underscores"
msgstr "Replace space with &underscores"

#: /home/kovid/work/calibre/src/calibre/gui2/dialogs/config/add_save_ui.py:153
msgid "Change paths to &lowercase"
msgstr "Change paths to &lowercase"

#: /home/kovid/work/calibre/src/calibre/gui2/dialogs/config/add_save_ui.py:154
msgid "&Saving books"
msgstr "&Saving books"

#: /home/kovid/work/calibre/src/calibre/gui2/dialogs/config/add_save_ui.py:155
msgid "Metadata &management:"
msgstr "Metadata &management:"

#: /home/kovid/work/calibre/src/calibre/gui2/dialogs/config/add_save_ui.py:156
msgid "Manual management"
msgstr "Manual management"

#: /home/kovid/work/calibre/src/calibre/gui2/dialogs/config/add_save_ui.py:157
msgid "Only on send"
msgstr "Only on send"

#: /home/kovid/work/calibre/src/calibre/gui2/dialogs/config/add_save_ui.py:158
msgid "Automatic management"
msgstr "Automatic management"

#: /home/kovid/work/calibre/src/calibre/gui2/dialogs/config/add_save_ui.py:159
msgid ""
"<li><b>Manual Management</b>: Calibre updates the metadata and adds "
"collections only when a book is sent. With this option, calibre will never "
"remove a collection.</li>\n"
"<li><b>Only on send</b>: Calibre updates metadata and adds/removes "
"collections for a book only when it is sent to the device. </li>\n"
"<li><b>Automatic management</b>: Calibre automatically keeps metadata on the "
"device in sync with the calibre library, on every connect</li></ul>"
msgstr ""

#: /home/kovid/work/calibre/src/calibre/gui2/dialogs/config/add_save_ui.py:162
msgid ""
"Here you can control how calibre will save your books when you click the "
"Send to Device button. This setting can be overriden for individual devices "
"by customizing the device interface plugins in Preferences->Plugins"
msgstr ""
"Here you can control how calibre will save your books when you click the "
"Send to Device button. This setting can be overriden for individual devices "
"by customizing the device interface plugins in Preferences->Plugins"

#: /home/kovid/work/calibre/src/calibre/gui2/dialogs/config/add_save_ui.py:163
msgid "Sending to &device"
msgstr "Sending to &device"

#: /home/kovid/work/calibre/src/calibre/gui2/dialogs/config/config_ui.py:603
msgid "Show notification when &new version is available"
msgstr "Show notification when &new version is available"

#: /home/kovid/work/calibre/src/calibre/gui2/dialogs/config/config_ui.py:604
msgid "Download &social metadata (tags/ratings/etc.) by default"
msgstr "Download &social metadata (tags/ratings/etc.) by default"

#: /home/kovid/work/calibre/src/calibre/gui2/dialogs/config/config_ui.py:605
msgid "&Overwrite author and title by default when fetching metadata"
msgstr "&Overwrite author and title by default when fetching metadata"

#: /home/kovid/work/calibre/src/calibre/gui2/dialogs/config/config_ui.py:606
msgid "Default network &timeout:"
msgstr "Default network &timeout:"

#: /home/kovid/work/calibre/src/calibre/gui2/dialogs/config/config_ui.py:607
msgid ""
"Set the default timeout for network fetches (i.e. anytime we go out to the "
"internet to get information)"
msgstr ""
"Set the default timeout for network fetches (i.e. anytime we go out to the "
"internet to get information)"

#: /home/kovid/work/calibre/src/calibre/gui2/dialogs/config/config_ui.py:608
msgid " seconds"
msgstr " seconds"

#: /home/kovid/work/calibre/src/calibre/gui2/dialogs/config/config_ui.py:609
msgid "Choose &language (requires restart):"
msgstr "Choose &language (requires restart):"

#: /home/kovid/work/calibre/src/calibre/gui2/dialogs/config/config_ui.py:610
msgid "Normal"
msgstr "Normal"

#: /home/kovid/work/calibre/src/calibre/gui2/dialogs/config/config_ui.py:611
msgid "High"
msgstr "High"

#: /home/kovid/work/calibre/src/calibre/gui2/dialogs/config/config_ui.py:612
msgid "Low"
msgstr "Low"

#: /home/kovid/work/calibre/src/calibre/gui2/dialogs/config/config_ui.py:613
msgid "Job &priority:"
msgstr "Job &priority:"

#: /home/kovid/work/calibre/src/calibre/gui2/dialogs/config/config_ui.py:614
msgid "Preferred &output format:"
msgstr "Preferred &output format:"

#: /home/kovid/work/calibre/src/calibre/gui2/dialogs/config/config_ui.py:615
msgid "Reset all disabled &confirmation dialogs"
msgstr "Reset all disabled &confirmation dialogs"

#: /home/kovid/work/calibre/src/calibre/gui2/dialogs/config/config_ui.py:616
msgid "Preferred &input format order:"
msgstr "Preferred &input format order:"

#: /home/kovid/work/calibre/src/calibre/gui2/dialogs/config/config_ui.py:619
msgid "Use &Roman numerals for series number"
msgstr "Use &Roman numerals for series number"

#: /home/kovid/work/calibre/src/calibre/gui2/dialogs/config/config_ui.py:620
msgid "Enable system &tray icon (needs restart)"
msgstr "Enable system &tray icon (needs restart)"

#: /home/kovid/work/calibre/src/calibre/gui2/dialogs/config/config_ui.py:621
msgid "Show &notifications in system tray"
msgstr "Show &notifications in system tray"

#: /home/kovid/work/calibre/src/calibre/gui2/dialogs/config/config_ui.py:622
msgid "Show &splash screen at startup"
msgstr "Show &splash screen at startup"

#: /home/kovid/work/calibre/src/calibre/gui2/dialogs/config/config_ui.py:623
msgid "Show cover &browser in a separate window (needs restart)"
msgstr "Show cover &browser in a separate window (needs restart)"

#: /home/kovid/work/calibre/src/calibre/gui2/dialogs/config/config_ui.py:624
msgid "Show &average ratings in the tags browser"
msgstr "Show &average ratings in the tags browser"

#: /home/kovid/work/calibre/src/calibre/gui2/dialogs/config/config_ui.py:625
msgid "Search as you type"
msgstr "Search as you type"

#: /home/kovid/work/calibre/src/calibre/gui2/dialogs/config/config_ui.py:626
msgid "Automatically send downloaded &news to ebook reader"
msgstr "Automatically send downloaded &news to ebook reader"

#: /home/kovid/work/calibre/src/calibre/gui2/dialogs/config/config_ui.py:627
msgid "&Delete news from library when it is automatically sent to reader"
msgstr "&Delete news from library when it is automatically sent to reader"

#: /home/kovid/work/calibre/src/calibre/gui2/dialogs/config/config_ui.py:628
msgid "&Number of covers to show in browse mode (needs restart):"
msgstr "&Number of covers to show in browse mode (needs restart):"

#: /home/kovid/work/calibre/src/calibre/gui2/dialogs/config/config_ui.py:629
msgid "Select visible &columns in library view"
msgstr "Select visible &columns in library view"

#: /home/kovid/work/calibre/src/calibre/gui2/dialogs/config/config_ui.py:631
msgid "Remove a user-defined column"
msgstr "Remove a user-defined column"

#: /home/kovid/work/calibre/src/calibre/gui2/dialogs/config/config_ui.py:633
msgid "Add a user-defined column"
msgstr "Add a user-defined column"

#: /home/kovid/work/calibre/src/calibre/gui2/dialogs/config/config_ui.py:635
msgid "Edit settings of a user-defined column"
msgstr "Edit settings of a user-defined column"

#: /home/kovid/work/calibre/src/calibre/gui2/dialogs/config/config_ui.py:638
msgid "Use internal &viewer for:"
msgstr "Use internal &viewer for:"

#: /home/kovid/work/calibre/src/calibre/gui2/dialogs/config/config_ui.py:639
msgid "User Interface &layout (needs restart):"
msgstr "User Interface &layout (needs restart):"

#: /home/kovid/work/calibre/src/calibre/gui2/dialogs/config/config_ui.py:640
msgid "Restriction to apply when the current library is opened:"
msgstr ""

#: /home/kovid/work/calibre/src/calibre/gui2/dialogs/config/config_ui.py:641
msgid ""
"Apply this restriction on calibre startup if the current library is being "
"used. Also applied when switching to this library. Note that this setting is "
"per library. "
msgstr ""

#: /home/kovid/work/calibre/src/calibre/gui2/dialogs/config/config_ui.py:642
msgid "Disable all animations. Useful if you have a slow/old computer."
msgstr "Disable all animations. Useful if you have a slow/old computer."

#: /home/kovid/work/calibre/src/calibre/gui2/dialogs/config/config_ui.py:643
msgid "Disable &animations"
msgstr "Disable &animations"

#: /home/kovid/work/calibre/src/calibre/gui2/dialogs/config/config_ui.py:644
msgid "Show &donate button (restart)"
msgstr "Show &donate button (restart)"

#: /home/kovid/work/calibre/src/calibre/gui2/dialogs/config/config_ui.py:645
msgid "&Toolbar"
msgstr "&Toolbar"

#: /home/kovid/work/calibre/src/calibre/gui2/dialogs/config/config_ui.py:646
msgid "&Icon size:"
msgstr "&Icon size:"

#: /home/kovid/work/calibre/src/calibre/gui2/dialogs/config/config_ui.py:647
msgid "Show &text under icons:"
msgstr "Show &text under icons:"

#: /home/kovid/work/calibre/src/calibre/gui2/dialogs/config/config_ui.py:648
msgid "Add an email address to which to send books"
msgstr "Add an email address to which to send books"

#: /home/kovid/work/calibre/src/calibre/gui2/dialogs/config/config_ui.py:649
msgid "&Add email"
msgstr "&Add email"

#: /home/kovid/work/calibre/src/calibre/gui2/dialogs/config/config_ui.py:650
msgid "Make &default"
msgstr "Make &default"

#: /home/kovid/work/calibre/src/calibre/gui2/dialogs/config/config_ui.py:651
msgid "&Remove email"
msgstr "&Remove email"

#: /home/kovid/work/calibre/src/calibre/gui2/dialogs/config/config_ui.py:652
msgid ""
"calibre can send your books to you (or your reader) by email. Emails will be "
"automatically sent for downloaded news to all email addresses that have Auto-"
"send checked."
msgstr ""
"calibre can send your books to you (or your reader) by email. Emails will be "
"automatically sent for downloaded news to all email addresses that have Auto-"
"send checked."

#: /home/kovid/work/calibre/src/calibre/gui2/dialogs/config/config_ui.py:653
msgid "&Maximum number of waiting worker processes (needs restart):"
msgstr "&Maximum number of waiting worker processes (needs restart):"

#: /home/kovid/work/calibre/src/calibre/gui2/dialogs/config/config_ui.py:654
msgid "Limit the max. simultaneous jobs to the available CPU &cores"
msgstr "Limit the max. simultaneous jobs to the available CPU &cores"

#: /home/kovid/work/calibre/src/calibre/gui2/dialogs/config/config_ui.py:655
msgid "Debug &device detection"
msgstr "Debug &device detection"

#: /home/kovid/work/calibre/src/calibre/gui2/dialogs/config/config_ui.py:656
msgid "&Check database integrity"
msgstr "&Check database integrity"

#: /home/kovid/work/calibre/src/calibre/gui2/dialogs/config/config_ui.py:657
msgid "Open calibre &configuration directory"
msgstr "Open calibre &configuration directory"

#: /home/kovid/work/calibre/src/calibre/gui2/dialogs/config/config_ui.py:658
msgid "&Install command line tools"
msgstr "&Install command line tools"

#: /home/kovid/work/calibre/src/calibre/gui2/dialogs/config/config_ui.py:659
msgid "&Miscellaneous"
msgstr "&Miscellaneous"

#: /home/kovid/work/calibre/src/calibre/gui2/dialogs/config/config_ui.py:660
msgid ""
"Values for the tweaks are shown below. Edit them to change the behavior of "
"calibre"
msgstr ""
"Aldaketen balioak beherago bistaratzeko prest. Edita itzazu Calibreren "
"jokabidea aldatzeko"

#: /home/kovid/work/calibre/src/calibre/gui2/dialogs/config/config_ui.py:661
msgid "All available tweaks"
msgstr "Aldaketa posible guztiak"

#: /home/kovid/work/calibre/src/calibre/gui2/dialogs/config/config_ui.py:662
msgid "&Current tweaks"
msgstr "&Current oraingo aldaketak"

#: /home/kovid/work/calibre/src/calibre/gui2/dialogs/config/config_ui.py:663
msgid "&Restore to defaults"
msgstr "&Restore lehenetsitakoak berrezarri"

#: /home/kovid/work/calibre/src/calibre/gui2/dialogs/config/config_ui.py:664
msgid "&Tweaks"
msgstr "&Tweaks Aldaketak"

#: /home/kovid/work/calibre/src/calibre/gui2/dialogs/config/config_ui.py:665
msgid ""
"calibre contains a network server that allows you to access your book "
"collection using a browser from anywhere in the world. Any changes to the "
"settings will only take effect after a server restart."
msgstr ""
"calibre contains a network server that allows you to access your book "
"collection using a browser from anywhere in the world. Any changes to the "
"settings will only take effect after a server restart."

#: /home/kovid/work/calibre/src/calibre/gui2/dialogs/config/config_ui.py:666
msgid "Server &port:"
msgstr "Server &port:"

#: /home/kovid/work/calibre/src/calibre/gui2/dialogs/config/config_ui.py:667
#: /home/kovid/work/calibre/src/calibre/gui2/dialogs/password_ui.py:58
#: /home/kovid/work/calibre/src/calibre/gui2/dialogs/scheduler_ui.py:212
#: /home/kovid/work/calibre/src/calibre/gui2/wizard/send_email_ui.py:117
msgid "&Username:"
msgstr "&Username:"

#: /home/kovid/work/calibre/src/calibre/gui2/dialogs/config/config_ui.py:668
#: /home/kovid/work/calibre/src/calibre/gui2/dialogs/password_ui.py:59
#: /home/kovid/work/calibre/src/calibre/gui2/dialogs/scheduler_ui.py:213
#: /home/kovid/work/calibre/src/calibre/gui2/wizard/send_email_ui.py:119
msgid "&Password:"
msgstr "&Password:"

#: /home/kovid/work/calibre/src/calibre/gui2/dialogs/config/config_ui.py:669
msgid ""
"If you leave the password blank, anyone will be able to access your book "
"collection using the web interface."
msgstr ""
"If you leave the password blank, anyone will be able to access your book "
"collection using the web interface."

#: /home/kovid/work/calibre/src/calibre/gui2/dialogs/config/config_ui.py:670
msgid ""
"The maximum size (widthxheight) for displayed covers. Larger covers are "
"resized. "
msgstr ""
"The maximum size (widthxheight) for displayed covers. Larger covers are "
"resized. "

#: /home/kovid/work/calibre/src/calibre/gui2/dialogs/config/config_ui.py:671
msgid "Max. &cover size:"
msgstr "Max. &cover size:"

#: /home/kovid/work/calibre/src/calibre/gui2/dialogs/config/config_ui.py:672
#: /home/kovid/work/calibre/src/calibre/gui2/dialogs/password_ui.py:60
#: /home/kovid/work/calibre/src/calibre/gui2/dialogs/scheduler_ui.py:214
msgid "&Show password"
msgstr "&Show password"

#: /home/kovid/work/calibre/src/calibre/gui2/dialogs/config/config_ui.py:673
msgid "Max. &OPDS items per query:"
msgstr "Max. &OPDS items per query:"

#: /home/kovid/work/calibre/src/calibre/gui2/dialogs/config/config_ui.py:674
msgid "Max. OPDS &ungrouped items:"
msgstr "Max. OPDS &ungrouped items:"

#: /home/kovid/work/calibre/src/calibre/gui2/dialogs/config/config_ui.py:675
msgid "Restriction (saved search) to apply:"
msgstr ""

#: /home/kovid/work/calibre/src/calibre/gui2/dialogs/config/config_ui.py:676
msgid ""
"This restriction (based on a saved search) will restrict the books the "
"content server makes available to those matching the search. This setting is "
"per library (i.e. you can have a different restriction per library)."
msgstr ""

#: /home/kovid/work/calibre/src/calibre/gui2/dialogs/config/config_ui.py:677
msgid "&Start Server"
msgstr "&Start Server"

#: /home/kovid/work/calibre/src/calibre/gui2/dialogs/config/config_ui.py:678
msgid "St&op Server"
msgstr "St&op Server"

#: /home/kovid/work/calibre/src/calibre/gui2/dialogs/config/config_ui.py:679
msgid "&Test Server"
msgstr "&Test Server"

#: /home/kovid/work/calibre/src/calibre/gui2/dialogs/config/config_ui.py:680
msgid "Run server &automatically on startup"
msgstr "Run server &automatically on startup"

#: /home/kovid/work/calibre/src/calibre/gui2/dialogs/config/config_ui.py:681
msgid "View &server logs"
msgstr "View &server logs"

#: /home/kovid/work/calibre/src/calibre/gui2/dialogs/config/config_ui.py:682
#: /home/kovid/work/calibre/src/calibre/gui2/wizard/stanza_ui.py:46
msgid ""
"<p>Remember to leave calibre running as the server only runs as long as "
"calibre is running.\n"
"<p>Stanza should see your calibre collection automatically. If not, try "
"adding the URL http://myhostname:8080 as a new catalog in the Stanza reader "
"on your iPhone. Here myhostname should be the fully qualified hostname or "
"the IP address of the computer calibre is running on."
msgstr ""
"<p>Remember to leave calibre running as the server only runs as long as "
"calibre is running.\n"
"<p>Stanza should see your calibre collection automatically. If not, try "
"adding the URL http://myhostname:8080 as a new catalog in the Stanza reader "
"on your iPhone. Here myhostname should be the fully qualified hostname or "
"the IP address of the computer calibre is running on."

#: /home/kovid/work/calibre/src/calibre/gui2/dialogs/config/config_ui.py:684
msgid ""
"Here you can customize the behavior of Calibre by controlling what plugins "
"it uses."
msgstr ""
"Hemen Calibreren portaera pertsonalizatu dezakezu zeintzuk gehigarri "
"erabiliko dituen kontrolatuz."

#: /home/kovid/work/calibre/src/calibre/gui2/dialogs/config/config_ui.py:685
msgid "Enable/&Disable plugin"
msgstr "Enable/&Disable plugin"

#: /home/kovid/work/calibre/src/calibre/gui2/dialogs/config/config_ui.py:686
msgid "&Customize plugin"
msgstr "&Customize plugin"

#: /home/kovid/work/calibre/src/calibre/gui2/dialogs/config/config_ui.py:687
msgid "&Remove plugin"
msgstr "&Remove plugin"

#: /home/kovid/work/calibre/src/calibre/gui2/dialogs/config/config_ui.py:688
msgid "Add new plugin"
msgstr "Add new plugin"

#: /home/kovid/work/calibre/src/calibre/gui2/dialogs/config/config_ui.py:689
msgid "Plugin &file:"
msgstr "Plugin &file:"

#: /home/kovid/work/calibre/src/calibre/gui2/dialogs/config/config_ui.py:691
msgid "&Add"
msgstr "&Add"

#: /home/kovid/work/calibre/src/calibre/gui2/dialogs/config/create_ct_column_ui.py:125
msgid "Create Tag-based Column"
msgstr "Create Tag-based Column"

#: /home/kovid/work/calibre/src/calibre/gui2/dialogs/config/create_ct_column_ui.py:126
msgid "Lookup name"
msgstr "Lookup name"

#: /home/kovid/work/calibre/src/calibre/gui2/dialogs/config/create_ct_column_ui.py:127
msgid "Column heading"
msgstr "Column heading"

#: /home/kovid/work/calibre/src/calibre/gui2/dialogs/config/create_ct_column_ui.py:128
msgid "Column type"
msgstr "Column type"

#: /home/kovid/work/calibre/src/calibre/gui2/dialogs/config/create_ct_column_ui.py:129
msgid "Use brackets"
msgstr "Use brackets"

#: /home/kovid/work/calibre/src/calibre/gui2/dialogs/config/create_ct_column_ui.py:130
msgid "Values can be edited"
msgstr "Values can be edited"

#: /home/kovid/work/calibre/src/calibre/gui2/dialogs/config/create_ct_column_ui.py:135
msgid "Text"
msgstr "Text"

#: /home/kovid/work/calibre/src/calibre/gui2/dialogs/config/create_ct_column_ui.py:136
msgid "Number"
msgstr "Number"

#: /home/kovid/work/calibre/src/calibre/gui2/dialogs/config/create_ct_column_ui.py:137
#: /home/kovid/work/calibre/src/calibre/gui2/dialogs/config/create_custom_column.py:31
#: /home/kovid/work/calibre/src/calibre/gui2/dialogs/delete_matching_from_device.py:76
#: /home/kovid/work/calibre/src/calibre/gui2/library/models.py:69
#: /home/kovid/work/calibre/src/calibre/gui2/library/models.py:889
#: /home/kovid/work/calibre/src/calibre/library/server/opds.py:568
msgid "Date"
msgstr "Date"

#: /home/kovid/work/calibre/src/calibre/gui2/dialogs/config/create_ct_column_ui.py:138
msgid "Tag on book"
msgstr "Tag on book"

#: /home/kovid/work/calibre/src/calibre/gui2/dialogs/config/create_ct_column_ui.py:139
msgid "Explanation text added in create_ct_column.py"
msgstr "Explanation text added in create_ct_column.py"

#: /home/kovid/work/calibre/src/calibre/gui2/dialogs/config/create_ct_column_ui.py:140
msgid "Create and edit tag-based columns"
msgstr "Create and edit tag-based columns"

#: /home/kovid/work/calibre/src/calibre/gui2/dialogs/config/create_custom_column.py:19
msgid "Text, column shown in the tag browser"
msgstr "Text, column shown in the tag browser"

#: /home/kovid/work/calibre/src/calibre/gui2/dialogs/config/create_custom_column.py:22
msgid "Comma separated text, like tags, shown in the tag browser"
msgstr "Comma separated text, like tags, shown in the tag browser"

#: /home/kovid/work/calibre/src/calibre/gui2/dialogs/config/create_custom_column.py:25
msgid "Long text, like comments, not shown in the tag browser"
msgstr "Long text, like comments, not shown in the tag browser"

#: /home/kovid/work/calibre/src/calibre/gui2/dialogs/config/create_custom_column.py:28
msgid "Text column for keeping series-like information"
msgstr "Text column for keeping series-like information"

#: /home/kovid/work/calibre/src/calibre/gui2/dialogs/config/create_custom_column.py:33
msgid "Floating point numbers"
msgstr "Floating point numbers"

#: /home/kovid/work/calibre/src/calibre/gui2/dialogs/config/create_custom_column.py:35
msgid "Integers"
msgstr "Integers"

#: /home/kovid/work/calibre/src/calibre/gui2/dialogs/config/create_custom_column.py:37
msgid "Ratings, shown with stars"
msgstr "Ratings, shown with stars"

#: /home/kovid/work/calibre/src/calibre/gui2/dialogs/config/create_custom_column.py:40
msgid "Yes/No"
msgstr "Yes/No"

#: /home/kovid/work/calibre/src/calibre/gui2/dialogs/config/create_custom_column.py:69
msgid "No column selected"
msgstr "No column selected"

#: /home/kovid/work/calibre/src/calibre/gui2/dialogs/config/create_custom_column.py:70
msgid "No column has been selected"
msgstr "No column has been selected"

#: /home/kovid/work/calibre/src/calibre/gui2/dialogs/config/create_custom_column.py:74
msgid "Selected column is not a user-defined column"
msgstr "Selected column is not a user-defined column"

#: /home/kovid/work/calibre/src/calibre/gui2/dialogs/config/create_custom_column.py:105
msgid "No lookup name was provided"
msgstr "No lookup name was provided"

#: /home/kovid/work/calibre/src/calibre/gui2/dialogs/config/create_custom_column.py:107
msgid ""
"The lookup name must contain only lower case letters, digits and "
"underscores, and start with a letter"
msgstr ""

#: /home/kovid/work/calibre/src/calibre/gui2/dialogs/config/create_custom_column.py:116
msgid "No column heading was provided"
msgstr "No column heading was provided"

#: /home/kovid/work/calibre/src/calibre/gui2/dialogs/config/create_custom_column.py:122
msgid "The lookup name %s is already used"
msgstr "The lookup name %s is already used"

#: /home/kovid/work/calibre/src/calibre/gui2/dialogs/config/create_custom_column.py:132
msgid "The heading %s is already used"
msgstr "The heading %s is already used"

#: /home/kovid/work/calibre/src/calibre/gui2/dialogs/config/create_custom_column_ui.py:101
#: /home/kovid/work/calibre/src/calibre/gui2/dialogs/config/create_custom_column_ui.py:117
msgid "Create or edit custom columns"
msgstr "Create or edit custom columns"

#: /home/kovid/work/calibre/src/calibre/gui2/dialogs/config/create_custom_column_ui.py:102
msgid "&Lookup name"
msgstr "&Lookup name"

#: /home/kovid/work/calibre/src/calibre/gui2/dialogs/config/create_custom_column_ui.py:103
msgid "Column &heading"
msgstr "Column &heading"

#: /home/kovid/work/calibre/src/calibre/gui2/dialogs/config/create_custom_column_ui.py:104
msgid ""
"Used for searching the column. Must contain only digits and lower case "
"letters."
msgstr ""
"Used for searching the column. Must contain only digits and lower case "
"letters."

#: /home/kovid/work/calibre/src/calibre/gui2/dialogs/config/create_custom_column_ui.py:105
msgid ""
"Column heading in the library view and category name in the tag browser"
msgstr ""
"Column heading in the library view and category name in the tag browser"

#: /home/kovid/work/calibre/src/calibre/gui2/dialogs/config/create_custom_column_ui.py:106
msgid "Column &type"
msgstr "Column &type"

#: /home/kovid/work/calibre/src/calibre/gui2/dialogs/config/create_custom_column_ui.py:107
msgid "What kind of information will be kept in the column."
msgstr "What kind of information will be kept in the column."

#: /home/kovid/work/calibre/src/calibre/gui2/dialogs/config/create_custom_column_ui.py:108
msgid ""
"<p>Date format. Use 1-4 'd's for day, 1-4 'M's for month, and 2 or 4 'y's "
"for year.</p>\n"
"<p>For example:\n"
"<ul>\n"
"<li> ddd, d MMM yyyy gives Mon, 5 Jan 2010<li>\n"
"<li>dd MMMM yy gives 05 January 10</li>\n"
"</ul> "
msgstr ""
"<p>Date format. Use 1-4 'd's for day, 1-4 'M's for month, and 2 or 4 'y's "
"for year.</p>\n"
"<p>For example:\n"
"<ul>\n"
"<li> ddd, d MMM yyyy gives Mon, 5 Jan 2010<li>\n"
"<li>dd MMMM yy gives 05 January 10</li>\n"
"</ul> "

#: /home/kovid/work/calibre/src/calibre/gui2/dialogs/config/create_custom_column_ui.py:114
msgid "Use MMM yyyy for month + year, yyyy for year only"
msgstr "Use MMM yyyy for month + year, yyyy for year only"

#: /home/kovid/work/calibre/src/calibre/gui2/dialogs/config/create_custom_column_ui.py:115
msgid "Default: dd MMM yyyy."
msgstr "Default: dd MMM yyyy."

#: /home/kovid/work/calibre/src/calibre/gui2/dialogs/config/create_custom_column_ui.py:116
msgid "Format for &dates"
msgstr "Format for &dates"

#: /home/kovid/work/calibre/src/calibre/gui2/dialogs/config/device_debug.py:21
msgid "Getting debug information"
msgstr "Getting debug information"

#: /home/kovid/work/calibre/src/calibre/gui2/dialogs/config/device_debug.py:22
msgid "Copy to &clipboard"
msgstr "Copy to &clipboard"

#: /home/kovid/work/calibre/src/calibre/gui2/dialogs/config/device_debug.py:24
msgid "Debug device detection"
msgstr "Debug device detection"

#: /home/kovid/work/calibre/src/calibre/gui2/dialogs/config/save_template.py:44
msgid "Invalid template"
msgstr "Invalid template"

#: /home/kovid/work/calibre/src/calibre/gui2/dialogs/config/save_template.py:45
msgid "The template %s is invalid:"
msgstr "The template %s is invalid:"

#: /home/kovid/work/calibre/src/calibre/gui2/dialogs/config/save_template_ui.py:42
msgid "Save &template"
msgstr "Save &template"

#: /home/kovid/work/calibre/src/calibre/gui2/dialogs/config/save_template_ui.py:43
msgid ""
"By adjusting the template below, you can control what folders the files are "
"saved in and what filenames they are given. You can use the / character to "
"indicate sub-folders. Available metadata variables are described below. If a "
"particular book does not have some metadata, the variable will be replaced "
"by the empty string."
msgstr ""
"By adjusting the template below, you can control what folders the files are "
"saved in and what filenames they are given. You can use the / character to "
"indicate sub-folders. Available metadata variables are described below. If a "
"particular book does not have some metadata, the variable will be replaced "
"by the empty string."

#: /home/kovid/work/calibre/src/calibre/gui2/dialogs/config/save_template_ui.py:44
msgid "Available variables:"
msgstr "Available variables:"

#: /home/kovid/work/calibre/src/calibre/gui2/dialogs/config/social.py:34
msgid "Downloading social metadata, please wait..."
msgstr "Downloading social metadata, please wait..."

#: /home/kovid/work/calibre/src/calibre/gui2/dialogs/config/toolbar.py:50
msgid "Separator"
msgstr ""

#: /home/kovid/work/calibre/src/calibre/gui2/dialogs/config/toolbar.py:63
msgid "Choose library"
msgstr ""

#: /home/kovid/work/calibre/src/calibre/gui2/dialogs/config/toolbar.py:113
msgid "The main toolbar"
msgstr ""

#: /home/kovid/work/calibre/src/calibre/gui2/dialogs/config/toolbar.py:114
msgid "The main toolbar when a device is connected"
msgstr ""

#: /home/kovid/work/calibre/src/calibre/gui2/dialogs/config/toolbar.py:115
msgid "The context menu for the books in the calibre library"
msgstr ""

#: /home/kovid/work/calibre/src/calibre/gui2/dialogs/config/toolbar.py:117
msgid "The context menu for the books on the device"
msgstr ""

#: /home/kovid/work/calibre/src/calibre/gui2/dialogs/config/toolbar_ui.py:94
msgid "Customize the actions in:"
msgstr ""

#: /home/kovid/work/calibre/src/calibre/gui2/dialogs/config/toolbar_ui.py:95
msgid "A&vailable actions"
msgstr ""

#: /home/kovid/work/calibre/src/calibre/gui2/dialogs/config/toolbar_ui.py:96
msgid "&Current actions"
msgstr ""

#: /home/kovid/work/calibre/src/calibre/gui2/dialogs/config/toolbar_ui.py:97
msgid "Move selected action up"
msgstr ""

#: /home/kovid/work/calibre/src/calibre/gui2/dialogs/config/toolbar_ui.py:99
msgid "Move selected action down"
msgstr ""

#: /home/kovid/work/calibre/src/calibre/gui2/dialogs/config/toolbar_ui.py:101
#: /home/kovid/work/calibre/src/calibre/gui2/dialogs/tag_list_editor_ui.py:78
msgid "Ctrl+S"
msgstr "Ctrl+S"

#: /home/kovid/work/calibre/src/calibre/gui2/dialogs/config/toolbar_ui.py:102
msgid "Add selected actions to toolbar"
msgstr ""

#: /home/kovid/work/calibre/src/calibre/gui2/dialogs/config/toolbar_ui.py:104
msgid "Remove selected actions from toolbar"
msgstr ""

#: /home/kovid/work/calibre/src/calibre/gui2/dialogs/confirm_delete_ui.py:50
msgid "&Show this warning again"
msgstr "&Show this warning again"

#: /home/kovid/work/calibre/src/calibre/gui2/dialogs/conversion_error_ui.py:42
msgid "ERROR"
msgstr "ERROR"

#: /home/kovid/work/calibre/src/calibre/gui2/dialogs/delete_matching_from_device.py:67
msgid ""
"All checked books will be <b>permanently deleted</b> from your device. "
"Please verify the list."
msgstr ""
"All checked books will be <b>permanently deleted</b> from your device. "
"Please verify the list."

#: /home/kovid/work/calibre/src/calibre/gui2/dialogs/delete_matching_from_device.py:75
msgid "Location"
msgstr "Location"

#: /home/kovid/work/calibre/src/calibre/gui2/dialogs/delete_matching_from_device.py:76
#: /home/kovid/work/calibre/src/calibre/gui2/library/models.py:1064
msgid "Format"
msgstr "Format"

#: /home/kovid/work/calibre/src/calibre/gui2/dialogs/delete_matching_from_device_ui.py:50
msgid "Delete from device"
msgstr "Delete from device"

#: /home/kovid/work/calibre/src/calibre/gui2/dialogs/edit_authors_dialog.py:33
msgid "Author sort"
msgstr "Author sort"

#: /home/kovid/work/calibre/src/calibre/gui2/dialogs/edit_authors_dialog_ui.py:66
msgid "Manage authors"
msgstr "Manage authors"

#: /home/kovid/work/calibre/src/calibre/gui2/dialogs/edit_authors_dialog_ui.py:67
msgid "Sort by author"
msgstr "Egileen izenen arabera sailkatu"

#: /home/kovid/work/calibre/src/calibre/gui2/dialogs/edit_authors_dialog_ui.py:68
msgid "Sort by author sort"
msgstr "Egileen sailkapenen arabera sailkatu"

#: /home/kovid/work/calibre/src/calibre/gui2/dialogs/edit_authors_dialog_ui.py:69
msgid ""
"Reset all the author sort values to a value automatically generated from the "
"author. Exactly how this value is automatically generated can be controlled "
"via Preferences->Advanced->Tweaks"
msgstr ""

#: /home/kovid/work/calibre/src/calibre/gui2/dialogs/edit_authors_dialog_ui.py:70
msgid "Recalculate all author sort values"
msgstr "Kalkulatu berriro egile guzien sailakapenen balioak"

#: /home/kovid/work/calibre/src/calibre/gui2/dialogs/fetch_metadata.py:60
msgid "Author Sort"
msgstr "Author Sort"

#: /home/kovid/work/calibre/src/calibre/gui2/dialogs/fetch_metadata.py:62
msgid "ISBN"
msgstr "ISBN"

#: /home/kovid/work/calibre/src/calibre/gui2/dialogs/fetch_metadata.py:162
msgid "Finding metadata..."
msgstr "Finding metadata..."

#: /home/kovid/work/calibre/src/calibre/gui2/dialogs/fetch_metadata.py:176
msgid "Could not find metadata"
msgstr "Could not find metadata"

#: /home/kovid/work/calibre/src/calibre/gui2/dialogs/fetch_metadata.py:177
msgid "The metadata download seems to have stalled. Try again later."
msgstr ""
"The metadata download seems to have stalled. Saia zaitez geroago, mesedez."

#: /home/kovid/work/calibre/src/calibre/gui2/dialogs/fetch_metadata.py:186
msgid "Warning"
msgstr "Warning"

#: /home/kovid/work/calibre/src/calibre/gui2/dialogs/fetch_metadata.py:187
msgid "Could not fetch metadata from:"
msgstr "Could not fetch metadata from:"

#: /home/kovid/work/calibre/src/calibre/gui2/dialogs/fetch_metadata.py:191
msgid "No metadata found"
msgstr "No metadata found"

#: /home/kovid/work/calibre/src/calibre/gui2/dialogs/fetch_metadata.py:192
msgid ""
"No metadata found, try adjusting the title and author or the ISBN key."
msgstr ""
"No metadata found, try adjusting the title and author or the ISBN key."

#: /home/kovid/work/calibre/src/calibre/gui2/dialogs/fetch_metadata_ui.py:85
msgid "Fetch metadata"
msgstr "Fetch metadata"

#: /home/kovid/work/calibre/src/calibre/gui2/dialogs/fetch_metadata_ui.py:86
msgid ""
"<p>calibre can find metadata for your books from two locations: <b>Google "
"Books</b> and <b>isbndb.com</b>. <p>To use isbndb.com you must sign up for a "
"<a href=\"http://www.isbndb.com\">free account</a> and enter your access key "
"below."
msgstr ""
"<p>calibre can find metadata for your books from two locations: <b>Google "
"Books</b> and <b>isbndb.com</b>. <p>To use isbndb.com you must sign up for a "
"<a href=\"http://www.isbndb.com\">free account</a> and enter your access key "
"below."

#: /home/kovid/work/calibre/src/calibre/gui2/dialogs/fetch_metadata_ui.py:87
msgid "&Access Key:"
msgstr "&Access Key:"

#: /home/kovid/work/calibre/src/calibre/gui2/dialogs/fetch_metadata_ui.py:88
msgid "Fetch"
msgstr "Fetch"

#: /home/kovid/work/calibre/src/calibre/gui2/dialogs/fetch_metadata_ui.py:89
msgid "Matches"
msgstr "Matches"

#: /home/kovid/work/calibre/src/calibre/gui2/dialogs/fetch_metadata_ui.py:90
msgid ""
"Select the book that most closely matches your copy from the list below"
msgstr ""
"Select the book that most closely matches your copy from the list below"

#: /home/kovid/work/calibre/src/calibre/gui2/dialogs/fetch_metadata_ui.py:91
msgid "Download &social metadata (tags/rating/etc.) for the selected book"
msgstr "Download &social metadata (tags/rating/etc.) for the selected book"

#: /home/kovid/work/calibre/src/calibre/gui2/dialogs/fetch_metadata_ui.py:92
msgid "Overwrite author and title with author and title of selected book"
msgstr "Overwrite author and title with author and title of selected book"

#: /home/kovid/work/calibre/src/calibre/gui2/dialogs/job_view_ui.py:37
msgid "Details of job"
msgstr "Details of job"

#: /home/kovid/work/calibre/src/calibre/gui2/dialogs/jobs_ui.py:44
msgid "Active Jobs"
msgstr "Active Jobs"

#: /home/kovid/work/calibre/src/calibre/gui2/dialogs/jobs_ui.py:45
msgid "&Stop selected job"
msgstr "&Stop selected job"

#: /home/kovid/work/calibre/src/calibre/gui2/dialogs/jobs_ui.py:46
msgid "Show job &details"
msgstr "Show job &details"

#: /home/kovid/work/calibre/src/calibre/gui2/dialogs/jobs_ui.py:47
msgid "Stop &all non device jobs"
msgstr "Stop &all non device jobs"

#: /home/kovid/work/calibre/src/calibre/gui2/dialogs/metadata_bulk.py:111
msgid "Editing meta information for <b>%d books</b>"
msgstr "Editing meta information for <b>%d books</b>"

#: /home/kovid/work/calibre/src/calibre/gui2/dialogs/metadata_bulk.py:222
msgid "Applying changes to %d books. This may take a while."
msgstr ""

#: /home/kovid/work/calibre/src/calibre/gui2/dialogs/metadata_bulk_ui.py:157
msgid "Edit Meta information"
msgstr "Edit Meta information"

#: /home/kovid/work/calibre/src/calibre/gui2/dialogs/metadata_bulk_ui.py:159
msgid "A&utomatically set author sort"
msgstr "A&utomatically set author sort"

#: /home/kovid/work/calibre/src/calibre/gui2/dialogs/metadata_bulk_ui.py:160
msgid "Author s&ort: "
msgstr "Author s&ort: "

#: /home/kovid/work/calibre/src/calibre/gui2/dialogs/metadata_bulk_ui.py:161
#: /home/kovid/work/calibre/src/calibre/gui2/dialogs/metadata_single_ui.py:368
msgid ""
"Specify how the author(s) of this book should be sorted. For example Charles "
"Dickens should be sorted as Dickens, Charles."
msgstr ""
"Specify how the author(s) of this book should be sorted. For example Charles "
"Dickens should be sorted as Dickens, Charles."

#: /home/kovid/work/calibre/src/calibre/gui2/dialogs/metadata_bulk_ui.py:162
#: /home/kovid/work/calibre/src/calibre/gui2/dialogs/metadata_single_ui.py:371
msgid "&Rating:"
msgstr "&Rating:"

#: /home/kovid/work/calibre/src/calibre/gui2/dialogs/metadata_bulk_ui.py:163
#: /home/kovid/work/calibre/src/calibre/gui2/dialogs/metadata_bulk_ui.py:164
#: /home/kovid/work/calibre/src/calibre/gui2/dialogs/metadata_single_ui.py:372
#: /home/kovid/work/calibre/src/calibre/gui2/dialogs/metadata_single_ui.py:373
msgid "Rating of this book. 0-5 stars"
msgstr "Rating of this book. 0-5 stars"

#: /home/kovid/work/calibre/src/calibre/gui2/dialogs/metadata_bulk_ui.py:165
msgid "No change"
msgstr "No change"

#: /home/kovid/work/calibre/src/calibre/gui2/dialogs/metadata_bulk_ui.py:166
#: /home/kovid/work/calibre/src/calibre/gui2/dialogs/metadata_single_ui.py:374
msgid " stars"
msgstr " stars"

#: /home/kovid/work/calibre/src/calibre/gui2/dialogs/metadata_bulk_ui.py:168
msgid "Add ta&gs: "
msgstr "Add ta&gs: "

#: /home/kovid/work/calibre/src/calibre/gui2/dialogs/metadata_bulk_ui.py:170
#: /home/kovid/work/calibre/src/calibre/gui2/dialogs/metadata_bulk_ui.py:171
#: /home/kovid/work/calibre/src/calibre/gui2/dialogs/metadata_single_ui.py:378
#: /home/kovid/work/calibre/src/calibre/gui2/dialogs/metadata_single_ui.py:379
msgid "Open Tag Editor"
msgstr "Open Tag Editor"

#: /home/kovid/work/calibre/src/calibre/gui2/dialogs/metadata_bulk_ui.py:172
msgid "&Remove tags:"
msgstr "&Remove tags:"

#: /home/kovid/work/calibre/src/calibre/gui2/dialogs/metadata_bulk_ui.py:173
msgid "Comma separated list of tags to remove from the books. "
msgstr "Comma separated list of tags to remove from the books. "

#: /home/kovid/work/calibre/src/calibre/gui2/dialogs/metadata_bulk_ui.py:177
msgid "Remove &format:"
msgstr "Remove &format:"

#: /home/kovid/work/calibre/src/calibre/gui2/dialogs/metadata_bulk_ui.py:178
msgid "&Swap title and author"
msgstr "&Swap title and author"

#: /home/kovid/work/calibre/src/calibre/gui2/dialogs/metadata_bulk_ui.py:179
msgid ""
"Selected books will be automatically numbered,\n"
"in the order you selected them.\n"
"So if you selected Book A and then Book B,\n"
"Book A will have series number 1 and Book B series number 2."
msgstr ""
"Selected books will be automatically numbered,\n"
"in the order you selected them.\n"
"So if you selected Book A and then Book B,\n"
"Book A will have series number 1 and Book B series number 2."

#: /home/kovid/work/calibre/src/calibre/gui2/dialogs/metadata_bulk_ui.py:184
msgid ""
"Remove stored conversion settings for the selected books.\n"
"\n"
"Future conversion of these books will use the default settings."
msgstr ""
"Remove stored conversion settings for the selected books.\n"
"\n"
"Future conversion of these books will use the default settings."

#: /home/kovid/work/calibre/src/calibre/gui2/dialogs/metadata_bulk_ui.py:187
msgid "Remove &stored conversion settings for the selected books"
msgstr "Remove &stored conversion settings for the selected books"

#: /home/kovid/work/calibre/src/calibre/gui2/dialogs/metadata_bulk_ui.py:188
#: /home/kovid/work/calibre/src/calibre/gui2/dialogs/metadata_single_ui.py:410
msgid "&Basic metadata"
msgstr "&Basic metadata"

#: /home/kovid/work/calibre/src/calibre/gui2/dialogs/metadata_bulk_ui.py:189
#: /home/kovid/work/calibre/src/calibre/gui2/dialogs/metadata_single_ui.py:411
msgid "&Custom metadata"
msgstr "&Custom metadata"

#: /home/kovid/work/calibre/src/calibre/gui2/dialogs/metadata_single.py:94
msgid "Last modified: %s"
msgstr "Last modified: %s"

#: /home/kovid/work/calibre/src/calibre/gui2/dialogs/metadata_single.py:136
msgid "Not a valid picture"
msgstr "Not a valid picture"

#: /home/kovid/work/calibre/src/calibre/gui2/dialogs/metadata_single.py:151
msgid "Specify title and author"
msgstr "Zehaztu egilea eta izenburua"

#: /home/kovid/work/calibre/src/calibre/gui2/dialogs/metadata_single.py:152
msgid "You must specify a title and author before generating a cover"
msgstr ""
"Azala sortu baino lehenago egilea eta izenburua zehaztu beharko dituzu"

#: /home/kovid/work/calibre/src/calibre/gui2/dialogs/metadata_single.py:164
msgid "Choose formats for "
msgstr "Choose formats for "

#: /home/kovid/work/calibre/src/calibre/gui2/dialogs/metadata_single.py:195
msgid "No permission"
msgstr "No permission"

#: /home/kovid/work/calibre/src/calibre/gui2/dialogs/metadata_single.py:196
msgid "You do not have permission to read the following files:"
msgstr "You do not have permission to read the following files:"

#: /home/kovid/work/calibre/src/calibre/gui2/dialogs/metadata_single.py:223
#: /home/kovid/work/calibre/src/calibre/gui2/dialogs/metadata_single.py:224
msgid "No format selected"
msgstr "No format selected"

#: /home/kovid/work/calibre/src/calibre/gui2/dialogs/metadata_single.py:235
msgid "Could not read metadata"
msgstr "Could not read metadata"

#: /home/kovid/work/calibre/src/calibre/gui2/dialogs/metadata_single.py:236
msgid "Could not read metadata from %s format"
msgstr "Could not read metadata from %s format"

#: /home/kovid/work/calibre/src/calibre/gui2/dialogs/metadata_single.py:284
#: /home/kovid/work/calibre/src/calibre/gui2/dialogs/metadata_single.py:290
msgid "Could not read cover"
msgstr "Could not read cover"

#: /home/kovid/work/calibre/src/calibre/gui2/dialogs/metadata_single.py:285
msgid "Could not read cover from %s format"
msgstr "Could not read cover from %s format"

#: /home/kovid/work/calibre/src/calibre/gui2/dialogs/metadata_single.py:291
msgid "The cover in the %s format is invalid"
msgstr "The cover in the %s format is invalid"

#: /home/kovid/work/calibre/src/calibre/gui2/dialogs/metadata_single.py:328
msgid "Abort the editing of all remaining books"
msgstr "Abort the editing of all remaining books"

#: /home/kovid/work/calibre/src/calibre/gui2/dialogs/metadata_single.py:466
#: /home/kovid/work/calibre/src/calibre/gui2/dialogs/metadata_single.py:471
msgid "This ISBN number is valid"
msgstr "This ISBN number is valid"

#: /home/kovid/work/calibre/src/calibre/gui2/dialogs/metadata_single.py:474
msgid "This ISBN number is invalid"
msgstr "This ISBN number is invalid"

#: /home/kovid/work/calibre/src/calibre/gui2/dialogs/metadata_single.py:553
msgid "Cannot use tag editor"
msgstr "Cannot use tag editor"

#: /home/kovid/work/calibre/src/calibre/gui2/dialogs/metadata_single.py:554
msgid "The tags editor cannot be used if you have modified the tags"
msgstr "The tags editor cannot be used if you have modified the tags"

#: /home/kovid/work/calibre/src/calibre/gui2/dialogs/metadata_single.py:574
msgid "Downloading cover..."
msgstr "Downloading cover..."

#: /home/kovid/work/calibre/src/calibre/gui2/dialogs/metadata_single.py:586
#: /home/kovid/work/calibre/src/calibre/gui2/dialogs/metadata_single.py:591
#: /home/kovid/work/calibre/src/calibre/gui2/dialogs/metadata_single.py:597
#: /home/kovid/work/calibre/src/calibre/gui2/dialogs/metadata_single.py:602
msgid "Cannot fetch cover"
msgstr "Cannot fetch cover"

#: /home/kovid/work/calibre/src/calibre/gui2/dialogs/metadata_single.py:587
#: /home/kovid/work/calibre/src/calibre/gui2/dialogs/metadata_single.py:598
#: /home/kovid/work/calibre/src/calibre/gui2/dialogs/metadata_single.py:603
msgid "<b>Could not fetch cover.</b><br/>"
msgstr "<b>Could not fetch cover.</b><br/>"

#: /home/kovid/work/calibre/src/calibre/gui2/dialogs/metadata_single.py:588
msgid "The download timed out."
msgstr "The download timed out."

#: /home/kovid/work/calibre/src/calibre/gui2/dialogs/metadata_single.py:592
msgid "Could not find cover for this book. Try specifying the ISBN first."
msgstr "Could not find cover for this book. Try specifying the ISBN first."

#: /home/kovid/work/calibre/src/calibre/gui2/dialogs/metadata_single.py:604
msgid ""
"For the error message from each cover source, click Show details below."
msgstr ""
"Liburu-azaletako sorburuen errore mezurik balego, egin klik Erakutsi "
"zehaztasunak behean."

#: /home/kovid/work/calibre/src/calibre/gui2/dialogs/metadata_single.py:611
msgid "Bad cover"
msgstr "Bad cover"

#: /home/kovid/work/calibre/src/calibre/gui2/dialogs/metadata_single.py:612
msgid "The cover is not a valid picture"
msgstr "The cover is not a valid picture"

#: /home/kovid/work/calibre/src/calibre/gui2/dialogs/metadata_single.py:645
msgid "There were errors"
msgstr "There were errors"

#: /home/kovid/work/calibre/src/calibre/gui2/dialogs/metadata_single.py:646
msgid "There were errors downloading social metadata"
msgstr "There were errors downloading social metadata"

#: /home/kovid/work/calibre/src/calibre/gui2/dialogs/metadata_single.py:675
msgid "Cannot fetch metadata"
msgstr "Cannot fetch metadata"

#: /home/kovid/work/calibre/src/calibre/gui2/dialogs/metadata_single.py:676
msgid "You must specify at least one of ISBN, Title, Authors or Publisher"
msgstr "You must specify at least one of ISBN, Title, Authors or Publisher"

#: /home/kovid/work/calibre/src/calibre/gui2/dialogs/metadata_single.py:759
msgid "Permission denied"
msgstr "Permission denied"

#: /home/kovid/work/calibre/src/calibre/gui2/dialogs/metadata_single.py:760
msgid "Could not open %s. Is it being used by another program?"
msgstr "Could not open %s. Is it being used by another program?"

#: /home/kovid/work/calibre/src/calibre/gui2/dialogs/metadata_single_ui.py:360
msgid "Edit Meta Information"
msgstr "Edit Meta Information"

#: /home/kovid/work/calibre/src/calibre/gui2/dialogs/metadata_single_ui.py:361
msgid "Meta information"
msgstr "Meta information"

#: /home/kovid/work/calibre/src/calibre/gui2/dialogs/metadata_single_ui.py:364
msgid "Swap the author and title"
msgstr "Swap the author and title"

#: /home/kovid/work/calibre/src/calibre/gui2/dialogs/metadata_single_ui.py:367
msgid "Author S&ort: "
msgstr "Author S&ort: "

#: /home/kovid/work/calibre/src/calibre/gui2/dialogs/metadata_single_ui.py:369
msgid ""
"Automatically create the author sort entry based on the current author entry"
msgstr ""
"Automatically create the author sort entry based on the current author entry"

#: /home/kovid/work/calibre/src/calibre/gui2/dialogs/metadata_single_ui.py:383
msgid "Remove unused series (Series that have no books)"
msgstr "Remove unused series (Series that have no books)"

#: /home/kovid/work/calibre/src/calibre/gui2/dialogs/metadata_single_ui.py:385
msgid "IS&BN:"
msgstr "IS&BN:"

#: /home/kovid/work/calibre/src/calibre/gui2/dialogs/metadata_single_ui.py:386
msgid "Publishe&d:"
msgstr "Publishe&d:"

#: /home/kovid/work/calibre/src/calibre/gui2/dialogs/metadata_single_ui.py:389
msgid "dd MMM yyyy"
msgstr "dd MMM yyyy"

#: /home/kovid/work/calibre/src/calibre/gui2/dialogs/metadata_single_ui.py:390
msgid "&Date:"
msgstr "&Date:"

#: /home/kovid/work/calibre/src/calibre/gui2/dialogs/metadata_single_ui.py:391
msgid "&Comments"
msgstr "&Comments"

#: /home/kovid/work/calibre/src/calibre/gui2/dialogs/metadata_single_ui.py:392
msgid "&Fetch metadata from server"
msgstr "&Fetch metadata from server"

#: /home/kovid/work/calibre/src/calibre/gui2/dialogs/metadata_single_ui.py:393
msgid "Available Formats"
msgstr "Available Formats"

#: /home/kovid/work/calibre/src/calibre/gui2/dialogs/metadata_single_ui.py:394
msgid "Add a new format for this book to the database"
msgstr "Add a new format for this book to the database"

#: /home/kovid/work/calibre/src/calibre/gui2/dialogs/metadata_single_ui.py:396
msgid "Remove the selected formats for this book from the database."
msgstr "Remove the selected formats for this book from the database."

#: /home/kovid/work/calibre/src/calibre/gui2/dialogs/metadata_single_ui.py:398
msgid "Set the cover for the book from the selected format"
msgstr "Set the cover for the book from the selected format"

#: /home/kovid/work/calibre/src/calibre/gui2/dialogs/metadata_single_ui.py:400
msgid "Update metadata from the metadata in the selected format"
msgstr "Update metadata from the metadata in the selected format"

#: /home/kovid/work/calibre/src/calibre/gui2/dialogs/metadata_single_ui.py:405
msgid "Reset cover to default"
msgstr "Reset cover to default"

#: /home/kovid/work/calibre/src/calibre/gui2/dialogs/metadata_single_ui.py:407
msgid "Download &cover"
msgstr "Download &cover"

#: /home/kovid/work/calibre/src/calibre/gui2/dialogs/metadata_single_ui.py:408
msgid "Generate a default cover based on the title and author"
msgstr ""
"Sortu lehenetsitako liburu-azal oinarrizko bat egilearen izenarekin eta "
"izenbuarekin"

#: /home/kovid/work/calibre/src/calibre/gui2/dialogs/metadata_single_ui.py:409
msgid "&Generate cover"
msgstr "&Sortu liburu-azala"

#: /home/kovid/work/calibre/src/calibre/gui2/dialogs/password_ui.py:56
msgid "Password needed"
msgstr "Password needed"

#: /home/kovid/work/calibre/src/calibre/gui2/dialogs/progress.py:59
msgid "Aborting..."
msgstr "Aborting..."

#: /home/kovid/work/calibre/src/calibre/gui2/dialogs/progress.py:76
msgid "Working"
msgstr ""

#: /home/kovid/work/calibre/src/calibre/gui2/dialogs/saved_search_editor.py:54
msgid ""
"The current saved search will be <b>permanently deleted</b>. Are you sure?"
msgstr ""
"Uneko gordetako bilaketa <b>betiko ezabatua</b> izango da. Ziur zaude?"

#: /home/kovid/work/calibre/src/calibre/gui2/dialogs/saved_search_editor_ui.py:83
msgid "Saved Search Editor"
msgstr "Saved Search Editor"

#: /home/kovid/work/calibre/src/calibre/gui2/dialogs/saved_search_editor_ui.py:84
msgid "Saved Search: "
msgstr "Saved Search: "

#: /home/kovid/work/calibre/src/calibre/gui2/dialogs/saved_search_editor_ui.py:85
msgid "Select a saved search to edit"
msgstr "Select a saved search to edit"

#: /home/kovid/work/calibre/src/calibre/gui2/dialogs/saved_search_editor_ui.py:86
msgid "Delete this selected saved search"
msgstr "Delete this selected saved search"

#: /home/kovid/work/calibre/src/calibre/gui2/dialogs/saved_search_editor_ui.py:88
msgid "Enter a new saved search name."
msgstr "Enter a new saved search name."

#: /home/kovid/work/calibre/src/calibre/gui2/dialogs/saved_search_editor_ui.py:89
msgid "Add the new saved search"
msgstr "Add the new saved search"

#: /home/kovid/work/calibre/src/calibre/gui2/dialogs/saved_search_editor_ui.py:91
msgid "Change the contents of the saved search"
msgstr "Change the contents of the saved search"

#: /home/kovid/work/calibre/src/calibre/gui2/dialogs/scheduler.py:120
msgid "Need username and password"
msgstr "Need username and password"

#: /home/kovid/work/calibre/src/calibre/gui2/dialogs/scheduler.py:121
msgid "You must provide a username and/or password to use this news source."
msgstr "You must provide a username and/or password to use this news source."

#: /home/kovid/work/calibre/src/calibre/gui2/dialogs/scheduler.py:172
msgid "Created by: "
msgstr "Created by: "

#: /home/kovid/work/calibre/src/calibre/gui2/dialogs/scheduler.py:179
msgid "Last downloaded: never"
msgstr "Last downloaded: never"

#: /home/kovid/work/calibre/src/calibre/gui2/dialogs/scheduler.py:194
msgid "%d days, %d hours and %d minutes ago"
msgstr "%d days, %d hours and %d minutes ago"

#: /home/kovid/work/calibre/src/calibre/gui2/dialogs/scheduler.py:196
msgid "Last downloaded"
msgstr "Last downloaded"

#: /home/kovid/work/calibre/src/calibre/gui2/dialogs/scheduler.py:220
#: /home/kovid/work/calibre/src/calibre/gui2/dialogs/scheduler_ui.py:192
msgid "Schedule news download"
msgstr "Schedule news download"

#: /home/kovid/work/calibre/src/calibre/gui2/dialogs/scheduler.py:223
msgid "Add a custom news source"
msgstr "Add a custom news source"

#: /home/kovid/work/calibre/src/calibre/gui2/dialogs/scheduler.py:228
msgid "Download all scheduled new sources"
msgstr "Download all scheduled new sources"

#: /home/kovid/work/calibre/src/calibre/gui2/dialogs/scheduler.py:328
msgid "No internet connection"
msgstr "No internet connection"

#: /home/kovid/work/calibre/src/calibre/gui2/dialogs/scheduler.py:329
msgid "Cannot download news as no internet connection is active"
msgstr "Cannot download news as no internet connection is active"

#: /home/kovid/work/calibre/src/calibre/gui2/dialogs/scheduler_ui.py:193
#: /home/kovid/work/calibre/src/calibre/gui2/dialogs/user_profiles.py:278
msgid "Recipes"
msgstr "Recipes"

#: /home/kovid/work/calibre/src/calibre/gui2/dialogs/scheduler_ui.py:194
msgid "Download all scheduled recipes at once"
msgstr "Download all scheduled recipes at once"

#: /home/kovid/work/calibre/src/calibre/gui2/dialogs/scheduler_ui.py:195
msgid "Download &all scheduled"
msgstr "Download &all scheduled"

#: /home/kovid/work/calibre/src/calibre/gui2/dialogs/scheduler_ui.py:196
msgid "blurb"
msgstr "blurb"

#: /home/kovid/work/calibre/src/calibre/gui2/dialogs/scheduler_ui.py:197
msgid "&Schedule for download:"
msgstr "&Schedule for download:"

#: /home/kovid/work/calibre/src/calibre/gui2/dialogs/scheduler_ui.py:198
#: /home/kovid/work/calibre/src/calibre/gui2/dialogs/scheduler_ui.py:208
msgid "Every "
msgstr "Every "

#: /home/kovid/work/calibre/src/calibre/gui2/dialogs/scheduler_ui.py:199
msgid "day"
msgstr "day"

#: /home/kovid/work/calibre/src/calibre/gui2/dialogs/scheduler_ui.py:200
msgid "Monday"
msgstr "Monday"

#: /home/kovid/work/calibre/src/calibre/gui2/dialogs/scheduler_ui.py:201
msgid "Tuesday"
msgstr "Tuesday"

#: /home/kovid/work/calibre/src/calibre/gui2/dialogs/scheduler_ui.py:202
msgid "Wednesday"
msgstr "Wednesday"

#: /home/kovid/work/calibre/src/calibre/gui2/dialogs/scheduler_ui.py:203
msgid "Thursday"
msgstr "Thursday"

#: /home/kovid/work/calibre/src/calibre/gui2/dialogs/scheduler_ui.py:204
msgid "Friday"
msgstr "Friday"

#: /home/kovid/work/calibre/src/calibre/gui2/dialogs/scheduler_ui.py:205
msgid "Saturday"
msgstr "Saturday"

#: /home/kovid/work/calibre/src/calibre/gui2/dialogs/scheduler_ui.py:206
msgid "Sunday"
msgstr "Sunday"

#: /home/kovid/work/calibre/src/calibre/gui2/dialogs/scheduler_ui.py:207
msgid "at"
msgstr "at"

#: /home/kovid/work/calibre/src/calibre/gui2/dialogs/scheduler_ui.py:209
msgid ""
"Interval at which to download this recipe. A value of zero means that the "
"recipe will be downloaded every hour."
msgstr ""
"Interval at which to download this recipe. A value of zero means that the "
"recipe will be downloaded every hour."

#: /home/kovid/work/calibre/src/calibre/gui2/dialogs/scheduler_ui.py:210
#: /home/kovid/work/calibre/src/calibre/gui2/dialogs/scheduler_ui.py:222
#: /home/kovid/work/calibre/src/calibre/gui2/dialogs/user_profiles_ui.py:263
msgid " days"
msgstr " days"

#: /home/kovid/work/calibre/src/calibre/gui2/dialogs/scheduler_ui.py:211
msgid "&Account"
msgstr "&Account"

#: /home/kovid/work/calibre/src/calibre/gui2/dialogs/scheduler_ui.py:215
msgid "For the scheduling to work, you must leave calibre running."
msgstr "For the scheduling to work, you must leave calibre running."

#: /home/kovid/work/calibre/src/calibre/gui2/dialogs/scheduler_ui.py:216
msgid "&Schedule"
msgstr "&Schedule"

#: /home/kovid/work/calibre/src/calibre/gui2/dialogs/scheduler_ui.py:217
msgid "Add &title as tag"
msgstr "Add &title as tag"

#: /home/kovid/work/calibre/src/calibre/gui2/dialogs/scheduler_ui.py:218
msgid "&Extra  tags:"
msgstr "&Estra  etiketak:"

#: /home/kovid/work/calibre/src/calibre/gui2/dialogs/scheduler_ui.py:219
msgid "&Advanced"
msgstr "&Advanced"

#: /home/kovid/work/calibre/src/calibre/gui2/dialogs/scheduler_ui.py:220
msgid "&Download now"
msgstr "&Download now"

#: /home/kovid/work/calibre/src/calibre/gui2/dialogs/scheduler_ui.py:221
msgid ""
"Delete downloaded news older than the specified number of days. Set to zero "
"to disable."
msgstr ""
"Delete downloaded news older than the specified number of days. Set to zero "
"to disable."

#: /home/kovid/work/calibre/src/calibre/gui2/dialogs/scheduler_ui.py:223
msgid "Delete downloaded news older than "
msgstr "Delete downloaded news older than "

#: /home/kovid/work/calibre/src/calibre/gui2/dialogs/search_item_ui.py:36
msgid "contains"
msgstr "contains"

#: /home/kovid/work/calibre/src/calibre/gui2/dialogs/search_item_ui.py:37
msgid "The text to search for. It is interpreted as a regular expression."
msgstr "The text to search for. It is interpreted as a regular expression."

#: /home/kovid/work/calibre/src/calibre/gui2/dialogs/search_item_ui.py:38
msgid ""
"<p>Negate this match. That is, only return results that <b>do not</b> match "
"this query."
msgstr ""
"<p>Negate this match. That is, only return results that <b>do not</b> match "
"this query."

#: /home/kovid/work/calibre/src/calibre/gui2/dialogs/search_item_ui.py:39
msgid "Negate"
msgstr "Negate"

#: /home/kovid/work/calibre/src/calibre/gui2/dialogs/search_ui.py:113
msgid "Advanced Search"
msgstr "Advanced Search"

#: /home/kovid/work/calibre/src/calibre/gui2/dialogs/search_ui.py:114
msgid "Find entries that have..."
msgstr "Find entries that have..."

#: /home/kovid/work/calibre/src/calibre/gui2/dialogs/search_ui.py:115
msgid "&All these words:"
msgstr "&All these words:"

#: /home/kovid/work/calibre/src/calibre/gui2/dialogs/search_ui.py:116
msgid "This exact &phrase:"
msgstr "This exact &phrase:"

#: /home/kovid/work/calibre/src/calibre/gui2/dialogs/search_ui.py:117
msgid "&One or more of these words:"
msgstr "&One or more of these words:"

#: /home/kovid/work/calibre/src/calibre/gui2/dialogs/search_ui.py:118
msgid "But dont show entries that have..."
msgstr "But dont show entries that have..."

#: /home/kovid/work/calibre/src/calibre/gui2/dialogs/search_ui.py:119
msgid "Any of these &unwanted words:"
msgstr "Any of these &unwanted words:"

#: /home/kovid/work/calibre/src/calibre/gui2/dialogs/search_ui.py:120
msgid "What kind of match to use:"
msgstr "What kind of match to use:"

#: /home/kovid/work/calibre/src/calibre/gui2/dialogs/search_ui.py:121
msgid "Contains: the word or phrase matches anywhere in the metadata"
msgstr "Contains: the word or phrase matches anywhere in the metadata"

#: /home/kovid/work/calibre/src/calibre/gui2/dialogs/search_ui.py:122
msgid "Equals: the word or phrase must match an entire metadata field"
msgstr "Equals: the word or phrase must match an entire metadata field"

#: /home/kovid/work/calibre/src/calibre/gui2/dialogs/search_ui.py:123
msgid ""
"Regular expression: the expression must match anywhere in the metadata"
msgstr ""
"Regular expression: the expression must match anywhere in the metadata"

#: /home/kovid/work/calibre/src/calibre/gui2/dialogs/search_ui.py:124
msgid " "
msgstr " "

#: /home/kovid/work/calibre/src/calibre/gui2/dialogs/search_ui.py:125
msgid ""
"See the <a href=\"http://calibre-ebook.com/user_manual/gui.html#the-search-"
"interface\">User Manual</a> for more help"
msgstr ""
"See the <a href=\"http://calibre-ebook.com/user_manual/gui.html#the-search-"
"interface\">User Manual</a> for more help"

#: /home/kovid/work/calibre/src/calibre/gui2/dialogs/select_formats.py:45
msgid "Choose formats"
msgstr "Choose formats"

#: /home/kovid/work/calibre/src/calibre/gui2/dialogs/tag_categories.py:50
#: /home/kovid/work/calibre/src/calibre/library/field_metadata.py:80
msgid "Authors"
msgstr "Authors"

#: /home/kovid/work/calibre/src/calibre/gui2/dialogs/tag_categories.py:50
#: /home/kovid/work/calibre/src/calibre/library/field_metadata.py:111
msgid "Publishers"
msgstr "Publishers"

#: /home/kovid/work/calibre/src/calibre/gui2/dialogs/tag_categories.py:114
msgid " (not on any book)"
msgstr " (not on any book)"

#: /home/kovid/work/calibre/src/calibre/gui2/dialogs/tag_categories.py:166
msgid ""
"The current tag category will be <b>permanently deleted</b>. Are you sure?"
msgstr "Uneko tag kategoria <b>betiko ezabatua</b> izango da. Ziur zaude?"

#: /home/kovid/work/calibre/src/calibre/gui2/dialogs/tag_categories_ui.py:153
msgid "User Categories Editor"
msgstr "User Categories Editor"

#: /home/kovid/work/calibre/src/calibre/gui2/dialogs/tag_categories_ui.py:154
msgid "A&vailable items"
msgstr "A&vailable items"

#: /home/kovid/work/calibre/src/calibre/gui2/dialogs/tag_categories_ui.py:155
msgid "Apply tags to current tag category"
msgstr "Apply tags to current tag category"

#: /home/kovid/work/calibre/src/calibre/gui2/dialogs/tag_categories_ui.py:157
msgid "A&pplied items"
msgstr "A&pplied items"

#: /home/kovid/work/calibre/src/calibre/gui2/dialogs/tag_categories_ui.py:158
msgid "Unapply (remove) tag from current tag category"
msgstr "Unapply (remove) tag from current tag category"

#: /home/kovid/work/calibre/src/calibre/gui2/dialogs/tag_categories_ui.py:160
msgid "Category name: "
msgstr "Category name: "

#: /home/kovid/work/calibre/src/calibre/gui2/dialogs/tag_categories_ui.py:161
msgid "Select a category to edit"
msgstr "Select a category to edit"

#: /home/kovid/work/calibre/src/calibre/gui2/dialogs/tag_categories_ui.py:162
msgid "Delete this selected tag category"
msgstr "Delete this selected tag category"

#: /home/kovid/work/calibre/src/calibre/gui2/dialogs/tag_categories_ui.py:164
msgid "Enter a new category name. Select the kind before adding it."
msgstr "Enter a new category name. Select the kind before adding it."

#: /home/kovid/work/calibre/src/calibre/gui2/dialogs/tag_categories_ui.py:165
msgid "Add the new category"
msgstr "Add the new category"

#: /home/kovid/work/calibre/src/calibre/gui2/dialogs/tag_categories_ui.py:167
msgid "Category filter: "
msgstr "Category filter: "

#: /home/kovid/work/calibre/src/calibre/gui2/dialogs/tag_categories_ui.py:168
msgid "Select the content kind of the new category"
msgstr "Select the content kind of the new category"

#: /home/kovid/work/calibre/src/calibre/gui2/dialogs/tag_editor.py:68
#: /home/kovid/work/calibre/src/calibre/gui2/dialogs/tag_list_editor.py:105
msgid "Are your sure?"
msgstr "Are your sure?"

#: /home/kovid/work/calibre/src/calibre/gui2/dialogs/tag_editor.py:69
msgid ""
"The following tags are used by one or more books. Are you certain you want "
"to delete them?"
msgstr ""
"The following tags are used by one or more books. Are you certain you want "
"to delete them?"

#: /home/kovid/work/calibre/src/calibre/gui2/dialogs/tag_editor_ui.py:123
msgid "Tag Editor"
msgstr "Tag Editor"

#: /home/kovid/work/calibre/src/calibre/gui2/dialogs/tag_editor_ui.py:124
msgid "A&vailable tags"
msgstr "A&vailable tags"

#: /home/kovid/work/calibre/src/calibre/gui2/dialogs/tag_editor_ui.py:125
msgid ""
"Delete tag from database. This will unapply the tag from all books and then "
"remove it from the database."
msgstr ""
"Delete tag from database. This will unapply the tag from all books and then "
"remove it from the database."

#: /home/kovid/work/calibre/src/calibre/gui2/dialogs/tag_editor_ui.py:127
msgid "Apply tag to current book"
msgstr "Apply tag to current book"

#: /home/kovid/work/calibre/src/calibre/gui2/dialogs/tag_editor_ui.py:129
msgid "A&pplied tags"
msgstr "A&pplied tags"

#: /home/kovid/work/calibre/src/calibre/gui2/dialogs/tag_editor_ui.py:130
msgid "Unapply (remove) tag from current book"
msgstr "Unapply (remove) tag from current book"

#: /home/kovid/work/calibre/src/calibre/gui2/dialogs/tag_editor_ui.py:132
msgid "&Add tag:"
msgstr "&Add tag:"

#: /home/kovid/work/calibre/src/calibre/gui2/dialogs/tag_editor_ui.py:133
msgid ""
"If the tag you want is not in the available list, you can add it here. "
"Accepts a comma separated list of tags."
msgstr ""
"If the tag you want is not in the available list, you can add it here. "
"Accepts a comma separated list of tags."

#: /home/kovid/work/calibre/src/calibre/gui2/dialogs/tag_editor_ui.py:134
msgid "Add tag to available tags and apply it to current book"
msgstr "Add tag to available tags and apply it to current book"

#: /home/kovid/work/calibre/src/calibre/gui2/dialogs/tag_list_editor.py:20
msgid "%s (was %s)"
msgstr "%s (was %s)"

#: /home/kovid/work/calibre/src/calibre/gui2/dialogs/tag_list_editor.py:74
#: /home/kovid/work/calibre/src/calibre/gui2/tag_view.py:503
msgid "Item is blank"
msgstr "Item is blank"

#: /home/kovid/work/calibre/src/calibre/gui2/dialogs/tag_list_editor.py:75
#: /home/kovid/work/calibre/src/calibre/gui2/tag_view.py:504
msgid "An item cannot be set to nothing. Delete it instead."
msgstr "An item cannot be set to nothing. Delete it instead."

#: /home/kovid/work/calibre/src/calibre/gui2/dialogs/tag_list_editor.py:91
msgid "No item selected"
msgstr "No item selected"

#: /home/kovid/work/calibre/src/calibre/gui2/dialogs/tag_list_editor.py:92
msgid "You must select one item from the list of Available items."
msgstr "You must select one item from the list of Available items."

#: /home/kovid/work/calibre/src/calibre/gui2/dialogs/tag_list_editor.py:101
msgid "No items selected"
msgstr "No items selected"

#: /home/kovid/work/calibre/src/calibre/gui2/dialogs/tag_list_editor.py:102
msgid "You must select at least one items from the list."
msgstr "You must select at least one items from the list."

#: /home/kovid/work/calibre/src/calibre/gui2/dialogs/tag_list_editor.py:106
msgid "Are you certain you want to delete the following items?"
msgstr "Are you certain you want to delete the following items?"

#: /home/kovid/work/calibre/src/calibre/gui2/dialogs/tag_list_editor_ui.py:72
msgid "Category Editor"
msgstr "Category Editor"

#: /home/kovid/work/calibre/src/calibre/gui2/dialogs/tag_list_editor_ui.py:73
msgid "Items in use"
msgstr "Items in use"

#: /home/kovid/work/calibre/src/calibre/gui2/dialogs/tag_list_editor_ui.py:74
msgid ""
"Delete item from database. This will unapply the item from all books and "
"then remove it from the database."
msgstr ""
"Delete item from database. This will unapply the item from all books and "
"then remove it from the database."

#: /home/kovid/work/calibre/src/calibre/gui2/dialogs/tag_list_editor_ui.py:76
msgid "Rename the item in every book where it is used."
msgstr "Rename the item in every book where it is used."

#: /home/kovid/work/calibre/src/calibre/gui2/dialogs/test_email_ui.py:51
msgid "Test email settings"
msgstr "Test email settings"

#: /home/kovid/work/calibre/src/calibre/gui2/dialogs/test_email_ui.py:52
msgid "Send test mail from %s to:"
msgstr "Send test mail from %s to:"

#: /home/kovid/work/calibre/src/calibre/gui2/dialogs/test_email_ui.py:53
#: /home/kovid/work/calibre/src/calibre/gui2/filename_pattern_ui.py:115
msgid "&Test"
msgstr "&Test"

#: /home/kovid/work/calibre/src/calibre/gui2/dialogs/user_profiles.py:127
msgid "No recipe selected"
msgstr "No recipe selected"

#: /home/kovid/work/calibre/src/calibre/gui2/dialogs/user_profiles.py:132
msgid "The attached file: %s is a recipe to download %s."
msgstr "The attached file: %s is a recipe to download %s."

#: /home/kovid/work/calibre/src/calibre/gui2/dialogs/user_profiles.py:133
msgid "Recipe for "
msgstr "Recipe for "

#: /home/kovid/work/calibre/src/calibre/gui2/dialogs/user_profiles.py:150
#: /home/kovid/work/calibre/src/calibre/gui2/dialogs/user_profiles.py:161
#: /home/kovid/work/calibre/src/calibre/gui2/dialogs/user_profiles_ui.py:255
msgid "Switch to Advanced mode"
msgstr "Switch to Advanced mode"

#: /home/kovid/work/calibre/src/calibre/gui2/dialogs/user_profiles.py:156
#: /home/kovid/work/calibre/src/calibre/gui2/dialogs/user_profiles.py:164
msgid "Switch to Basic mode"
msgstr "Switch to Basic mode"

#: /home/kovid/work/calibre/src/calibre/gui2/dialogs/user_profiles.py:174
msgid "Feed must have a title"
msgstr "Feed must have a title"

#: /home/kovid/work/calibre/src/calibre/gui2/dialogs/user_profiles.py:175
msgid "The feed must have a title"
msgstr "The feed must have a title"

#: /home/kovid/work/calibre/src/calibre/gui2/dialogs/user_profiles.py:179
msgid "Feed must have a URL"
msgstr "Feed must have a URL"

#: /home/kovid/work/calibre/src/calibre/gui2/dialogs/user_profiles.py:180
msgid "The feed %s must have a URL"
msgstr "The feed %s must have a URL"

#: /home/kovid/work/calibre/src/calibre/gui2/dialogs/user_profiles.py:185
msgid "Already exists"
msgstr "Already exists"

#: /home/kovid/work/calibre/src/calibre/gui2/dialogs/user_profiles.py:186
msgid "This feed has already been added to the recipe"
msgstr "This feed has already been added to the recipe"

#: /home/kovid/work/calibre/src/calibre/gui2/dialogs/user_profiles.py:227
#: /home/kovid/work/calibre/src/calibre/gui2/dialogs/user_profiles.py:236
#: /home/kovid/work/calibre/src/calibre/gui2/dialogs/user_profiles.py:286
msgid "Invalid input"
msgstr "Invalid input"

#: /home/kovid/work/calibre/src/calibre/gui2/dialogs/user_profiles.py:228
#: /home/kovid/work/calibre/src/calibre/gui2/dialogs/user_profiles.py:237
#: /home/kovid/work/calibre/src/calibre/gui2/dialogs/user_profiles.py:287
msgid "<p>Could not create recipe. Error:<br>%s"
msgstr "<p>Could not create recipe. Error:<br>%s"

#: /home/kovid/work/calibre/src/calibre/gui2/dialogs/user_profiles.py:241
#: /home/kovid/work/calibre/src/calibre/gui2/dialogs/user_profiles.py:263
#: /home/kovid/work/calibre/src/calibre/gui2/dialogs/user_profiles.py:290
msgid "Replace recipe?"
msgstr "Replace recipe?"

#: /home/kovid/work/calibre/src/calibre/gui2/dialogs/user_profiles.py:242
#: /home/kovid/work/calibre/src/calibre/gui2/dialogs/user_profiles.py:264
#: /home/kovid/work/calibre/src/calibre/gui2/dialogs/user_profiles.py:291
msgid "A custom recipe named %s already exists. Do you want to replace it?"
msgstr "A custom recipe named %s already exists. Do you want to replace it?"

#: /home/kovid/work/calibre/src/calibre/gui2/dialogs/user_profiles.py:257
msgid "Pick recipe"
msgstr "Pick recipe"

#: /home/kovid/work/calibre/src/calibre/gui2/dialogs/user_profiles.py:257
msgid "Pick the recipe to customize"
msgstr "Pick the recipe to customize"

#: /home/kovid/work/calibre/src/calibre/gui2/dialogs/user_profiles.py:277
msgid "Choose a recipe file"
msgstr "Choose a recipe file"

#: /home/kovid/work/calibre/src/calibre/gui2/dialogs/user_profiles_ui.py:248
msgid "Add custom news source"
msgstr "Add custom news source"

#: /home/kovid/work/calibre/src/calibre/gui2/dialogs/user_profiles_ui.py:249
msgid "Available user recipes"
msgstr "Available user recipes"

#: /home/kovid/work/calibre/src/calibre/gui2/dialogs/user_profiles_ui.py:250
msgid "Add/Update &recipe"
msgstr "Add/Update &recipe"

#: /home/kovid/work/calibre/src/calibre/gui2/dialogs/user_profiles_ui.py:251
msgid "&Remove recipe"
msgstr "&Remove recipe"

#: /home/kovid/work/calibre/src/calibre/gui2/dialogs/user_profiles_ui.py:252
msgid "&Share recipe"
msgstr "&Share recipe"

#: /home/kovid/work/calibre/src/calibre/gui2/dialogs/user_profiles_ui.py:253
msgid "Customize &builtin recipe"
msgstr "Customize &builtin recipe"

#: /home/kovid/work/calibre/src/calibre/gui2/dialogs/user_profiles_ui.py:254
msgid "&Load recipe from file"
msgstr "&Load recipe from file"

#: /home/kovid/work/calibre/src/calibre/gui2/dialogs/user_profiles_ui.py:256
msgid ""
"<html><head><meta name=\"qrichtext\" content=\"1\" /><style "
"type=\"text/css\">\n"
"p, li { white-space: pre-wrap; }\n"
"</style></head><body style=\" font-family:'DejaVu Sans'; font-size:10pt; "
"font-weight:400; font-style:normal;\">\n"
"<p style=\" margin-top:12px; margin-bottom:12px; margin-left:0px; margin-"
"right:0px; -qt-block-indent:0; text-indent:0px;\">Create a basic news "
"recipe, by adding RSS feeds to it. <br />For most feeds, you will have to "
"use the \"Advanced mode\" to further customize the fetch "
"process.</p></body></html>"
msgstr ""
"<html><head><meta name=\"qrichtext\" content=\"1\" /><style "
"type=\"text/css\">\n"
"p, li { white-space: pre-wrap; }\n"
"</style></head><body style=\" font-family:'DejaVu Sans'; font-size:10pt; "
"font-weight:400; font-style:normal;\">\n"
"<p style=\" margin-top:12px; margin-bottom:12px; margin-left:0px; margin-"
"right:0px; -qt-block-indent:0; text-indent:0px;\">Create a basic news "
"recipe, by adding RSS feeds to it. <br />For most feeds, you will have to "
"use the \"Advanced mode\" to further customize the fetch "
"process.</p></body></html>"

#: /home/kovid/work/calibre/src/calibre/gui2/dialogs/user_profiles_ui.py:260
msgid "Recipe &title:"
msgstr "Recipe &title:"

#: /home/kovid/work/calibre/src/calibre/gui2/dialogs/user_profiles_ui.py:261
msgid "&Oldest article:"
msgstr "&Oldest article:"

#: /home/kovid/work/calibre/src/calibre/gui2/dialogs/user_profiles_ui.py:262
msgid "The oldest article to download"
msgstr "The oldest article to download"

#: /home/kovid/work/calibre/src/calibre/gui2/dialogs/user_profiles_ui.py:264
msgid "&Max. number of articles per feed:"
msgstr "&Max. number of articles per feed:"

#: /home/kovid/work/calibre/src/calibre/gui2/dialogs/user_profiles_ui.py:265
msgid "Maximum number of articles to download per feed."
msgstr "Maximum number of articles to download per feed."

#: /home/kovid/work/calibre/src/calibre/gui2/dialogs/user_profiles_ui.py:266
msgid "Feeds in recipe"
msgstr "Feeds in recipe"

#: /home/kovid/work/calibre/src/calibre/gui2/dialogs/user_profiles_ui.py:268
msgid "Remove feed from recipe"
msgstr "Remove feed from recipe"

#: /home/kovid/work/calibre/src/calibre/gui2/dialogs/user_profiles_ui.py:271
#: /home/kovid/work/calibre/src/calibre/gui2/dialogs/user_profiles_ui.py:274
msgid "Add feed to recipe"
msgstr "Add feed to recipe"

#: /home/kovid/work/calibre/src/calibre/gui2/dialogs/user_profiles_ui.py:272
msgid "&Feed title:"
msgstr "&Feed title:"

#: /home/kovid/work/calibre/src/calibre/gui2/dialogs/user_profiles_ui.py:273
msgid "Feed &URL:"
msgstr "Feed &URL:"

#: /home/kovid/work/calibre/src/calibre/gui2/dialogs/user_profiles_ui.py:275
msgid "&Add feed"
msgstr "&Add feed"

#: /home/kovid/work/calibre/src/calibre/gui2/dialogs/user_profiles_ui.py:276
msgid ""
"For help with writing advanced news recipes, please visit <a "
"href=\"http://calibre.kovidgoyal.net/user_manual/news.html\">User Recipes</a>"
msgstr ""
"For help with writing advanced news recipes, please visit <a "
"href=\"http://calibre.kovidgoyal.net/user_manual/news.html\">User Recipes</a>"

#: /home/kovid/work/calibre/src/calibre/gui2/dialogs/user_profiles_ui.py:277
msgid "Recipe source code (python)"
msgstr "Recipe source code (python)"

#: /home/kovid/work/calibre/src/calibre/gui2/filename_pattern_ui.py:107
msgid ""
"<!DOCTYPE HTML PUBLIC \"-//W3C//DTD HTML 4.0//EN\" "
"\"http://www.w3.org/TR/REC-html40/strict.dtd\">\n"
"<html><head><meta name=\"qrichtext\" content=\"1\" /><style "
"type=\"text/css\">\n"
"p, li { white-space: pre-wrap; }\n"
"</style></head><body style=\" font-family:'Candara'; font-size:10pt; font-"
"weight:400; font-style:normal;\">\n"
"<p style=\" margin-top:12px; margin-bottom:12px; margin-left:0px; margin-"
"right:0px; -qt-block-indent:0; text-indent:0px;\">Set a regular expression "
"pattern to use when trying to guess ebook metadata from filenames. </p>\n"
"<p style=\" margin-top:12px; margin-bottom:12px; margin-left:0px; margin-"
"right:0px; -qt-block-indent:0; text-indent:0px;\">A <a "
"href=\"http://docs.python.org/lib/re-syntax.html\"><span style=\" text-"
"decoration: underline; color:#0000ff;\">reference</span></a> on the syntax "
"of regular expressions is available.</p>\n"
"<p style=\" margin-top:12px; margin-bottom:12px; margin-left:0px; margin-"
"right:0px; -qt-block-indent:0; text-indent:0px;\">Use the <span style=\" "
"font-weight:600;\">Test</span> functionality below to test your regular "
"expression on a few sample filenames. The group names for the various "
"metadata entries are documented in tooltips.</p></body></html>"
msgstr ""
"<!DOCTYPE HTML PUBLIC \"-//W3C//DTD HTML 4.0//EN\" "
"\"http://www.w3.org/TR/REC-html40/strict.dtd\">\n"
"<html><head><meta name=\"qrichtext\" content=\"1\" /><style "
"type=\"text/css\">\n"
"p, li { white-space: pre-wrap; }\n"
"</style></head><body style=\" font-family:'Candara'; font-size:10pt; font-"
"weight:400; font-style:normal;\">\n"
"<p style=\" margin-top:12px; margin-bottom:12px; margin-left:0px; margin-"
"right:0px; -qt-block-indent:0; text-indent:0px;\">Set a regular expression "
"pattern to use when trying to guess ebook metadata from filenames. </p>\n"
"<p style=\" margin-top:12px; margin-bottom:12px; margin-left:0px; margin-"
"right:0px; -qt-block-indent:0; text-indent:0px;\">A <a "
"href=\"http://docs.python.org/lib/re-syntax.html\"><span style=\" text-"
"decoration: underline; color:#0000ff;\">reference</span></a> on the syntax "
"of regular expressions is available.</p>\n"
"<p style=\" margin-top:12px; margin-bottom:12px; margin-left:0px; margin-"
"right:0px; -qt-block-indent:0; text-indent:0px;\">Use the <span style=\" "
"font-weight:600;\">Test</span> functionality below to test your regular "
"expression on a few sample filenames. The group names for the various "
"metadata entries are documented in tooltips.</p></body></html>"

#: /home/kovid/work/calibre/src/calibre/gui2/filename_pattern_ui.py:114
msgid "Regular &expression"
msgstr "Regular &expression"

#: /home/kovid/work/calibre/src/calibre/gui2/filename_pattern_ui.py:116
msgid "File &name:"
msgstr "File &name:"

#: /home/kovid/work/calibre/src/calibre/gui2/filename_pattern_ui.py:118
msgid "Title:"
msgstr "Title:"

#: /home/kovid/work/calibre/src/calibre/gui2/filename_pattern_ui.py:119
msgid "Regular expression (?P&lt;title&gt;)"
msgstr "Regular expression (?P&lt;title&gt;)"

#: /home/kovid/work/calibre/src/calibre/gui2/filename_pattern_ui.py:120
#: /home/kovid/work/calibre/src/calibre/gui2/filename_pattern_ui.py:123
#: /home/kovid/work/calibre/src/calibre/gui2/filename_pattern_ui.py:126
#: /home/kovid/work/calibre/src/calibre/gui2/filename_pattern_ui.py:129
#: /home/kovid/work/calibre/src/calibre/gui2/filename_pattern_ui.py:132
#: /home/kovid/work/calibre/src/calibre/gui2/widgets.py:83
#: /home/kovid/work/calibre/src/calibre/gui2/widgets.py:87
#: /home/kovid/work/calibre/src/calibre/gui2/widgets.py:92
#: /home/kovid/work/calibre/src/calibre/gui2/widgets.py:97
#: /home/kovid/work/calibre/src/calibre/gui2/widgets.py:99
msgid "No match"
msgstr "No match"

#: /home/kovid/work/calibre/src/calibre/gui2/filename_pattern_ui.py:121
msgid "Authors:"
msgstr "Authors:"

#: /home/kovid/work/calibre/src/calibre/gui2/filename_pattern_ui.py:122
msgid "Regular expression (?P<author>)"
msgstr "Regular expression (?P<author>)"

#: /home/kovid/work/calibre/src/calibre/gui2/filename_pattern_ui.py:124
msgid "Series:"
msgstr "Series:"

#: /home/kovid/work/calibre/src/calibre/gui2/filename_pattern_ui.py:125
msgid "Regular expression (?P<series>)"
msgstr "Regular expression (?P<series>)"

#: /home/kovid/work/calibre/src/calibre/gui2/filename_pattern_ui.py:127
msgid "Series index:"
msgstr "Series index:"

#: /home/kovid/work/calibre/src/calibre/gui2/filename_pattern_ui.py:128
msgid "Regular expression (?P<series_index>)"
msgstr "Regular expression (?P<series_index>)"

#: /home/kovid/work/calibre/src/calibre/gui2/filename_pattern_ui.py:130
msgid "ISBN:"
msgstr "ISBN:"

#: /home/kovid/work/calibre/src/calibre/gui2/filename_pattern_ui.py:131
msgid "Regular expression (?P<isbn>)"
msgstr "Regular expression (?P<isbn>)"

#: /home/kovid/work/calibre/src/calibre/gui2/init.py:105
msgid "Cover Browser"
msgstr "Cover Browser"

#: /home/kovid/work/calibre/src/calibre/gui2/init.py:110
msgid "Shift+Alt+B"
msgstr "Shift+Alt+B"

#: /home/kovid/work/calibre/src/calibre/gui2/init.py:124
msgid "Tag Browser"
msgstr "Tag Browser"

#: /home/kovid/work/calibre/src/calibre/gui2/init.py:126
msgid "Shift+Alt+T"
msgstr "Shift+Alt+T"

#: /home/kovid/work/calibre/src/calibre/gui2/init.py:146
msgid "version"
msgstr "version"

#: /home/kovid/work/calibre/src/calibre/gui2/init.py:147
msgid "created by Kovid Goyal"
msgstr "created by Kovid Goyal"

#: /home/kovid/work/calibre/src/calibre/gui2/init.py:165
msgid "Connected "
msgstr "Connected "

#: /home/kovid/work/calibre/src/calibre/gui2/init.py:174
msgid "Update found"
msgstr "Update found"

#: /home/kovid/work/calibre/src/calibre/gui2/init.py:218
#: /home/kovid/work/calibre/src/calibre/gui2/init.py:228
msgid "Book Details"
msgstr "Book Details"

#: /home/kovid/work/calibre/src/calibre/gui2/init.py:220
msgid "Alt+D"
msgstr "Alt+D"

#: /home/kovid/work/calibre/src/calibre/gui2/init.py:230
msgid "Shift+Alt+D"
msgstr "Shift+Alt+D"

#: /home/kovid/work/calibre/src/calibre/gui2/jobs.py:61
msgid "Job"
msgstr "Job"

#: /home/kovid/work/calibre/src/calibre/gui2/jobs.py:62
msgid "Status"
msgstr "Status"

#: /home/kovid/work/calibre/src/calibre/gui2/jobs.py:63
msgid "Progress"
msgstr "Progress"

#: /home/kovid/work/calibre/src/calibre/gui2/jobs.py:64
msgid "Running time"
msgstr "Running time"

#: /home/kovid/work/calibre/src/calibre/gui2/jobs.py:76
msgid "There are %d running jobs:"
msgstr "There are %d running jobs:"

#: /home/kovid/work/calibre/src/calibre/gui2/jobs.py:80
#: /home/kovid/work/calibre/src/calibre/gui2/jobs.py:87
#: /home/kovid/work/calibre/src/calibre/gui2/jobs.py:102
msgid "Unknown job"
msgstr "Unknown job"

#: /home/kovid/work/calibre/src/calibre/gui2/jobs.py:83
msgid "There are %d waiting jobs:"
msgstr "There are %d waiting jobs:"

#: /home/kovid/work/calibre/src/calibre/gui2/jobs.py:219
#: /home/kovid/work/calibre/src/calibre/gui2/jobs.py:222
msgid "Cannot kill job"
msgstr "Cannot kill job"

#: /home/kovid/work/calibre/src/calibre/gui2/jobs.py:220
msgid "Cannot kill jobs that communicate with the device"
msgstr "Cannot kill jobs that communicate with the device"

#: /home/kovid/work/calibre/src/calibre/gui2/jobs.py:223
msgid "Job has already run"
msgstr "Job has already run"

#: /home/kovid/work/calibre/src/calibre/gui2/jobs.py:251
msgid "Unavailable"
msgstr "Unavailable"

#: /home/kovid/work/calibre/src/calibre/gui2/jobs.py:283
msgid "Jobs:"
msgstr "Jobs:"

#: /home/kovid/work/calibre/src/calibre/gui2/jobs.py:285
msgid "Shift+Alt+J"
msgstr ""

#: /home/kovid/work/calibre/src/calibre/gui2/jobs.py:302
msgid "Click to see list of jobs"
msgstr ""

#: /home/kovid/work/calibre/src/calibre/gui2/jobs.py:371
msgid " - Jobs"
msgstr " - Jobs"

#: /home/kovid/work/calibre/src/calibre/gui2/layout.py:66
msgid "Eject this device"
msgstr "Eject this device"

#: /home/kovid/work/calibre/src/calibre/gui2/layout.py:75
#: /home/kovid/work/calibre/src/calibre/library/server/opds.py:194
msgid "Library"
msgstr "Library"

#: /home/kovid/work/calibre/src/calibre/gui2/layout.py:76
msgid "Show books in calibre library"
msgstr "Show books in calibre library"

#: /home/kovid/work/calibre/src/calibre/gui2/layout.py:77
msgid "Reader"
msgstr "Reader"

#: /home/kovid/work/calibre/src/calibre/gui2/layout.py:78
msgid "Show books in the main memory of the device"
msgstr "Show books in the main memory of the device"

#: /home/kovid/work/calibre/src/calibre/gui2/layout.py:79
#: /home/kovid/work/calibre/src/calibre/library/database2.py:598
msgid "Card A"
msgstr "Card A"

#: /home/kovid/work/calibre/src/calibre/gui2/layout.py:80
msgid "Show books in storage card A"
msgstr "Show books in storage card A"

#: /home/kovid/work/calibre/src/calibre/gui2/layout.py:81
#: /home/kovid/work/calibre/src/calibre/library/database2.py:600
msgid "Card B"
msgstr "Card B"

#: /home/kovid/work/calibre/src/calibre/gui2/layout.py:82
msgid "Show books in storage card B"
msgstr "Show books in storage card B"

#: /home/kovid/work/calibre/src/calibre/gui2/layout.py:121
msgid "available"
msgstr "available"

#: /home/kovid/work/calibre/src/calibre/gui2/layout.py:152
msgid ""
"Books display will be restricted to those matching the selected saved search"
msgstr ""
"Books display will be restricted to those matching the selected saved search"

#: /home/kovid/work/calibre/src/calibre/gui2/layout.py:165
msgid "Advanced search"
msgstr "Advanced search"

#: /home/kovid/work/calibre/src/calibre/gui2/layout.py:174
msgid ""
"<p>Search the list of books by title, author, publisher, tags, comments, "
"etc.<br><br>Words separated by spaces are ANDed"
msgstr ""
"<p>Search the list of books by title, author, publisher, tags, comments, "
"etc.<br><br>Words separated by spaces are ANDed"

#: /home/kovid/work/calibre/src/calibre/gui2/layout.py:181
msgid "Reset Quick Search"
msgstr "Reset Quick Search"

#: /home/kovid/work/calibre/src/calibre/gui2/layout.py:193
msgid "Copy current search text (instead of search name)"
msgstr "Copy current search text (instead of search name)"

#: /home/kovid/work/calibre/src/calibre/gui2/layout.py:199
msgid "Save current search under the name shown in the box"
msgstr "Save current search under the name shown in the box"

#: /home/kovid/work/calibre/src/calibre/gui2/layout.py:205
msgid "Delete current saved search"
msgstr "Delete current saved search"

#: /home/kovid/work/calibre/src/calibre/gui2/library/delegates.py:284
msgid "N"
msgstr "N"

#: /home/kovid/work/calibre/src/calibre/gui2/library/delegates.py:284
msgid "Y"
msgstr "Y"

#: /home/kovid/work/calibre/src/calibre/gui2/library/models.py:66
msgid "On Device"
msgstr "On Device"

#: /home/kovid/work/calibre/src/calibre/gui2/library/models.py:68
msgid "Size (MB)"
msgstr "Size (MB)"

#: /home/kovid/work/calibre/src/calibre/gui2/library/models.py:71
msgid "Rating"
msgstr "Rating"

#: /home/kovid/work/calibre/src/calibre/gui2/library/models.py:324
#: /home/kovid/work/calibre/src/calibre/gui2/library/models.py:1084
msgid "Book <font face=\"serif\">%s</font> of %s."
msgstr "Book <font face=\"serif\">%s</font> of %s."

#: /home/kovid/work/calibre/src/calibre/gui2/library/models.py:679
#: /home/kovid/work/calibre/src/calibre/gui2/library/models.py:1182
#: /home/kovid/work/calibre/src/calibre/gui2/tag_view.py:401
msgid "The lookup/search name is \"{0}\""
msgstr "The lookup/search name is \"{0}\""

#: /home/kovid/work/calibre/src/calibre/gui2/library/models.py:886
msgid "In Library"
msgstr "In Library"

#: /home/kovid/work/calibre/src/calibre/gui2/library/models.py:890
msgid "Size"
msgstr "Size"

#: /home/kovid/work/calibre/src/calibre/gui2/library/models.py:1162
msgid "Marked for deletion"
msgstr "Marked for deletion"

#: /home/kovid/work/calibre/src/calibre/gui2/library/models.py:1165
msgid "Double click to <b>edit</b> me<br><br>"
msgstr "Double click to <b>edit</b> me<br><br>"

#: /home/kovid/work/calibre/src/calibre/gui2/library/views.py:110
msgid "Hide column %s"
msgstr "Hide column %s"

#: /home/kovid/work/calibre/src/calibre/gui2/library/views.py:115
msgid "Sort on %s"
msgstr "Sort on %s"

#: /home/kovid/work/calibre/src/calibre/gui2/library/views.py:116
msgid "Ascending"
msgstr "Ascending"

#: /home/kovid/work/calibre/src/calibre/gui2/library/views.py:119
msgid "Descending"
msgstr "Descending"

#: /home/kovid/work/calibre/src/calibre/gui2/library/views.py:131
msgid "Change text alignment for %s"
msgstr "Change text alignment for %s"

#: /home/kovid/work/calibre/src/calibre/gui2/library/views.py:133
msgid "Left"
msgstr "Left"

#: /home/kovid/work/calibre/src/calibre/gui2/library/views.py:133
msgid "Right"
msgstr "Right"

#: /home/kovid/work/calibre/src/calibre/gui2/library/views.py:134
msgid "Center"
msgstr "Center"

#: /home/kovid/work/calibre/src/calibre/gui2/library/views.py:153
msgid "Show column"
msgstr "Show column"

#: /home/kovid/work/calibre/src/calibre/gui2/library/views.py:165
msgid "Restore default layout"
msgstr "Restore default layout"

#: /home/kovid/work/calibre/src/calibre/gui2/library/views.py:541
msgid ""
"Dropping onto a device is not supported. First add the book to the calibre "
"library."
msgstr ""
"Dropping onto a device is not supported. First add the book to the calibre "
"library."

#: /home/kovid/work/calibre/src/calibre/gui2/lrf_renderer/config_ui.py:47
msgid "Configure Viewer"
msgstr "Configure Viewer"

#: /home/kovid/work/calibre/src/calibre/gui2/lrf_renderer/config_ui.py:48
msgid "Use white background"
msgstr "Use white background"

#: /home/kovid/work/calibre/src/calibre/gui2/lrf_renderer/config_ui.py:49
msgid "Hyphenate"
msgstr "Hyphenate"

#: /home/kovid/work/calibre/src/calibre/gui2/lrf_renderer/config_ui.py:50
msgid "<b>Changes will only take effect after a restart.</b>"
msgstr "<b>Changes will only take effect after a restart.</b>"

#: /home/kovid/work/calibre/src/calibre/gui2/lrf_renderer/main.py:70
msgid " - LRF Viewer"
msgstr " - LRF Viewer"

#: /home/kovid/work/calibre/src/calibre/gui2/lrf_renderer/main.py:160
msgid "<b>No matches</b> for the search phrase <i>%s</i> were found."
msgstr "<b>No matches</b> for the search phrase <i>%s</i> were found."

#: /home/kovid/work/calibre/src/calibre/gui2/lrf_renderer/main.py:160
#: /home/kovid/work/calibre/src/calibre/gui2/viewer/main.py:441
msgid "No matches found"
msgstr "No matches found"

#: /home/kovid/work/calibre/src/calibre/gui2/lrf_renderer/main_ui.py:128
msgid "LRF Viewer"
msgstr "LRF Viewer"

#: /home/kovid/work/calibre/src/calibre/gui2/lrf_renderer/main_ui.py:129
msgid "Parsing LRF file"
msgstr "Parsing LRF file"

#: /home/kovid/work/calibre/src/calibre/gui2/lrf_renderer/main_ui.py:130
msgid "LRF Viewer toolbar"
msgstr "LRF Viewer toolbar"

#: /home/kovid/work/calibre/src/calibre/gui2/lrf_renderer/main_ui.py:131
#: /home/kovid/work/calibre/src/calibre/gui2/viewer/documentview.py:477
msgid "Next Page"
msgstr "Next Page"

#: /home/kovid/work/calibre/src/calibre/gui2/lrf_renderer/main_ui.py:132
#: /home/kovid/work/calibre/src/calibre/gui2/viewer/documentview.py:478
msgid "Previous Page"
msgstr "Previous Page"

#: /home/kovid/work/calibre/src/calibre/gui2/lrf_renderer/main_ui.py:133
#: /home/kovid/work/calibre/src/calibre/gui2/viewer/main_ui.py:188
msgid "Back"
msgstr "Back"

#: /home/kovid/work/calibre/src/calibre/gui2/lrf_renderer/main_ui.py:134
#: /home/kovid/work/calibre/src/calibre/gui2/viewer/main_ui.py:189
msgid "Forward"
msgstr "Forward"

#: /home/kovid/work/calibre/src/calibre/gui2/lrf_renderer/main_ui.py:135
msgid "Next match"
msgstr "Next match"

#: /home/kovid/work/calibre/src/calibre/gui2/lrf_renderer/main_ui.py:136
#: /home/kovid/work/calibre/src/calibre/gui2/viewer/main_ui.py:196
msgid "Open ebook"
msgstr "Open ebook"

#: /home/kovid/work/calibre/src/calibre/gui2/lrf_renderer/main_ui.py:137
msgid "Configure"
msgstr "Configure"

#: /home/kovid/work/calibre/src/calibre/gui2/main.py:30
msgid "Use the library located at the specified path."
msgstr "Use the library located at the specified path."

#: /home/kovid/work/calibre/src/calibre/gui2/main.py:32
msgid "Start minimized to system tray."
msgstr "Start minimized to system tray."

#: /home/kovid/work/calibre/src/calibre/gui2/main.py:34
msgid "Log debugging information to console"
msgstr "Log debugging information to console"

#: /home/kovid/work/calibre/src/calibre/gui2/main.py:36
msgid "Do not check for updates"
msgstr "Do not check for updates"

#: /home/kovid/work/calibre/src/calibre/gui2/main.py:58
#: /home/kovid/work/calibre/src/calibre/gui2/wizard/__init__.py:598
msgid "Calibre Library"
msgstr "Calibre Library"

#: /home/kovid/work/calibre/src/calibre/gui2/main.py:86
msgid "Choose a location for your calibre e-book library"
msgstr "Choose a location for your calibre e-book library"

#: /home/kovid/work/calibre/src/calibre/gui2/main.py:95
msgid "Failed to create library"
msgstr "Failed to create library"

#: /home/kovid/work/calibre/src/calibre/gui2/main.py:96
msgid "Failed to create calibre library at: %r."
msgstr "Failed to create calibre library at: %r."

#: /home/kovid/work/calibre/src/calibre/gui2/main.py:99
#: /home/kovid/work/calibre/src/calibre/gui2/main.py:184
msgid "Choose a location for your new calibre e-book library"
msgstr "Choose a location for your new calibre e-book library"

#: /home/kovid/work/calibre/src/calibre/gui2/main.py:153
msgid "Initializing user interface..."
msgstr "Initializing user interface..."

#: /home/kovid/work/calibre/src/calibre/gui2/main.py:178
msgid "Repairing failed"
msgstr "Repairing failed"

#: /home/kovid/work/calibre/src/calibre/gui2/main.py:179
msgid "The database repair failed. Starting with a new empty library."
msgstr "The database repair failed. Starting with a new empty library."

#: /home/kovid/work/calibre/src/calibre/gui2/main.py:193
#: /home/kovid/work/calibre/src/calibre/gui2/main.py:226
msgid "Bad database location"
msgstr "Bad database location"

#: /home/kovid/work/calibre/src/calibre/gui2/main.py:194
msgid "Bad database location %r. calibre will now quit."
msgstr "Bad database location %r. calibre will now quit."

#: /home/kovid/work/calibre/src/calibre/gui2/main.py:207
msgid "Corrupted database"
msgstr "Corrupted database"

#: /home/kovid/work/calibre/src/calibre/gui2/main.py:208
msgid ""
"Your calibre database appears to be corrupted. Do you want calibre to try "
"and repair it automatically? If you say No, a new empty calibre library will "
"be created."
msgstr ""
"Your calibre database appears to be corrupted. Do you want calibre to try "
"and repair it automatically? If you say No, a new empty calibre library will "
"be created."

#: /home/kovid/work/calibre/src/calibre/gui2/main.py:214
msgid ""
"Repairing database. This can take a very long time for a large collection"
msgstr ""
"Repairing database. This can take a very long time for a large collection"

#: /home/kovid/work/calibre/src/calibre/gui2/main.py:227
msgid ""
"Bad database location %r. Will start with  a new, empty calibre library"
msgstr ""
"Bad database location %r. Will start with  a new, empty calibre library"

#: /home/kovid/work/calibre/src/calibre/gui2/main.py:238
msgid "Starting %s: Loading books..."
msgstr "Starting %s: Loading books..."

#: /home/kovid/work/calibre/src/calibre/gui2/main.py:283
msgid "If you are sure it is not running"
msgstr "If you are sure it is not running"

#: /home/kovid/work/calibre/src/calibre/gui2/main.py:285
msgid "Cannot Start "
msgstr "Cannot Start "

#: /home/kovid/work/calibre/src/calibre/gui2/main.py:286
msgid "%s is already running."
msgstr "%s is already running."

#: /home/kovid/work/calibre/src/calibre/gui2/main.py:289
msgid "may be running in the system tray, in the"
msgstr "may be running in the system tray, in the"

#: /home/kovid/work/calibre/src/calibre/gui2/main.py:291
msgid "upper right region of the screen."
msgstr "upper right region of the screen."

#: /home/kovid/work/calibre/src/calibre/gui2/main.py:293
msgid "lower right region of the screen."
msgstr "lower right region of the screen."

#: /home/kovid/work/calibre/src/calibre/gui2/main.py:296
msgid "try rebooting your computer."
msgstr "try rebooting your computer."

#: /home/kovid/work/calibre/src/calibre/gui2/main.py:298
#: /home/kovid/work/calibre/src/calibre/gui2/main.py:310
msgid "try deleting the file"
msgstr "try deleting the file"

#: /home/kovid/work/calibre/src/calibre/gui2/main_window.py:20
msgid ""
"Redirect console output to a dialog window (both stdout and stderr). Useful "
"on windows where GUI apps do not have a output streams."
msgstr ""
"Redirect console output to a dialog window (both stdout and stderr). Useful "
"on windows where GUI apps do not have a output streams."

#: /home/kovid/work/calibre/src/calibre/gui2/main_window.py:61
msgid "&Preferences"
msgstr "&Preferences"

#: /home/kovid/work/calibre/src/calibre/gui2/main_window.py:62
msgid "&Quit"
msgstr "&Quit"

#: /home/kovid/work/calibre/src/calibre/gui2/main_window.py:90
msgid "ERROR: Unhandled exception"
msgstr "ERROR: Unhandled exception"

#: /home/kovid/work/calibre/src/calibre/gui2/metadata.py:93
msgid "Book has neither title nor ISBN"
msgstr "Book has neither title nor ISBN"

#: /home/kovid/work/calibre/src/calibre/gui2/metadata.py:119
msgid "No matches found for this book"
msgstr "No matches found for this book"

#: /home/kovid/work/calibre/src/calibre/gui2/search_box.py:94
#: /home/kovid/work/calibre/src/calibre/gui2/search_box.py:255
#: /home/kovid/work/calibre/src/calibre/gui2/widgets.py:554
msgid "Search"
msgstr "Search"

#: /home/kovid/work/calibre/src/calibre/gui2/search_box.py:307
msgid "The selected search will be <b>permanently deleted</b>. Are you sure?"
msgstr ""
"Aukeratutako bilaketa <b>betirako ezabatua</b> izango da. Ziur zaude?"

#: /home/kovid/work/calibre/src/calibre/gui2/search_box.py:349
msgid "Search (For Advanced Search click the button to the left)"
msgstr "Search (For Advanced Search click the button to the left)"

#: /home/kovid/work/calibre/src/calibre/gui2/search_box.py:391
msgid "Saved Searches"
msgstr "Saved Searches"

#: /home/kovid/work/calibre/src/calibre/gui2/search_box.py:399
msgid "Choose saved search or enter name for new saved search"
msgstr "Choose saved search or enter name for new saved search"

#: /home/kovid/work/calibre/src/calibre/gui2/search_restriction_mixin.py:10
msgid "Restrict to"
msgstr "Restrict to"

#: /home/kovid/work/calibre/src/calibre/gui2/search_restriction_mixin.py:16
#: /home/kovid/work/calibre/src/calibre/gui2/search_restriction_mixin.py:65
msgid "(all books)"
msgstr "(all books)"

#: /home/kovid/work/calibre/src/calibre/gui2/search_restriction_mixin.py:59
msgid "({0} of {1})"
msgstr "({0} of {1})"

#: /home/kovid/work/calibre/src/calibre/gui2/search_restriction_mixin.py:67
msgid "({0} of all)"
msgstr "({0} of all)"

#: /home/kovid/work/calibre/src/calibre/gui2/shortcuts.py:58
msgid "Press a key..."
msgstr "Press a key..."

#: /home/kovid/work/calibre/src/calibre/gui2/shortcuts.py:79
msgid "Already assigned"
msgstr "Already assigned"

#: /home/kovid/work/calibre/src/calibre/gui2/shortcuts.py:81
msgid "already assigned to"
msgstr "already assigned to"

#: /home/kovid/work/calibre/src/calibre/gui2/shortcuts.py:131
#: /home/kovid/work/calibre/src/calibre/gui2/shortcuts.py:223
msgid " or "
msgstr " or "

#: /home/kovid/work/calibre/src/calibre/gui2/shortcuts.py:133
#: /home/kovid/work/calibre/src/calibre/gui2/shortcuts_ui.py:69
msgid "&Default"
msgstr "&Default"

#: /home/kovid/work/calibre/src/calibre/gui2/shortcuts.py:135
msgid "Customize shortcuts for"
msgstr "Customize shortcuts for"

#: /home/kovid/work/calibre/src/calibre/gui2/shortcuts.py:223
msgid "Keys"
msgstr "Keys"

#: /home/kovid/work/calibre/src/calibre/gui2/shortcuts.py:225
msgid "Double click to change"
msgstr "Double click to change"

#: /home/kovid/work/calibre/src/calibre/gui2/shortcuts_ui.py:68
msgid "Frame"
msgstr "Frame"

#: /home/kovid/work/calibre/src/calibre/gui2/shortcuts_ui.py:70
msgid "&Custom"
msgstr "&Custom"

#: /home/kovid/work/calibre/src/calibre/gui2/shortcuts_ui.py:71
msgid "&Shortcut:"
msgstr "&Shortcut:"

#: /home/kovid/work/calibre/src/calibre/gui2/shortcuts_ui.py:72
#: /home/kovid/work/calibre/src/calibre/gui2/shortcuts_ui.py:77
msgid "Click to change"
msgstr "Click to change"

#: /home/kovid/work/calibre/src/calibre/gui2/shortcuts_ui.py:74
#: /home/kovid/work/calibre/src/calibre/gui2/shortcuts_ui.py:79
msgid "Clear"
msgstr "Clear"

#: /home/kovid/work/calibre/src/calibre/gui2/shortcuts_ui.py:76
msgid "&Alternate shortcut:"
msgstr "&Alternate shortcut:"

#: /home/kovid/work/calibre/src/calibre/gui2/tag_view.py:193
msgid "Rename '%s'"
msgstr "Rename '%s'"

#: /home/kovid/work/calibre/src/calibre/gui2/tag_view.py:197
msgid "Edit sort for '%s'"
msgstr "Edit sort for '%s'"

#: /home/kovid/work/calibre/src/calibre/gui2/tag_view.py:202
msgid "Hide category %s"
msgstr "Hide category %s"

#: /home/kovid/work/calibre/src/calibre/gui2/tag_view.py:205
msgid "Show category"
msgstr "Show category"

#: /home/kovid/work/calibre/src/calibre/gui2/tag_view.py:209
msgid "Show all categories"
msgstr "Show all categories"

#: /home/kovid/work/calibre/src/calibre/gui2/tag_view.py:216
#: /home/kovid/work/calibre/src/calibre/gui2/tag_view.py:220
msgid "Manage %s"
msgstr "Manage %s"

#: /home/kovid/work/calibre/src/calibre/gui2/tag_view.py:223
msgid "Manage Saved Searches"
msgstr "Manage Saved Searches"

#: /home/kovid/work/calibre/src/calibre/gui2/tag_view.py:230
#: /home/kovid/work/calibre/src/calibre/gui2/tag_view.py:234
msgid "Manage User Categories"
msgstr "Manage User Categories"

#: /home/kovid/work/calibre/src/calibre/gui2/tag_view.py:435
#: /home/kovid/work/calibre/src/calibre/library/database2.py:294
msgid "Searches"
msgstr "Searches"

#: /home/kovid/work/calibre/src/calibre/gui2/tag_view.py:513
msgid "Duplicate search name"
msgstr "Duplicate search name"

#: /home/kovid/work/calibre/src/calibre/gui2/tag_view.py:514
msgid "The saved search name %s is already used."
msgstr "The saved search name %s is already used."

#: /home/kovid/work/calibre/src/calibre/gui2/tag_view.py:770
msgid "Sort by name"
msgstr "Sort by name"

#: /home/kovid/work/calibre/src/calibre/gui2/tag_view.py:770
msgid "Sort by popularity"
msgstr "Sort by popularity"

#: /home/kovid/work/calibre/src/calibre/gui2/tag_view.py:771
msgid "Sort by average rating"
msgstr "Sort by average rating"

#: /home/kovid/work/calibre/src/calibre/gui2/tag_view.py:774
msgid "Set the sort order for entries in the Tag Browser"
msgstr "Set the sort order for entries in the Tag Browser"

#: /home/kovid/work/calibre/src/calibre/gui2/tag_view.py:780
msgid "Match all"
msgstr "Match all"

#: /home/kovid/work/calibre/src/calibre/gui2/tag_view.py:780
msgid "Match any"
msgstr "Match any"

#: /home/kovid/work/calibre/src/calibre/gui2/tag_view.py:785
msgid ""
"When selecting multiple entries in the Tag Browser match any or all of them"
msgstr ""
"When selecting multiple entries in the Tag Browser match any or all of them"

#: /home/kovid/work/calibre/src/calibre/gui2/tag_view.py:789
msgid "Manage &user categories"
msgstr "Manage &user categories"

#: /home/kovid/work/calibre/src/calibre/gui2/tag_view.py:792
msgid "Add your own categories to the Tag Browser"
msgstr "Add your own categories to the Tag Browser"

#: /home/kovid/work/calibre/src/calibre/gui2/tools.py:64
#: /home/kovid/work/calibre/src/calibre/gui2/tools.py:183
msgid "Convert book %d of %d (%s)"
msgstr "Convert book %d of %d (%s)"

#: /home/kovid/work/calibre/src/calibre/gui2/tools.py:91
#: /home/kovid/work/calibre/src/calibre/gui2/tools.py:203
msgid "Could not convert some books"
msgstr "Could not convert some books"

#: /home/kovid/work/calibre/src/calibre/gui2/tools.py:92
#: /home/kovid/work/calibre/src/calibre/gui2/tools.py:204
msgid ""
"Could not convert %d of %d books, because no suitable source format was "
"found."
msgstr ""
"Could not convert %d of %d books, because no suitable source format was "
"found."

#: /home/kovid/work/calibre/src/calibre/gui2/tools.py:121
msgid "Queueing books for bulk conversion"
msgstr "Queueing books for bulk conversion"

#: /home/kovid/work/calibre/src/calibre/gui2/tools.py:182
msgid "Queueing "
msgstr "Queueing "

#: /home/kovid/work/calibre/src/calibre/gui2/tools.py:239
msgid "Fetch news from "
msgstr "Fetch news from "

#: /home/kovid/work/calibre/src/calibre/gui2/tools.py:301
msgid "Convert existing"
msgstr "Convert existing"

#: /home/kovid/work/calibre/src/calibre/gui2/tools.py:302
msgid ""
"The following books have already been converted to %s format. Do you wish to "
"reconvert them?"
msgstr ""
"The following books have already been converted to %s format. Do you wish to "
"reconvert them?"

#: /home/kovid/work/calibre/src/calibre/gui2/ui.py:165
msgid "&Restore"
msgstr "&Restore"

#: /home/kovid/work/calibre/src/calibre/gui2/ui.py:167
msgid "&Donate to support calibre"
msgstr "&Donate to support calibre"

#: /home/kovid/work/calibre/src/calibre/gui2/ui.py:171
msgid "&Eject connected device"
msgstr "&Eject connected device"

#: /home/kovid/work/calibre/src/calibre/gui2/ui.py:212
msgid "Calibre Quick Start Guide"
msgstr "Calibre Quick Start Guide"

#: /home/kovid/work/calibre/src/calibre/gui2/ui.py:413
#: /home/kovid/work/calibre/src/calibre/gui2/ui.py:441
msgid "Conversion Error"
msgstr "Conversion Error"

#: /home/kovid/work/calibre/src/calibre/gui2/ui.py:414
msgid ""
"<p>Could not convert: %s<p>It is a <a href=\"%s\">DRM</a>ed book. You must "
"first remove the DRM using third party tools."
msgstr ""
"<p>Could not convert: %s<p>It is a <a href=\"%s\">DRM</a>ed book. You must "
"first remove the DRM using third party tools."

#: /home/kovid/work/calibre/src/calibre/gui2/ui.py:427
msgid "Recipe Disabled"
msgstr "Recipe Disabled"

#: /home/kovid/work/calibre/src/calibre/gui2/ui.py:442
msgid "<b>Failed</b>"
msgstr "<b>Failed</b>"

#: /home/kovid/work/calibre/src/calibre/gui2/ui.py:478
msgid ""
"is the result of the efforts of many volunteers from all over the world. If "
"you find it useful, please consider donating to support its development. "
"Your donation helps keep calibre development going."
msgstr ""
"is the result of the efforts of many volunteers from all over the world. If "
"you find it useful, please consider donating to support its development. "
"Your donation helps keep calibre development going."

#: /home/kovid/work/calibre/src/calibre/gui2/ui.py:504
msgid "There are active jobs. Are you sure you want to quit?"
msgstr "There are active jobs. Are you sure you want to quit?"

#: /home/kovid/work/calibre/src/calibre/gui2/ui.py:507
msgid ""
" is communicating with the device!<br>\n"
"                      Quitting may cause corruption on the device.<br>\n"
"                      Are you sure you want to quit?"
msgstr ""
" is communicating with the device!<br>\n"
"                      Quitting may cause corruption on the device.<br>\n"
"                      Are you sure you want to quit?"

#: /home/kovid/work/calibre/src/calibre/gui2/ui.py:511
msgid "WARNING: Active jobs"
msgstr "WARNING: Active jobs"

#: /home/kovid/work/calibre/src/calibre/gui2/ui.py:569
msgid ""
"will keep running in the system tray. To close it, choose <b>Quit</b> in the "
"context menu of the system tray."
msgstr ""
"will keep running in the system tray. To close it, choose <b>Quit</b> in the "
"context menu of the system tray."

#: /home/kovid/work/calibre/src/calibre/gui2/update.py:56
msgid "Update available"
msgstr "Update available"

#: /home/kovid/work/calibre/src/calibre/gui2/update.py:57
msgid ""
"%s has been updated to version %s. See the <a href=\"http://calibre-"
"ebook.com/whats-new\">new features</a>. Visit the download page?"
msgstr ""
"%s has been updated to version %s. See the <a href=\"http://calibre-"
"ebook.com/whats-new\">new features</a>. Visit the download page?"

#: /home/kovid/work/calibre/src/calibre/gui2/viewer/bookmarkmanager.py:43
msgid "Edit bookmark"
msgstr "Edit bookmark"

#: /home/kovid/work/calibre/src/calibre/gui2/viewer/bookmarkmanager.py:43
msgid "New title for bookmark:"
msgstr "New title for bookmark:"

#: /home/kovid/work/calibre/src/calibre/gui2/viewer/bookmarkmanager.py:52
msgid "Export Bookmarks"
msgstr "Export Bookmarks"

#: /home/kovid/work/calibre/src/calibre/gui2/viewer/bookmarkmanager.py:54
msgid "Saved Bookmarks (*.pickle)"
msgstr "Saved Bookmarks (*.pickle)"

#: /home/kovid/work/calibre/src/calibre/gui2/viewer/bookmarkmanager.py:62
msgid "Import Bookmarks"
msgstr "Import Bookmarks"

#: /home/kovid/work/calibre/src/calibre/gui2/viewer/bookmarkmanager.py:62
msgid "Pickled Bookmarks (*.pickle)"
msgstr "Pickled Bookmarks (*.pickle)"

#: /home/kovid/work/calibre/src/calibre/gui2/viewer/bookmarkmanager.py:89
msgid "Name"
msgstr "Name"

#: /home/kovid/work/calibre/src/calibre/gui2/viewer/bookmarkmanager_ui.py:56
msgid "Bookmark Manager"
msgstr "Bookmark Manager"

#: /home/kovid/work/calibre/src/calibre/gui2/viewer/bookmarkmanager_ui.py:57
msgid "Actions"
msgstr "Actions"

#: /home/kovid/work/calibre/src/calibre/gui2/viewer/bookmarkmanager_ui.py:58
msgid "Edit"
msgstr "Edit"

#: /home/kovid/work/calibre/src/calibre/gui2/viewer/bookmarkmanager_ui.py:59
msgid "Delete"
msgstr "Delete"

#: /home/kovid/work/calibre/src/calibre/gui2/viewer/bookmarkmanager_ui.py:60
msgid "Reset"
msgstr "Reset"

#: /home/kovid/work/calibre/src/calibre/gui2/viewer/bookmarkmanager_ui.py:61
msgid "Export"
msgstr "Export"

#: /home/kovid/work/calibre/src/calibre/gui2/viewer/bookmarkmanager_ui.py:62
msgid "Import"
msgstr "Import"

#: /home/kovid/work/calibre/src/calibre/gui2/viewer/config_ui.py:154
msgid "Configure Ebook viewer"
msgstr "Configure Ebook viewer"

#: /home/kovid/work/calibre/src/calibre/gui2/viewer/config_ui.py:155
msgid "&Font options"
msgstr "&Font options"

#: /home/kovid/work/calibre/src/calibre/gui2/viewer/config_ui.py:156
msgid "Se&rif family:"
msgstr "Se&rif family:"

#: /home/kovid/work/calibre/src/calibre/gui2/viewer/config_ui.py:157
msgid "&Sans family:"
msgstr "&Sans family:"

#: /home/kovid/work/calibre/src/calibre/gui2/viewer/config_ui.py:158
msgid "&Monospace family:"
msgstr "&Monospace family:"

#: /home/kovid/work/calibre/src/calibre/gui2/viewer/config_ui.py:159
msgid "&Default font size:"
msgstr "&Default font size:"

#: /home/kovid/work/calibre/src/calibre/gui2/viewer/config_ui.py:160
#: /home/kovid/work/calibre/src/calibre/gui2/viewer/config_ui.py:162
#: /home/kovid/work/calibre/src/calibre/gui2/viewer/config_ui.py:168
msgid " px"
msgstr " px"

#: /home/kovid/work/calibre/src/calibre/gui2/viewer/config_ui.py:161
msgid "Monospace &font size:"
msgstr "Monospace &font size:"

#: /home/kovid/work/calibre/src/calibre/gui2/viewer/config_ui.py:163
msgid "S&tandard font:"
msgstr "S&tandard font:"

#: /home/kovid/work/calibre/src/calibre/gui2/viewer/config_ui.py:164
msgid "Serif"
msgstr "Serif"

#: /home/kovid/work/calibre/src/calibre/gui2/viewer/config_ui.py:165
msgid "Sans-serif"
msgstr "Sans-serif"

#: /home/kovid/work/calibre/src/calibre/gui2/viewer/config_ui.py:166
msgid "Monospace"
msgstr "Monospace"

#: /home/kovid/work/calibre/src/calibre/gui2/viewer/config_ui.py:167
msgid "Remember last used &window size"
msgstr "Remember last used &window size"

#: /home/kovid/work/calibre/src/calibre/gui2/viewer/config_ui.py:169
msgid "Maximum &view width:"
msgstr "Maximum &view width:"

#: /home/kovid/work/calibre/src/calibre/gui2/viewer/config_ui.py:170
msgid "H&yphenate (break line in the middle of large words)"
msgstr "H&yphenate (break line in the middle of large words)"

#: /home/kovid/work/calibre/src/calibre/gui2/viewer/config_ui.py:171
msgid ""
"The default language to use for hyphenation rules. If the book does not "
"specify a language, this will be used."
msgstr ""
"The default language to use for hyphenation rules. If the book does not "
"specify a language, this will be used."

#: /home/kovid/work/calibre/src/calibre/gui2/viewer/config_ui.py:172
msgid "Default &language for hyphenation:"
msgstr "Default &language for hyphenation:"

#: /home/kovid/work/calibre/src/calibre/gui2/viewer/config_ui.py:173
msgid "&Resize images larger than the viewer window (needs restart)"
msgstr "&Resize images larger than the viewer window (needs restart)"

#: /home/kovid/work/calibre/src/calibre/gui2/viewer/config_ui.py:174
msgid "&User stylesheet"
msgstr "&User stylesheet"

#: /home/kovid/work/calibre/src/calibre/gui2/viewer/config_ui.py:175
msgid "&General"
msgstr "&General"

#: /home/kovid/work/calibre/src/calibre/gui2/viewer/config_ui.py:176
msgid "Double click to change a keyboard shortcut"
msgstr "Double click to change a keyboard shortcut"

#: /home/kovid/work/calibre/src/calibre/gui2/viewer/config_ui.py:177
msgid "&Keyboard shortcuts"
msgstr "&Keyboard shortcuts"

#: /home/kovid/work/calibre/src/calibre/gui2/viewer/dictionary.py:53
msgid "No results found for:"
msgstr "No results found for:"

#: /home/kovid/work/calibre/src/calibre/gui2/viewer/documentview.py:35
msgid "Options to customize the ebook viewer"
msgstr "Options to customize the ebook viewer"

#: /home/kovid/work/calibre/src/calibre/gui2/viewer/documentview.py:42
#: /home/kovid/work/calibre/src/calibre/gui2/viewer/main.py:676
msgid "Remember last used window size"
msgstr "Remember last used window size"

#: /home/kovid/work/calibre/src/calibre/gui2/viewer/documentview.py:44
#: /home/kovid/work/calibre/src/calibre/gui2/viewer/documentview.py:81
msgid ""
"Set the user CSS stylesheet. This can be used to customize the look of all "
"books."
msgstr ""
"Set the user CSS stylesheet. This can be used to customize the look of all "
"books."

#: /home/kovid/work/calibre/src/calibre/gui2/viewer/documentview.py:46
msgid "Maximum width of the viewer window, in pixels."
msgstr "Maximum width of the viewer window, in pixels."

#: /home/kovid/work/calibre/src/calibre/gui2/viewer/documentview.py:48
msgid "Resize images larger than the viewer window to fit inside it"
msgstr "Resize images larger than the viewer window to fit inside it"

#: /home/kovid/work/calibre/src/calibre/gui2/viewer/documentview.py:49
msgid "Hyphenate text"
msgstr "Hyphenate text"

#: /home/kovid/work/calibre/src/calibre/gui2/viewer/documentview.py:51
msgid "Default language for hyphenation rules"
msgstr "Default language for hyphenation rules"

#: /home/kovid/work/calibre/src/calibre/gui2/viewer/documentview.py:53
msgid "Font options"
msgstr "Font options"

#: /home/kovid/work/calibre/src/calibre/gui2/viewer/documentview.py:55
msgid "The serif font family"
msgstr "The serif font family"

#: /home/kovid/work/calibre/src/calibre/gui2/viewer/documentview.py:57
msgid "The sans-serif font family"
msgstr "The sans-serif font family"

#: /home/kovid/work/calibre/src/calibre/gui2/viewer/documentview.py:59
msgid "The monospaced font family"
msgstr "The monospaced font family"

#: /home/kovid/work/calibre/src/calibre/gui2/viewer/documentview.py:60
msgid "The standard font size in px"
msgstr "The standard font size in px"

#: /home/kovid/work/calibre/src/calibre/gui2/viewer/documentview.py:61
msgid "The monospaced font size in px"
msgstr "The monospaced font size in px"

#: /home/kovid/work/calibre/src/calibre/gui2/viewer/documentview.py:62
msgid "The standard font type"
msgstr "The standard font type"

#: /home/kovid/work/calibre/src/calibre/gui2/viewer/documentview.py:453
msgid "&Lookup in dictionary"
msgstr "&Lookup in dictionary"

#: /home/kovid/work/calibre/src/calibre/gui2/viewer/documentview.py:456
#: /home/kovid/work/calibre/src/calibre/gui2/viewer/main.py:138
msgid "Go to..."
msgstr "Go to..."

#: /home/kovid/work/calibre/src/calibre/gui2/viewer/documentview.py:468
msgid "Next Section"
msgstr "Next Section"

#: /home/kovid/work/calibre/src/calibre/gui2/viewer/documentview.py:469
msgid "Previous Section"
msgstr "Previous Section"

#: /home/kovid/work/calibre/src/calibre/gui2/viewer/documentview.py:471
msgid "Document Start"
msgstr "Document Start"

#: /home/kovid/work/calibre/src/calibre/gui2/viewer/documentview.py:472
msgid "Document End"
msgstr "Document End"

#: /home/kovid/work/calibre/src/calibre/gui2/viewer/documentview.py:474
msgid "Section Start"
msgstr "Section Start"

#: /home/kovid/work/calibre/src/calibre/gui2/viewer/documentview.py:475
msgid "Section End"
msgstr "Section End"

#: /home/kovid/work/calibre/src/calibre/gui2/viewer/keys.py:12
msgid "Scroll to the next page"
msgstr "Scroll to the next page"

#: /home/kovid/work/calibre/src/calibre/gui2/viewer/keys.py:15
msgid "Scroll to the previous page"
msgstr "Scroll to the previous page"

#: /home/kovid/work/calibre/src/calibre/gui2/viewer/keys.py:18
msgid "Scroll to the next section"
msgstr "Scroll to the next section"

#: /home/kovid/work/calibre/src/calibre/gui2/viewer/keys.py:21
msgid "Scroll to the previous section"
msgstr "Scroll to the previous section"

#: /home/kovid/work/calibre/src/calibre/gui2/viewer/keys.py:24
msgid "Scroll to the bottom of the section"
msgstr "Scroll to the bottom of the section"

#: /home/kovid/work/calibre/src/calibre/gui2/viewer/keys.py:27
msgid "Scroll to the top of the section"
msgstr "Scroll to the top of the section"

#: /home/kovid/work/calibre/src/calibre/gui2/viewer/keys.py:30
msgid "Scroll to the end of the document"
msgstr "Scroll to the end of the document"

#: /home/kovid/work/calibre/src/calibre/gui2/viewer/keys.py:33
msgid "Scroll to the start of the document"
msgstr "Scroll to the start of the document"

#: /home/kovid/work/calibre/src/calibre/gui2/viewer/keys.py:36
msgid "Scroll down"
msgstr "Scroll down"

#: /home/kovid/work/calibre/src/calibre/gui2/viewer/keys.py:39
msgid "Scroll up"
msgstr "Scroll up"

#: /home/kovid/work/calibre/src/calibre/gui2/viewer/keys.py:42
msgid "Scroll left"
msgstr "Scroll left"

#: /home/kovid/work/calibre/src/calibre/gui2/viewer/keys.py:45
msgid "Scroll right"
msgstr "Scroll right"

#: /home/kovid/work/calibre/src/calibre/gui2/viewer/main.py:115
msgid "Book format"
msgstr "Book format"

#: /home/kovid/work/calibre/src/calibre/gui2/viewer/main.py:185
msgid "Position in book"
msgstr "Position in book"

#: /home/kovid/work/calibre/src/calibre/gui2/viewer/main.py:192
msgid "Go to a reference. To get reference numbers, use the reference mode."
msgstr "Go to a reference. To get reference numbers, use the reference mode."

#: /home/kovid/work/calibre/src/calibre/gui2/viewer/main.py:200
msgid "Search for text in book"
msgstr "Search for text in book"

#: /home/kovid/work/calibre/src/calibre/gui2/viewer/main.py:269
msgid "Print Preview"
msgstr "Print Preview"

#: /home/kovid/work/calibre/src/calibre/gui2/viewer/main.py:300
msgid "Connecting to dict.org to lookup: <b>%s</b>&hellip;"
msgstr "Connecting to dict.org to lookup: <b>%s</b>&hellip;"

#: /home/kovid/work/calibre/src/calibre/gui2/viewer/main.py:399
msgid "Choose ebook"
msgstr "Choose ebook"

#: /home/kovid/work/calibre/src/calibre/gui2/viewer/main.py:400
msgid "Ebooks"
msgstr "Ebooks"

#: /home/kovid/work/calibre/src/calibre/gui2/viewer/main.py:419
msgid "Add bookmark"
msgstr "Add bookmark"

#: /home/kovid/work/calibre/src/calibre/gui2/viewer/main.py:419
msgid "Enter title for bookmark:"
msgstr "Enter title for bookmark:"

#: /home/kovid/work/calibre/src/calibre/gui2/viewer/main.py:442
msgid "No matches found for: %s"
msgstr "No matches found for: %s"

#: /home/kovid/work/calibre/src/calibre/gui2/viewer/main.py:479
msgid "Loading flow..."
msgstr "Loading flow..."

#: /home/kovid/work/calibre/src/calibre/gui2/viewer/main.py:515
msgid "Laying out %s"
msgstr "Laying out %s"

#: /home/kovid/work/calibre/src/calibre/gui2/viewer/main.py:544
msgid "Manage Bookmarks"
msgstr "Manage Bookmarks"

#: /home/kovid/work/calibre/src/calibre/gui2/viewer/main.py:579
msgid "Loading ebook..."
msgstr "Loading ebook..."

#: /home/kovid/work/calibre/src/calibre/gui2/viewer/main.py:587
msgid "DRM Error"
msgstr "DRM Error"

#: /home/kovid/work/calibre/src/calibre/gui2/viewer/main.py:588
msgid "<p>This book is protected by <a href=\"%s\">DRM</a>"
msgstr "<p>This book is protected by <a href=\"%s\">DRM</a>"

#: /home/kovid/work/calibre/src/calibre/gui2/viewer/main.py:592
msgid "Could not open ebook"
msgstr "Could not open ebook"

#: /home/kovid/work/calibre/src/calibre/gui2/viewer/main.py:666
msgid "Options to control the ebook viewer"
msgstr "Options to control the ebook viewer"

#: /home/kovid/work/calibre/src/calibre/gui2/viewer/main.py:673
msgid ""
"If specified, viewer window will try to come to the front when started."
msgstr ""
"If specified, viewer window will try to come to the front when started."

#: /home/kovid/work/calibre/src/calibre/gui2/viewer/main.py:678
msgid "Print javascript alert and console messages to the console"
msgstr "Print javascript alert and console messages to the console"

#: /home/kovid/work/calibre/src/calibre/gui2/viewer/main.py:684
msgid ""
"%prog [options] file\n"
"\n"
"View an ebook.\n"
msgstr ""
"%prog [options] file\n"
"\n"
"View an ebook.\n"

#: /home/kovid/work/calibre/src/calibre/gui2/viewer/main_ui.py:184
msgid "E-book Viewer"
msgstr "E-book Viewer"

#: /home/kovid/work/calibre/src/calibre/gui2/viewer/main_ui.py:185
msgid "Close dictionary"
msgstr "Close dictionary"

#: /home/kovid/work/calibre/src/calibre/gui2/viewer/main_ui.py:187
msgid "toolBar"
msgstr "toolBar"

#: /home/kovid/work/calibre/src/calibre/gui2/viewer/main_ui.py:190
msgid "Next page"
msgstr "Next page"

#: /home/kovid/work/calibre/src/calibre/gui2/viewer/main_ui.py:191
msgid "Previous page"
msgstr "Previous page"

#: /home/kovid/work/calibre/src/calibre/gui2/viewer/main_ui.py:192
msgid "Font size larger"
msgstr "Font size larger"

#: /home/kovid/work/calibre/src/calibre/gui2/viewer/main_ui.py:193
msgid "Font size smaller"
msgstr "Font size smaller"

#: /home/kovid/work/calibre/src/calibre/gui2/viewer/main_ui.py:197
msgid "Find next"
msgstr "Find next"

#: /home/kovid/work/calibre/src/calibre/gui2/viewer/main_ui.py:198
msgid "Find next occurrence"
msgstr "Find next occurrence"

#: /home/kovid/work/calibre/src/calibre/gui2/viewer/main_ui.py:199
msgid "F3"
msgstr "F3"

#: /home/kovid/work/calibre/src/calibre/gui2/viewer/main_ui.py:200
msgid "Copy to clipboard"
msgstr "Copy to clipboard"

#: /home/kovid/work/calibre/src/calibre/gui2/viewer/main_ui.py:202
msgid "Reference Mode"
msgstr "Reference Mode"

#: /home/kovid/work/calibre/src/calibre/gui2/viewer/main_ui.py:203
msgid "Bookmark"
msgstr "Bookmark"

#: /home/kovid/work/calibre/src/calibre/gui2/viewer/main_ui.py:204
msgid "Toggle full screen"
msgstr "Toggle full screen"

#: /home/kovid/work/calibre/src/calibre/gui2/viewer/main_ui.py:205
msgid "Print"
msgstr "Print"

#: /home/kovid/work/calibre/src/calibre/gui2/viewer/main_ui.py:206
msgid "Find previous"
msgstr "Find previous"

#: /home/kovid/work/calibre/src/calibre/gui2/viewer/main_ui.py:207
msgid "Find previous occurrence"
msgstr "Find previous occurrence"

#: /home/kovid/work/calibre/src/calibre/gui2/viewer/main_ui.py:208
msgid "Shift+F3"
msgstr "Shift+F3"

#: /home/kovid/work/calibre/src/calibre/gui2/viewer/printing.py:114
msgid "Print eBook"
msgstr "Print eBook"

#: /home/kovid/work/calibre/src/calibre/gui2/widgets.py:238
msgid "Copy Image"
msgstr "Copy Image"

#: /home/kovid/work/calibre/src/calibre/gui2/widgets.py:239
msgid "Paste Image"
msgstr "Paste Image"

#: /home/kovid/work/calibre/src/calibre/gui2/widgets.py:364
msgid "Change Case"
msgstr "Change Case"

#: /home/kovid/work/calibre/src/calibre/gui2/widgets.py:365
msgid "Upper Case"
msgstr "Upper Case"

#: /home/kovid/work/calibre/src/calibre/gui2/widgets.py:366
msgid "Lower Case"
msgstr "Lower Case"

#: /home/kovid/work/calibre/src/calibre/gui2/widgets.py:367
msgid "Swap Case"
msgstr "Swap Case"

#: /home/kovid/work/calibre/src/calibre/gui2/widgets.py:368
msgid "Title Case"
msgstr "Title Case"

#: /home/kovid/work/calibre/src/calibre/gui2/widgets.py:838
msgid "Drag to resize"
msgstr "Drag to resize"

#: /home/kovid/work/calibre/src/calibre/gui2/widgets.py:873
msgid "Show"
msgstr "Show"

#: /home/kovid/work/calibre/src/calibre/gui2/widgets.py:880
msgid "Hide"
msgstr "Hide"

#: /home/kovid/work/calibre/src/calibre/gui2/widgets.py:917
msgid "Toggle"
msgstr "Txandakatu"

#: /home/kovid/work/calibre/src/calibre/gui2/wizard/__init__.py:370
msgid ""
"If you use the WordPlayer e-book app on your Android phone, you can access "
"your calibre book collection directly on the device. To do this you have to "
"turn on the content server."
msgstr ""
"If you use the WordPlayer e-book app on your Android phone, you can access "
"your calibre book collection directly on the device. To do this you have to "
"turn on the content server."

#: /home/kovid/work/calibre/src/calibre/gui2/wizard/__init__.py:374
msgid ""
"Remember to leave calibre running as the server only runs as long as calibre "
"is running."
msgstr ""
"Remember to leave calibre running as the server only runs as long as calibre "
"is running."

#: /home/kovid/work/calibre/src/calibre/gui2/wizard/__init__.py:376
msgid ""
"You have to add the URL http://myhostname:8080 as your calibre library in "
"WordPlayer. Here myhostname should be the fully qualified hostname or the IP "
"address of the computer calibre is running on."
msgstr ""
"You have to add the URL http://myhostname:8080 as your calibre library in "
"WordPlayer. Here myhostname should be the fully qualified hostname or the IP "
"address of the computer calibre is running on."

#: /home/kovid/work/calibre/src/calibre/gui2/wizard/__init__.py:453
msgid "Moving library..."
msgstr "Moving library..."

#: /home/kovid/work/calibre/src/calibre/gui2/wizard/__init__.py:469
#: /home/kovid/work/calibre/src/calibre/gui2/wizard/__init__.py:470
msgid "Failed to move library"
msgstr "Failed to move library"

#: /home/kovid/work/calibre/src/calibre/gui2/wizard/__init__.py:524
msgid "Invalid database"
msgstr "Invalid database"

#: /home/kovid/work/calibre/src/calibre/gui2/wizard/__init__.py:525
msgid ""
"<p>An invalid library already exists at %s, delete it before trying to move "
"the existing library.<br>Error: %s"
msgstr ""
"<p>An invalid library already exists at %s, delete it before trying to move "
"the existing library.<br>Error: %s"

#: /home/kovid/work/calibre/src/calibre/gui2/wizard/__init__.py:536
msgid "Could not move library"
msgstr "Could not move library"

#: /home/kovid/work/calibre/src/calibre/gui2/wizard/__init__.py:590
msgid "Select location for books"
msgstr "Select location for books"

#: /home/kovid/work/calibre/src/calibre/gui2/wizard/__init__.py:665
msgid "welcome wizard"
msgstr "welcome wizard"

#: /home/kovid/work/calibre/src/calibre/gui2/wizard/device_ui.py:48
#: /home/kovid/work/calibre/src/calibre/gui2/wizard/device_ui.py:49
#: /home/kovid/work/calibre/src/calibre/gui2/wizard/finish_ui.py:42
#: /home/kovid/work/calibre/src/calibre/gui2/wizard/kindle_ui.py:42
#: /home/kovid/work/calibre/src/calibre/gui2/wizard/library_ui.py:50
#: /home/kovid/work/calibre/src/calibre/gui2/wizard/stanza_ui.py:42
msgid "Welcome to calibre"
msgstr "Welcome to calibre"

#: /home/kovid/work/calibre/src/calibre/gui2/wizard/device_ui.py:50
#: /home/kovid/work/calibre/src/calibre/gui2/wizard/finish_ui.py:43
#: /home/kovid/work/calibre/src/calibre/gui2/wizard/kindle_ui.py:43
#: /home/kovid/work/calibre/src/calibre/gui2/wizard/library_ui.py:51
#: /home/kovid/work/calibre/src/calibre/gui2/wizard/stanza_ui.py:43
msgid "The one stop solution to all your e-book needs."
msgstr "The one stop solution to all your e-book needs."

#: /home/kovid/work/calibre/src/calibre/gui2/wizard/device_ui.py:51
msgid ""
"Choose your book reader. This will set the conversion options to produce "
"books optimized for your device."
msgstr ""
"Choose your book reader. This will set the conversion options to produce "
"books optimized for your device."

#: /home/kovid/work/calibre/src/calibre/gui2/wizard/device_ui.py:52
msgid "&Manufacturers"
msgstr "&Manufacturers"

#: /home/kovid/work/calibre/src/calibre/gui2/wizard/device_ui.py:53
msgid "&Devices"
msgstr "&Devices"

#: /home/kovid/work/calibre/src/calibre/gui2/wizard/finish_ui.py:44
msgid ""
"<h2>Congratulations!</h2> You have successfully setup calibre. Press the %s "
"button to apply your settings."
msgstr ""
"<h2>Congratulations!</h2> You have successfully setup calibre. Press the %s "
"button to apply your settings."

#: /home/kovid/work/calibre/src/calibre/gui2/wizard/finish_ui.py:45
msgid ""
"<h2>Demo videos</h2>Videos demonstrating the various features of calibre are "
"available <a href=\"http://calibre-ebook.com/demo\">online</a>."
msgstr ""
"<h2>Demo videos</h2>Videos demonstrating the various features of calibre are "
"available <a href=\"http://calibre-ebook.com/demo\">online</a>."

#: /home/kovid/work/calibre/src/calibre/gui2/wizard/finish_ui.py:46
msgid ""
"<h2>User Manual</h2>A User Manual is also available <a href=\"http://calibre-"
"ebook.com/user_manual\">online</a>."
msgstr ""
"<h2>User Manual</h2>A User Manual is also available <a href=\"http://calibre-"
"ebook.com/user_manual\">online</a>."

#: /home/kovid/work/calibre/src/calibre/gui2/wizard/kindle_ui.py:44
msgid ""
"<p>calibre can automatically send books by email to your Kindle. To do that "
"you have to setup email delivery below. The easiest way is to setup a free "
"<a href=\"http://gmail.com\">gmail account</a> and click the Use gmail "
"button below. You will also have to register your gmail address in your "
"Amazon account."
msgstr ""
"<p>calibre can automatically send books by email to your Kindle. To do that "
"you have to setup email delivery below. The easiest way is to setup a free "
"<a href=\"http://gmail.com\">gmail account</a> and click the Use gmail "
"button below. You will also have to register your gmail address in your "
"Amazon account."

#: /home/kovid/work/calibre/src/calibre/gui2/wizard/kindle_ui.py:45
msgid "&Kindle email:"
msgstr "&Kindle email:"

#: /home/kovid/work/calibre/src/calibre/gui2/wizard/library_ui.py:52
msgid "Choose your &language:"
msgstr "Choose your &language:"

#: /home/kovid/work/calibre/src/calibre/gui2/wizard/library_ui.py:53
msgid ""
"Choose a location for your books. When you add books to calibre, they will "
"be copied here:"
msgstr ""
"Choose a location for your books. When you add books to calibre, they will "
"be copied here:"

#: /home/kovid/work/calibre/src/calibre/gui2/wizard/library_ui.py:54
msgid "&Change"
msgstr "&Change"

#: /home/kovid/work/calibre/src/calibre/gui2/wizard/library_ui.py:55
msgid ""
"If you have an existing calibre library, it will be copied to the new "
"location. If a calibre library already exists at the new location, calibre "
"will switch to using it."
msgstr ""
"If you have an existing calibre library, it will be copied to the new "
"location. If a calibre library already exists at the new location, calibre "
"will switch to using it."

#: /home/kovid/work/calibre/src/calibre/gui2/wizard/send_email.py:32
msgid "Using: %s:%s@%s:%s and %s encryption"
msgstr "Using: %s:%s@%s:%s and %s encryption"

#: /home/kovid/work/calibre/src/calibre/gui2/wizard/send_email.py:37
msgid "Sending..."
msgstr "Sending..."

#: /home/kovid/work/calibre/src/calibre/gui2/wizard/send_email.py:42
msgid "Mail successfully sent"
msgstr "Mail successfully sent"

#: /home/kovid/work/calibre/src/calibre/gui2/wizard/send_email.py:114
msgid "Finish gmail setup"
msgstr "Finish gmail setup"

#: /home/kovid/work/calibre/src/calibre/gui2/wizard/send_email.py:115
msgid ""
"Dont forget to enter your gmail username and password. You can sign up for a "
"free gmail account at http://gmail.com"
msgstr ""
"Dont forget to enter your gmail username and password. You can sign up for a "
"free gmail account at http://gmail.com"

#: /home/kovid/work/calibre/src/calibre/gui2/wizard/send_email.py:123
#: /home/kovid/work/calibre/src/calibre/gui2/wizard/send_email.py:130
msgid "Bad configuration"
msgstr "Bad configuration"

#: /home/kovid/work/calibre/src/calibre/gui2/wizard/send_email.py:124
msgid "You must set the From email address"
msgstr "You must set the From email address"

#: /home/kovid/work/calibre/src/calibre/gui2/wizard/send_email.py:131
msgid "You must set the username and password for the mail server."
msgstr "You must set the username and password for the mail server."

#: /home/kovid/work/calibre/src/calibre/gui2/wizard/send_email_ui.py:108
msgid "Send email &from:"
msgstr "Send email &from:"

#: /home/kovid/work/calibre/src/calibre/gui2/wizard/send_email_ui.py:109
msgid ""
"<p>This is what will be present in the From: field of emails sent by "
"calibre.<br> Set it to your email address"
msgstr ""
"<p>This is what will be present in the From: field of emails sent by "
"calibre.<br> Set it to your email address"

#: /home/kovid/work/calibre/src/calibre/gui2/wizard/send_email_ui.py:110
msgid ""
"<p>A mail server is useful if the service you are sending mail to only "
"accepts email from well know mail services."
msgstr ""
"<p>A mail server is useful if the service you are sending mail to only "
"accepts email from well know mail services."

#: /home/kovid/work/calibre/src/calibre/gui2/wizard/send_email_ui.py:111
msgid "Mail &Server"
msgstr "Mail &Server"

#: /home/kovid/work/calibre/src/calibre/gui2/wizard/send_email_ui.py:112
msgid "calibre can <b>optionally</b> use a server to send mail"
msgstr "calibre can <b>optionally</b> use a server to send mail"

#: /home/kovid/work/calibre/src/calibre/gui2/wizard/send_email_ui.py:113
msgid "&Hostname:"
msgstr "&Hostname:"

#: /home/kovid/work/calibre/src/calibre/gui2/wizard/send_email_ui.py:114
msgid "The hostname of your mail server. For e.g. smtp.gmail.com"
msgstr "The hostname of your mail server. For e.g. smtp.gmail.com"

#: /home/kovid/work/calibre/src/calibre/gui2/wizard/send_email_ui.py:115
msgid "&Port:"
msgstr "&Port:"

#: /home/kovid/work/calibre/src/calibre/gui2/wizard/send_email_ui.py:116
msgid ""
"The port your mail server listens for connections on. The default is 25"
msgstr ""
"The port your mail server listens for connections on. The default is 25"

#: /home/kovid/work/calibre/src/calibre/gui2/wizard/send_email_ui.py:118
msgid "Your username on the mail server"
msgstr "Your username on the mail server"

#: /home/kovid/work/calibre/src/calibre/gui2/wizard/send_email_ui.py:120
msgid "Your password on the mail server"
msgstr "Your password on the mail server"

#: /home/kovid/work/calibre/src/calibre/gui2/wizard/send_email_ui.py:121
msgid "&Show"
msgstr "&Show"

#: /home/kovid/work/calibre/src/calibre/gui2/wizard/send_email_ui.py:122
msgid "&Encryption:"
msgstr "&Encryption:"

#: /home/kovid/work/calibre/src/calibre/gui2/wizard/send_email_ui.py:123
msgid ""
"Use TLS encryption when connecting to the mail server. This is the most "
"common."
msgstr ""
"Use TLS encryption when connecting to the mail server. This is the most "
"common."

#: /home/kovid/work/calibre/src/calibre/gui2/wizard/send_email_ui.py:124
msgid "&TLS"
msgstr "&TLS"

#: /home/kovid/work/calibre/src/calibre/gui2/wizard/send_email_ui.py:125
msgid "Use SSL encryption when connecting to the mail server."
msgstr "Use SSL encryption when connecting to the mail server."

#: /home/kovid/work/calibre/src/calibre/gui2/wizard/send_email_ui.py:126
msgid "&SSL"
msgstr "&SSL"

#: /home/kovid/work/calibre/src/calibre/gui2/wizard/send_email_ui.py:127
msgid "Use Gmail"
msgstr "Use Gmail"

#: /home/kovid/work/calibre/src/calibre/gui2/wizard/send_email_ui.py:128
msgid "&Test email"
msgstr "&Test email"

#: /home/kovid/work/calibre/src/calibre/gui2/wizard/stanza_ui.py:44
msgid ""
"<p>If you use the <a href=\"http://www.lexcycle.com/download\">Stanza</a> e-"
"book app on your iPhone/iTouch, you can access your calibre book collection "
"directly on the device. To do this you have to turn on the calibre content "
"server."
msgstr ""
"<p>If you use the <a href=\"http://www.lexcycle.com/download\">Stanza</a> e-"
"book app on your iPhone/iTouch, you can access your calibre book collection "
"directly on the device. To do this you have to turn on the calibre content "
"server."

#: /home/kovid/work/calibre/src/calibre/gui2/wizard/stanza_ui.py:45
msgid "Turn on the &content server"
msgstr "Turn on the &content server"

#: /home/kovid/work/calibre/src/calibre/library/caches.py:230
msgid "today"
msgstr "today"

#: /home/kovid/work/calibre/src/calibre/library/caches.py:233
msgid "yesterday"
msgstr "yesterday"

#: /home/kovid/work/calibre/src/calibre/library/caches.py:236
msgid "thismonth"
msgstr "thismonth"

#: /home/kovid/work/calibre/src/calibre/library/caches.py:239
#: /home/kovid/work/calibre/src/calibre/library/caches.py:240
msgid "daysago"
msgstr "daysago"

#: /home/kovid/work/calibre/src/calibre/library/caches.py:398
#: /home/kovid/work/calibre/src/calibre/library/caches.py:408
msgid "no"
msgstr "no"

#: /home/kovid/work/calibre/src/calibre/library/caches.py:398
#: /home/kovid/work/calibre/src/calibre/library/caches.py:408
msgid "unchecked"
msgstr "unchecked"

#: /home/kovid/work/calibre/src/calibre/library/caches.py:401
#: /home/kovid/work/calibre/src/calibre/library/caches.py:411
msgid "checked"
msgstr "checked"

#: /home/kovid/work/calibre/src/calibre/library/caches.py:401
#: /home/kovid/work/calibre/src/calibre/library/caches.py:411
msgid "yes"
msgstr "yes"

#: /home/kovid/work/calibre/src/calibre/library/caches.py:405
msgid "blank"
msgstr "blank"

#: /home/kovid/work/calibre/src/calibre/library/caches.py:405
msgid "empty"
msgstr "empty"

#: /home/kovid/work/calibre/src/calibre/library/catalog.py:48
msgid ""
"The fields to output when cataloging books in the database.  Should be a "
"comma-separated list of fields.\n"
"Available fields: %s.\n"
"Default: '%%default'\n"
"Applies to: CSV, XML output formats"
msgstr ""
"The fields to output when cataloging books in the database.  Should be a "
"comma-separated list of fields.\n"
"Available fields: %s.\n"
"Default: '%%default'\n"
"Applies to: CSV, XML output formats"

#: /home/kovid/work/calibre/src/calibre/library/catalog.py:58
msgid ""
"Output field to sort on.\n"
"Available fields: author_sort, id, rating, size, timestamp, title.\n"
"Default: '%default'\n"
"Applies to: CSV, XML output formats"
msgstr ""
"Output field to sort on.\n"
"Available fields: author_sort, id, rating, size, timestamp, title.\n"
"Default: '%default'\n"
"Applies to: CSV, XML output formats"

#: /home/kovid/work/calibre/src/calibre/library/catalog.py:206
msgid ""
"The fields to output when cataloging books in the database.  Should be a "
"comma-separated list of fields.\n"
"Available fields: %s.\n"
"Default: '%%default'\n"
"Applies to: BIBTEX output format"
msgstr ""
"The fields to output when cataloging books in the database.  Should be a "
"comma-separated list of fields.\n"
"Available fields: %s.\n"
"Default: '%%default'\n"
"Applies to: BIBTEX output format"

#: /home/kovid/work/calibre/src/calibre/library/catalog.py:216
msgid ""
"Output field to sort on.\n"
"Available fields: author_sort, id, rating, size, timestamp, title.\n"
"Default: '%default'\n"
"Applies to: BIBTEX output format"
msgstr ""
"Output field to sort on.\n"
"Available fields: author_sort, id, rating, size, timestamp, title.\n"
"Default: '%default'\n"
"Applies to: BIBTEX output format"

#: /home/kovid/work/calibre/src/calibre/library/catalog.py:225
msgid ""
"Create a citation for BibTeX entries.\n"
"Boolean value: True, False\n"
"Default: '%default'\n"
"Applies to: BIBTEX output format"
msgstr ""
"Create a citation for BibTeX entries.\n"
"Boolean value: True, False\n"
"Default: '%default'\n"
"Applies to: BIBTEX output format"

#: /home/kovid/work/calibre/src/calibre/library/catalog.py:234
msgid ""
"The template for citation creation from database fields.\n"
" Should be a template with {} enclosed fields.\n"
"Available fields: %s.\n"
"Default: '%%default'\n"
"Applies to: BIBTEX output format"
msgstr ""
"The template for citation creation from database fields.\n"
" Should be a template with {} enclosed fields.\n"
"Available fields: %s.\n"
"Default: '%%default'\n"
"Applies to: BIBTEX output format"

#: /home/kovid/work/calibre/src/calibre/library/catalog.py:244
msgid ""
"BibTeX file encoding output.\n"
"Available types: utf8, cp1252, ascii.\n"
"Default: '%default'\n"
"Applies to: BIBTEX output format"
msgstr ""
"BibTeX file encoding output.\n"
"Available types: utf8, cp1252, ascii.\n"
"Default: '%default'\n"
"Applies to: BIBTEX output format"

#: /home/kovid/work/calibre/src/calibre/library/catalog.py:253
msgid ""
"BibTeX file encoding flag.\n"
"Available types: strict, replace, ignore, backslashreplace.\n"
"Default: '%default'\n"
"Applies to: BIBTEX output format"
msgstr ""
"BibTeX file encoding flag.\n"
"Available types: strict, replace, ignore, backslashreplace.\n"
"Default: '%default'\n"
"Applies to: BIBTEX output format"

#: /home/kovid/work/calibre/src/calibre/library/catalog.py:262
msgid ""
"Entry type for BibTeX catalog.\n"
"Available types: book, misc, mixed.\n"
"Default: '%default'\n"
"Applies to: BIBTEX output format"
msgstr ""
"Entry type for BibTeX catalog.\n"
"Available types: book, misc, mixed.\n"
"Default: '%default'\n"
"Applies to: BIBTEX output format"

#: /home/kovid/work/calibre/src/calibre/library/catalog.py:530
msgid ""
"Title of generated catalog used as title in metadata.\n"
"Default: '%default'\n"
"Applies to: ePub, MOBI output formats"
msgstr ""
"Title of generated catalog used as title in metadata.\n"
"Default: '%default'\n"
"Applies to: ePub, MOBI output formats"

#: /home/kovid/work/calibre/src/calibre/library/catalog.py:537
msgid ""
"Save the output from different stages of the conversion pipeline to the "
"specified directory. Useful if you are unsure at which stage of the "
"conversion process a bug is occurring.\n"
"Default: '%default'None\n"
"Applies to: ePub, MOBI output formats"
msgstr ""
"Gorde itzazu zehaztutako direktorioan bihurketa prozesuaren atal guztien "
"outputak, irteera-emaitzak. Erabilgarria ez badakizu prozesuaren zein unetan "
"gertatu egiten den errorea.\n"
"Default: '%default'None\n"
"Applies to: ePub, MOBI output formats"

#: /home/kovid/work/calibre/src/calibre/library/catalog.py:547
msgid ""
"Regex describing tags to exclude as genres.\n"
"Default: '%default' excludes bracketed tags, e.g. '[<tag>]'\n"
"Applies to: ePub, MOBI output formats"
msgstr ""
"Regex describing tags to exclude as genres.\n"
"Default: '%default' excludes bracketed tags, e.g. '[<tag>]'\n"
"Applies to: ePub, MOBI output formats"

#: /home/kovid/work/calibre/src/calibre/library/catalog.py:553
msgid ""
"Comma-separated list of tag words indicating book should be excluded from "
"output.  Case-insensitive.\n"
"--exclude-tags=skip will match 'skip this book' and 'Skip will like this'.\n"
"Default: '%default'\n"
"Applies to: ePub, MOBI output formats"
msgstr ""
"Comma-separated list of tag words indicating book should be excluded from "
"output.  Case-insensitive.\n"
"--exclude-tags=skip will match 'skip this book' and 'Skip will like this'.\n"
"Default: '%default'\n"
"Applies to: ePub, MOBI output formats"

#: /home/kovid/work/calibre/src/calibre/library/catalog.py:561
msgid ""
"Include 'Titles' section in catalog.\n"
"Default: '%default'\n"
"Applies to: ePub, MOBI output formats"
msgstr ""
"Include 'Titles' section in catalog.\n"
"Default: '%default'\n"
"Applies to: ePub, MOBI output formats"

#: /home/kovid/work/calibre/src/calibre/library/catalog.py:568
msgid ""
"Include 'Recently Added' section in catalog.\n"
"Default: '%default'\n"
"Applies to: ePub, MOBI output formats"
msgstr ""
"Include 'Recently Added' section in catalog.\n"
"Default: '%default'\n"
"Applies to: ePub, MOBI output formats"

#: /home/kovid/work/calibre/src/calibre/library/catalog.py:575
msgid ""
"Tag prefix for user notes, e.g. '*Jeff might enjoy reading this'.\n"
"Default: '%default'\n"
"Applies to: ePub, MOBI output formats"
msgstr ""
"Tag prefix for user notes, e.g. '*Jeff might enjoy reading this'.\n"
"Default: '%default'\n"
"Applies to: ePub, MOBI output formats"

#: /home/kovid/work/calibre/src/calibre/library/catalog.py:582
msgid ""
"Sort titles with leading numbers as text, e.g.,\n"
"'2001: A Space Odyssey' sorts as \n"
"'Two Thousand One: A Space Odyssey'.\n"
"Default: '%default'\n"
"Applies to: ePub, MOBI output formats"
msgstr ""
"Sort titles with leading numbers as text, e.g.,\n"
"'2001: A Space Odyssey' sorts as \n"
"'Two Thousand One: A Space Odyssey'.\n"
"Default: '%default'\n"
"Applies to: ePub, MOBI output formats"

#: /home/kovid/work/calibre/src/calibre/library/catalog.py:589
msgid ""
"Specifies the output profile.  In some cases, an output profile is required "
"to optimize the catalog for the device.  For example, 'kindle' or "
"'kindle_dx' creates a structured Table of Contents with Sections and "
"Articles.\n"
"Default: '%default'\n"
"Applies to: ePub, MOBI output formats"
msgstr ""
"Specifies the output profile.  In some cases, an output profile is required "
"to optimize the catalog for the device.  For example, 'kindle' or "
"'kindle_dx' creates a structured Table of Contents with Sections and "
"Articles.\n"
"Default: '%default'\n"
"Applies to: ePub, MOBI output formats"

#: /home/kovid/work/calibre/src/calibre/library/catalog.py:596
msgid ""
"Tag indicating book has been read.\n"
"Default: '%default'\n"
"Applies to: ePub, MOBI output formats"
msgstr ""
"Tag indicating book has been read.\n"
"Default: '%default'\n"
"Applies to: ePub, MOBI output formats"

#: /home/kovid/work/calibre/src/calibre/library/cli.py:41
msgid ""
"Path to the calibre library. Default is to use the path stored in the "
"settings."
msgstr ""
"Path to the calibre library. Default is to use the path stored in the "
"settings."

#: /home/kovid/work/calibre/src/calibre/library/cli.py:120
msgid ""
"%prog list [options]\n"
"\n"
"List the books available in the calibre database.\n"
msgstr ""
"%prog list [options]\n"
"\n"
"List the books available in the calibre database.\n"

#: /home/kovid/work/calibre/src/calibre/library/cli.py:128
msgid ""
"The fields to display when listing books in the database. Should be a comma "
"separated list of fields.\n"
"Available fields: %s\n"
"Default: %%default. The special field \"all\" can be used to select all "
"fields. Only has effect in the text output format."
msgstr ""
"The fields to display when listing books in the database. Should be a comma "
"separated list of fields.\n"
"Available fields: %s\n"
"Default: %%default. The special field \"all\" can be used to select all "
"fields. Only has effect in the text output format."

#: /home/kovid/work/calibre/src/calibre/library/cli.py:135
msgid ""
"The field by which to sort the results.\n"
"Available fields: %s\n"
"Default: %%default"
msgstr ""
"The field by which to sort the results.\n"
"Available fields: %s\n"
"Default: %%default"

#: /home/kovid/work/calibre/src/calibre/library/cli.py:137
msgid "Sort results in ascending order"
msgstr "Sort results in ascending order"

#: /home/kovid/work/calibre/src/calibre/library/cli.py:139
msgid ""
"Filter the results by the search query. For the format of the search query, "
"please see the search related documentation in the User Manual. Default is "
"to do no filtering."
msgstr ""
"Filter the results by the search query. For the format of the search query, "
"please see the search related documentation in the User Manual. Default is "
"to do no filtering."

#: /home/kovid/work/calibre/src/calibre/library/cli.py:141
msgid ""
"The maximum width of a single line in the output. Defaults to detecting "
"screen size."
msgstr ""
"The maximum width of a single line in the output. Defaults to detecting "
"screen size."

#: /home/kovid/work/calibre/src/calibre/library/cli.py:142
msgid "The string used to separate fields. Default is a space."
msgstr "The string used to separate fields. Default is a space."

#: /home/kovid/work/calibre/src/calibre/library/cli.py:143
msgid ""
"The prefix for all file paths. Default is the absolute path to the library "
"folder."
msgstr ""
"The prefix for all file paths. Default is the absolute path to the library "
"folder."

#: /home/kovid/work/calibre/src/calibre/library/cli.py:165
msgid "Invalid fields. Available fields:"
msgstr "Invalid fields. Available fields:"

#: /home/kovid/work/calibre/src/calibre/library/cli.py:172
msgid "Invalid sort field. Available fields:"
msgstr "Invalid sort field. Available fields:"

#: /home/kovid/work/calibre/src/calibre/library/cli.py:244
msgid ""
"The following books were not added as they already exist in the database "
"(see --duplicates option):"
msgstr ""
"The following books were not added as they already exist in the database "
"(see --duplicates option):"

#: /home/kovid/work/calibre/src/calibre/library/cli.py:267
msgid ""
"%prog add [options] file1 file2 file3 ...\n"
"\n"
"Add the specified files as books to the database. You can also specify "
"directories, see\n"
"the directory related options below.\n"
msgstr ""
"%prog add [options] file1 file2 file3 ...\n"
"\n"
"Add the specified files as books to the database. You can also specify "
"directories, see\n"
"the directory related options below.\n"

#: /home/kovid/work/calibre/src/calibre/library/cli.py:276
msgid ""
"Assume that each directory has only a single logical book and that all files "
"in it are different e-book formats of that book"
msgstr ""
"Assume that each directory has only a single logical book and that all files "
"in it are different e-book formats of that book"

#: /home/kovid/work/calibre/src/calibre/library/cli.py:278
msgid "Process directories recursively"
msgstr "Process directories recursively"

#: /home/kovid/work/calibre/src/calibre/library/cli.py:280
msgid ""
"Add books to database even if they already exist. Comparison is done based "
"on book titles."
msgstr ""
"Add books to database even if they already exist. Comparison is done based "
"on book titles."

#: /home/kovid/work/calibre/src/calibre/library/cli.py:282
msgid "Add an empty book (a book with no formats)"
msgstr "Add an empty book (a book with no formats)"

#: /home/kovid/work/calibre/src/calibre/library/cli.py:284
msgid "Set the title of the added empty book"
msgstr "Set the title of the added empty book"

#: /home/kovid/work/calibre/src/calibre/library/cli.py:286
msgid "Set the authors of the added empty book"
msgstr "Set the authors of the added empty book"

#: /home/kovid/work/calibre/src/calibre/library/cli.py:288
msgid "Set the ISBN of the added empty book"
msgstr "Set the ISBN of the added empty book"

#: /home/kovid/work/calibre/src/calibre/library/cli.py:313
msgid "You must specify at least one file to add"
msgstr "You must specify at least one file to add"

#: /home/kovid/work/calibre/src/calibre/library/cli.py:329
msgid ""
"%prog remove ids\n"
"\n"
"Remove the books identified by ids from the database. ids should be a comma "
"separated list of id numbers (you can get id numbers by using the list "
"command). For example, 23,34,57-85\n"
msgstr ""
"%prog remove ids\n"
"\n"
"Remove the books identified by ids from the database. ids should be a comma "
"separated list of id numbers (you can get id numbers by using the list "
"command). For example, 23,34,57-85\n"

#: /home/kovid/work/calibre/src/calibre/library/cli.py:344
msgid "You must specify at least one book to remove"
msgstr "You must specify at least one book to remove"

#: /home/kovid/work/calibre/src/calibre/library/cli.py:363
msgid ""
"%prog add_format [options] id ebook_file\n"
"\n"
"Add the ebook in ebook_file to the available formats for the logical book "
"identified by id. You can get id by using the list command. If the format "
"already exists, it is replaced.\n"
msgstr ""
"%prog add_format [options] id ebook_file\n"
"\n"
"Add the ebook in ebook_file to the available formats for the logical book "
"identified by id. You can get id by using the list command. If the format "
"already exists, it is replaced.\n"

#: /home/kovid/work/calibre/src/calibre/library/cli.py:378
msgid "You must specify an id and an ebook file"
msgstr "You must specify an id and an ebook file"

#: /home/kovid/work/calibre/src/calibre/library/cli.py:383
msgid "ebook file must have an extension"
msgstr "ebook file must have an extension"

#: /home/kovid/work/calibre/src/calibre/library/cli.py:391
msgid ""
"\n"
"%prog remove_format [options] id fmt\n"
"\n"
"Remove the format fmt from the logical book identified by id. You can get id "
"by using the list command. fmt should be a file extension like LRF or TXT or "
"EPUB. If the logical book does not have fmt available, do nothing.\n"
msgstr ""
"\n"
"%prog remove_format [options] id fmt\n"
"\n"
"Remove the format fmt from the logical book identified by id. You can get id "
"by using the list command. fmt should be a file extension like LRF or TXT or "
"EPUB. If the logical book does not have fmt available, do nothing.\n"

#: /home/kovid/work/calibre/src/calibre/library/cli.py:408
msgid "You must specify an id and a format"
msgstr "You must specify an id and a format"

#: /home/kovid/work/calibre/src/calibre/library/cli.py:426
msgid ""
"\n"
"%prog show_metadata [options] id\n"
"\n"
"Show the metadata stored in the calibre database for the book identified by "
"id.\n"
"id is an id number from the list command.\n"
msgstr ""
"\n"
"%prog show_metadata [options] id\n"
"\n"
"Show the metadata stored in the calibre database for the book identified by "
"id.\n"
"id is an id number from the list command.\n"

#: /home/kovid/work/calibre/src/calibre/library/cli.py:434
msgid "Print metadata in OPF form (XML)"
msgstr "Print metadata in OPF form (XML)"

#: /home/kovid/work/calibre/src/calibre/library/cli.py:443
msgid "You must specify an id"
msgstr "You must specify an id"

#: /home/kovid/work/calibre/src/calibre/library/cli.py:456
msgid ""
"\n"
"%prog set_metadata [options] id /path/to/metadata.opf\n"
"\n"
"Set the metadata stored in the calibre database for the book identified by "
"id\n"
"from the OPF file metadata.opf. id is an id number from the list command. "
"You\n"
"can get a quick feel for the OPF format by using the --as-opf switch to the\n"
"show_metadata command.\n"
msgstr ""
"\n"
"%prog set_metadata [options] id /path/to/metadata.opf\n"
"\n"
"Set the metadata stored in the calibre database for the book identified by "
"id\n"
"from the OPF file metadata.opf. id is an id number from the list command. "
"You\n"
"can get a quick feel for the OPF format by using the --as-opf switch to the\n"
"show_metadata command.\n"

#: /home/kovid/work/calibre/src/calibre/library/cli.py:472
msgid "You must specify an id and a metadata file"
msgstr "You must specify an id and a metadata file"

#: /home/kovid/work/calibre/src/calibre/library/cli.py:492
msgid ""
"%prog export [options] ids\n"
"\n"
"Export the books specified by ids (a comma separated list) to the "
"filesystem.\n"
"The export operation saves all formats of the book, its cover and metadata "
"(in\n"
"an opf file). You can get id numbers from the list command.\n"
msgstr ""
"%prog export [options] ids\n"
"\n"
"Export the books specified by ids (a comma separated list) to the "
"filesystem.\n"
"The export operation saves all formats of the book, its cover and metadata "
"(in\n"
"an opf file). You can get id numbers from the list command.\n"

#: /home/kovid/work/calibre/src/calibre/library/cli.py:500
msgid "Export all books in database, ignoring the list of ids."
msgstr "Export all books in database, ignoring the list of ids."

#: /home/kovid/work/calibre/src/calibre/library/cli.py:502
msgid "Export books to the specified directory. Default is"
msgstr "Export books to the specified directory. Default is"

#: /home/kovid/work/calibre/src/calibre/library/cli.py:504
msgid "Export all books into a single directory"
msgstr "Export all books into a single directory"

#: /home/kovid/work/calibre/src/calibre/library/cli.py:511
msgid "Specifying this switch will turn this behavior off."
msgstr "Specifying this switch will turn this behavior off."

#: /home/kovid/work/calibre/src/calibre/library/cli.py:534
msgid "You must specify some ids or the %s option"
msgstr "You must specify some ids or the %s option"

#: /home/kovid/work/calibre/src/calibre/library/cli.py:547
msgid ""
"%prog add_custom_column [options] label name datatype\n"
"\n"
"Create a custom column. label is the machine friendly name of the column. "
"Should\n"
"not contain spaces or colons. name is the human friendly name of the "
"column.\n"
"datatype is one of: {0}\n"
msgstr ""
"%prog add_custom_column [options] label name datatype\n"
"\n"
"Create a custom column. label is the machine friendly name of the column. "
"Should\n"
"not contain spaces or colons. name is the human friendly name of the "
"column.\n"
"datatype is one of: {0}\n"

#: /home/kovid/work/calibre/src/calibre/library/cli.py:556
msgid ""
"This column stores tag like data (i.e. multiple comma separated values). "
"Only applies if datatype is text."
msgstr ""
"This column stores tag like data (i.e. multiple comma separated values). "
"Only applies if datatype is text."

#: /home/kovid/work/calibre/src/calibre/library/cli.py:560
msgid ""
"A dictionary of options to customize how the data in this column will be "
"interpreted."
msgstr ""
"A dictionary of options to customize how the data in this column will be "
"interpreted."

#: /home/kovid/work/calibre/src/calibre/library/cli.py:573
msgid "You must specify label, name and datatype"
msgstr "You must specify label, name and datatype"

#: /home/kovid/work/calibre/src/calibre/library/cli.py:631
msgid ""
"\n"
"    %prog catalog /path/to/destination.(csv|epub|mobi|xml ...) [options]\n"
"\n"
"    Export a catalog in format specified by path/to/destination extension.\n"
"    Options control how entries are displayed in the generated catalog "
"ouput.\n"
"    "
msgstr ""
"\n"
"    %prog catalog /path/to/destination.(csv|epub|mobi|xml ...) [options]\n"
"\n"
"    Export a catalog in format specified by path/to/destination extension.\n"
"    Options control how entries are displayed in the generated catalog "
"ouput.\n"
"    "

#: /home/kovid/work/calibre/src/calibre/library/cli.py:645
msgid ""
"Comma-separated list of database IDs to catalog.\n"
"If declared, --search is ignored.\n"
"Default: all"
msgstr ""
"Comma-separated list of database IDs to catalog.\n"
"If declared, --search is ignored.\n"
"Default: all"

#: /home/kovid/work/calibre/src/calibre/library/cli.py:649
msgid ""
"Filter the results by the search query. For the format of the search query, "
"please see the search-related documentation in the User Manual.\n"
"Default: no filtering"
msgstr ""
"Filter the results by the search query. For the format of the search query, "
"please see the search-related documentation in the User Manual.\n"
"Default: no filtering"

#: /home/kovid/work/calibre/src/calibre/library/cli.py:655
#: /home/kovid/work/calibre/src/calibre/web/fetch/simple.py:505
msgid "Show detailed output information. Useful for debugging"
msgstr "Show detailed output information. Useful for debugging"

#: /home/kovid/work/calibre/src/calibre/library/cli.py:668
msgid "Error: You must specify a catalog output file"
msgstr "Error: You must specify a catalog output file"

#: /home/kovid/work/calibre/src/calibre/library/cli.py:710
msgid ""
"\n"
"    %prog set_custom [options] column id value\n"
"\n"
"    Set the value of a custom column for the book identified by id.\n"
"    You can get a list of ids using the list command.\n"
"    You can get a list of custom column names using the custom_columns\n"
"    command.\n"
"    "
msgstr ""
"\n"
"    %prog set_custom [options] column id value\n"
"\n"
"    Set the value of a custom column for the book identified by id.\n"
"    You can get a list of ids using the list command.\n"
"    You can get a list of custom column names using the custom_columns\n"
"    command.\n"
"    "

#: /home/kovid/work/calibre/src/calibre/library/cli.py:721
msgid ""
"If the column stores multiple values, append the specified values to the "
"existing ones, instead of replacing them."
msgstr ""
"If the column stores multiple values, append the specified values to the "
"existing ones, instead of replacing them."

#: /home/kovid/work/calibre/src/calibre/library/cli.py:732
msgid "Error: You must specify a field name, id and value"
msgstr "Error: You must specify a field name, id and value"

#: /home/kovid/work/calibre/src/calibre/library/cli.py:751
msgid ""
"\n"
"    %prog custom_columns [options]\n"
"\n"
"    List available custom columns. Shows column labels and ids.\n"
"    "
msgstr ""
"\n"
"    %prog custom_columns [options]\n"
"\n"
"    List available custom columns. Shows column labels and ids.\n"
"    "

#: /home/kovid/work/calibre/src/calibre/library/cli.py:758
msgid "Show details for each column."
msgstr "Show details for each column."

#: /home/kovid/work/calibre/src/calibre/library/cli.py:770
msgid "You will lose all data in the column: %r. Are you sure (y/n)? "
msgstr "You will lose all data in the column: %r. Are you sure (y/n)? "

#: /home/kovid/work/calibre/src/calibre/library/cli.py:772
msgid "y"
msgstr "y"

#: /home/kovid/work/calibre/src/calibre/library/cli.py:778
msgid ""
"\n"
"    %prog remove_custom_column [options] label\n"
"\n"
"    Remove the custom column identified by label. You can see available\n"
"    columns with the custom_columns command.\n"
"    "
msgstr ""
"\n"
"    %prog remove_custom_column [options] label\n"
"\n"
"    Remove the custom column identified by label. You can see available\n"
"    columns with the custom_columns command.\n"
"    "

#: /home/kovid/work/calibre/src/calibre/library/cli.py:786
msgid "Do not ask for confirmation"
msgstr "Do not ask for confirmation"

#: /home/kovid/work/calibre/src/calibre/library/cli.py:796
msgid "Error: You must specify a column label"
msgstr "Error: You must specify a column label"

#: /home/kovid/work/calibre/src/calibre/library/cli.py:803
msgid ""
"\n"
"    %prog saved_searches [options] list\n"
"    %prog saved_searches add name search\n"
"    %prog saved_searches remove name\n"
"\n"
"    Manage the saved searches stored in this database.\n"
"    If you try to add a query with a name that already exists, it will be\n"
"    replaced.\n"
"    "
msgstr ""

#: /home/kovid/work/calibre/src/calibre/library/cli.py:821
msgid "Error: You must specify an action (add|remove|list)"
msgstr ""

#: /home/kovid/work/calibre/src/calibre/library/cli.py:829
msgid "Name:"
msgstr ""

#: /home/kovid/work/calibre/src/calibre/library/cli.py:830
msgid "Search string:"
msgstr ""

#: /home/kovid/work/calibre/src/calibre/library/cli.py:836
msgid "Error: You must specify a name and a search string"
msgstr ""

#: /home/kovid/work/calibre/src/calibre/library/cli.py:839
msgid "added"
msgstr ""

#: /home/kovid/work/calibre/src/calibre/library/cli.py:844
msgid "Error: You must specify a name"
msgstr ""

#: /home/kovid/work/calibre/src/calibre/library/cli.py:847
msgid "removed"
msgstr ""

#: /home/kovid/work/calibre/src/calibre/library/cli.py:851
msgid "Error: Action %s not recognized, must be one of: (add|remove|list)"
msgstr ""

#: /home/kovid/work/calibre/src/calibre/library/cli.py:865
msgid ""
"%%prog command [options] [arguments]\n"
"\n"
"%%prog is the command line interface to the calibre books database.\n"
"\n"
"command is one of:\n"
"  %s\n"
"\n"
"For help on an individual command: %%prog command --help\n"
msgstr ""
"%%prog command [options] [arguments]\n"
"\n"
"%%prog is the command line interface to the calibre books database.\n"
"\n"
"command is one of:\n"
"  %s\n"
"\n"
"For help on an individual command: %%prog command --help\n"

#: /home/kovid/work/calibre/src/calibre/library/custom_columns.py:537
msgid "No label was provided"
msgstr "Etiketarik ez da eskaini"

#: /home/kovid/work/calibre/src/calibre/library/custom_columns.py:539
msgid ""
"The label must contain only lower case letters, digits and underscores, and "
"start with a letter"
msgstr ""
"Etiketak idazteko bakarrik letra xeheak, zenbakiak eta azpimarrak (hau da "
"beheko gidoitxoak). Letra batekin hasi beharko"

#: /home/kovid/work/calibre/src/calibre/library/database2.py:71
msgid "%sAverage rating is %3.1f"
msgstr "%sAverage rating is %3.1f"

#: /home/kovid/work/calibre/src/calibre/library/database2.py:596
msgid "Main"
msgstr "Main"

#: /home/kovid/work/calibre/src/calibre/library/database2.py:1915
msgid "<p>Migrating old database to ebook library in %s<br><center>"
msgstr "<p>Migrating old database to ebook library in %s<br><center>"

#: /home/kovid/work/calibre/src/calibre/library/database2.py:1944
msgid "Copying <b>%s</b>"
msgstr "Copying <b>%s</b>"

#: /home/kovid/work/calibre/src/calibre/library/database2.py:1961
msgid "Compacting database"
msgstr "Compacting database"

#: /home/kovid/work/calibre/src/calibre/library/database2.py:2054
msgid "Checking SQL integrity..."
msgstr "Checking SQL integrity..."

#: /home/kovid/work/calibre/src/calibre/library/database2.py:2095
msgid "Checking for missing files."
msgstr "Checking for missing files."

#: /home/kovid/work/calibre/src/calibre/library/database2.py:2117
msgid "Checked id"
msgstr "Checked id"

#: /home/kovid/work/calibre/src/calibre/library/field_metadata.py:122
msgid "Ratings"
msgstr "Ratings"

#: /home/kovid/work/calibre/src/calibre/library/save_to_disk.py:24
msgid "The title"
msgstr "The title"

#: /home/kovid/work/calibre/src/calibre/library/save_to_disk.py:25
msgid "The authors"
msgstr "The authors"

#: /home/kovid/work/calibre/src/calibre/library/save_to_disk.py:26
msgid ""
"The author sort string. To use only the first letter of the name use "
"{author_sort[0]}"
msgstr ""
"The author sort string. To use only the first letter of the name use "
"{author_sort[0]}"

#: /home/kovid/work/calibre/src/calibre/library/save_to_disk.py:28
msgid "The tags"
msgstr "The tags"

#: /home/kovid/work/calibre/src/calibre/library/save_to_disk.py:29
msgid "The series"
msgstr "The series"

#: /home/kovid/work/calibre/src/calibre/library/save_to_disk.py:30
msgid ""
"The series number. To get leading zeros use {series_index:0>3s} or "
"{series_index:>3s} for leading spaces"
msgstr ""
"The series number. To get leading zeros use {series_index:0>3s} or "
"{series_index:>3s} for leading spaces"

#: /home/kovid/work/calibre/src/calibre/library/save_to_disk.py:33
msgid "The rating"
msgstr "The rating"

#: /home/kovid/work/calibre/src/calibre/library/save_to_disk.py:34
msgid "The ISBN"
msgstr "The ISBN"

#: /home/kovid/work/calibre/src/calibre/library/save_to_disk.py:35
msgid "The publisher"
msgstr "The publisher"

#: /home/kovid/work/calibre/src/calibre/library/save_to_disk.py:36
msgid "The date"
msgstr "The date"

#: /home/kovid/work/calibre/src/calibre/library/save_to_disk.py:37
msgid "The published date"
msgstr "The published date"

#: /home/kovid/work/calibre/src/calibre/library/save_to_disk.py:38
msgid "The calibre internal id"
msgstr "The calibre internal id"

#: /home/kovid/work/calibre/src/calibre/library/save_to_disk.py:48
msgid "Options to control saving to disk"
msgstr "Options to control saving to disk"

#: /home/kovid/work/calibre/src/calibre/library/save_to_disk.py:54
msgid ""
"Normally, calibre will update the metadata in the saved files from what is "
"in the calibre library. Makes saving to disk slower."
msgstr ""
"Normally, calibre will update the metadata in the saved files from what is "
"in the calibre library. Makes saving to disk slower."

#: /home/kovid/work/calibre/src/calibre/library/save_to_disk.py:57
msgid ""
"Normally, calibre will write the metadata into a separate OPF file along "
"with the actual e-book files."
msgstr ""
"Normally, calibre will write the metadata into a separate OPF file along "
"with the actual e-book files."

#: /home/kovid/work/calibre/src/calibre/library/save_to_disk.py:60
msgid ""
"Normally, calibre will save the cover in a separate file along with the "
"actual e-book file(s)."
msgstr ""
"Normally, calibre will save the cover in a separate file along with the "
"actual e-book file(s)."

#: /home/kovid/work/calibre/src/calibre/library/save_to_disk.py:63
msgid ""
"Comma separated list of formats to save for each book. By default all "
"available books are saved."
msgstr ""
"Comma separated list of formats to save for each book. By default all "
"available books are saved."

#: /home/kovid/work/calibre/src/calibre/library/save_to_disk.py:66
msgid ""
"The template to control the filename and directory structure of the saved "
"files. Default is \"%s\" which will save books into a per-author "
"subdirectory with filenames containing title and author. Available controls "
"are: {%s}"
msgstr ""
"The template to control the filename and directory structure of the saved "
"files. Default is \"%s\" which will save books into a per-author "
"subdirectory with filenames containing title and author. Available controls "
"are: {%s}"

#: /home/kovid/work/calibre/src/calibre/library/save_to_disk.py:71
msgid ""
"The template to control the filename and directory structure of files sent "
"to the device. Default is \"%s\" which will save books into a per-author "
"directory with filenames containing title and author. Available controls "
"are: {%s}"
msgstr ""
"The template to control the filename and directory structure of files sent "
"to the device. Default is \"%s\" which will save books into a per-author "
"directory with filenames containing title and author. Available controls "
"are: {%s}"

#: /home/kovid/work/calibre/src/calibre/library/save_to_disk.py:78
msgid ""
"Normally, calibre will convert all non English characters into English "
"equivalents for the file names. WARNING: If you turn this off, you may "
"experience errors when saving, depending on how well the filesystem you are "
"saving to supports unicode."
msgstr ""
"Normally, calibre will convert all non English characters into English "
"equivalents for the file names. WARNING: If you turn this off, you may "
"experience errors when saving, depending on how well the filesystem you are "
"saving to supports unicode."

#: /home/kovid/work/calibre/src/calibre/library/save_to_disk.py:84
msgid ""
"The format in which to display dates. %d - day, %b - month, %Y - year. "
"Default is: %b, %Y"
msgstr ""
"The format in which to display dates. %d - day, %b - month, %Y - year. "
"Default is: %b, %Y"

#: /home/kovid/work/calibre/src/calibre/library/save_to_disk.py:87
msgid "Convert paths to lowercase."
msgstr "Convert paths to lowercase."

#: /home/kovid/work/calibre/src/calibre/library/save_to_disk.py:89
msgid "Replace whitespace with underscores."
msgstr "Replace whitespace with underscores."

#: /home/kovid/work/calibre/src/calibre/library/save_to_disk.py:263
msgid "Requested formats not available"
msgstr "Requested formats not available"

#: /home/kovid/work/calibre/src/calibre/library/server/__init__.py:21
msgid "Settings to control the calibre content server"
msgstr "Settings to control the calibre content server"

#: /home/kovid/work/calibre/src/calibre/library/server/__init__.py:25
msgid "The port on which to listen. Default is %default"
msgstr "The port on which to listen. Lehenetsita hauxe dago %default."

#: /home/kovid/work/calibre/src/calibre/library/server/__init__.py:27
msgid "The server timeout in seconds. Default is %default"
msgstr "The server timeout in seconds. Lehenetsita hauxe dago %default."

#: /home/kovid/work/calibre/src/calibre/library/server/__init__.py:29
msgid "The max number of worker threads to use. Default is %default"
msgstr ""
"The max number of worker threads to use. Lehenetsita hauxe dago %default."

#: /home/kovid/work/calibre/src/calibre/library/server/__init__.py:31
msgid "Set a password to restrict access. By default access is unrestricted."
msgstr ""
"Set a password to restrict access. By default access is unrestricted."

#: /home/kovid/work/calibre/src/calibre/library/server/__init__.py:33
msgid "Username for access. By default, it is: %default"
msgstr "Username for access. By default, it is: %default"

#: /home/kovid/work/calibre/src/calibre/library/server/__init__.py:37
msgid "The maximum size for displayed covers. Default is %default."
msgstr "The maximum size for displayed covers. Lehenetsita hauxe: %default."

#: /home/kovid/work/calibre/src/calibre/library/server/__init__.py:39
msgid ""
"The maximum number of matches to return per OPDS query. This affects Stanza, "
"WordPlayer, etc. integration."
msgstr ""
"The maximum number of matches to return per OPDS query. This affects Stanza, "
"WordPlayer, etc. integration."

#: /home/kovid/work/calibre/src/calibre/library/server/__init__.py:43
msgid ""
"Group items in categories such as author/tags by first letter when there are "
"more than this number of items. Default: %default. Set to a large number to "
"disable grouping."
msgstr ""
"Group items in categories such as author/tags by first letter when there are "
"more than this number of items. Lehenetsita: %default. Set to a large number "
"to disable grouping."

#: /home/kovid/work/calibre/src/calibre/library/server/base.py:94
msgid "Password to access your calibre library. Username is "
msgstr "Password to access your calibre library. Username is "

#: /home/kovid/work/calibre/src/calibre/library/server/main.py:28
msgid ""
"[options]\n"
"\n"
"Start the calibre content server."
msgstr ""
"[options]\n"
"\n"
"Start the calibre content server."

#: /home/kovid/work/calibre/src/calibre/library/server/main.py:30
msgid "Path to the library folder to serve with the content server"
msgstr "Path to the library folder to serve with the content server"

#: /home/kovid/work/calibre/src/calibre/library/server/main.py:32
msgid "Write process PID to the specified file"
msgstr "Write process PID to the specified file"

#: /home/kovid/work/calibre/src/calibre/library/server/main.py:36
msgid ""
"Specifies a restriction to be used for this invocation. This option "
"overrides any per-library settings specified in the GUI"
msgstr ""

#: /home/kovid/work/calibre/src/calibre/library/server/opds.py:110
msgid "%d book"
msgstr ""

#: /home/kovid/work/calibre/src/calibre/library/server/opds.py:129
msgid "%d items"
msgstr "%d items"

#: /home/kovid/work/calibre/src/calibre/library/server/opds.py:146
msgid "RATING: %s<br />"
msgstr "RATING: %s<br />"

#: /home/kovid/work/calibre/src/calibre/library/server/opds.py:149
msgid "TAGS: %s<br />"
msgstr "TAGS: %s<br />"

#: /home/kovid/work/calibre/src/calibre/library/server/opds.py:153
msgid "SERIES: %s [%s]<br />"
msgstr "SERIES: %s [%s]<br />"

#: /home/kovid/work/calibre/src/calibre/library/server/opds.py:233
msgid "Books in your library"
msgstr "Books in your library"

#: /home/kovid/work/calibre/src/calibre/library/server/opds.py:239
msgid "By "
msgstr "By "

#: /home/kovid/work/calibre/src/calibre/library/server/opds.py:240
msgid "Books sorted by "
msgstr "Books sorted by "

#: /home/kovid/work/calibre/src/calibre/library/server/opds.py:568
msgid "Newest"
msgstr "Newest"

#: /home/kovid/work/calibre/src/calibre/utils/config.py:34
msgid "%sUsage%s: %s\n"
msgstr "%sUsage%s: %s\n"

#: /home/kovid/work/calibre/src/calibre/utils/config.py:78
msgid "Created by "
msgstr "Created by "

#: /home/kovid/work/calibre/src/calibre/utils/config.py:79
msgid ""
"Whenever you pass arguments to %prog that have spaces in them, enclose the "
"arguments in quotation marks."
msgstr ""
"Whenever you pass arguments to %prog that have spaces in them, enclose the "
"arguments in quotation marks."

#: /home/kovid/work/calibre/src/calibre/utils/config.py:663
msgid "Path to the database in which books are stored"
msgstr "Path to the database in which books are stored"

#: /home/kovid/work/calibre/src/calibre/utils/config.py:665
msgid "Pattern to guess metadata from filenames"
msgstr "Pattern to guess metadata from filenames"

#: /home/kovid/work/calibre/src/calibre/utils/config.py:667
msgid "Access key for isbndb.com"
msgstr "Access key for isbndb.com"

#: /home/kovid/work/calibre/src/calibre/utils/config.py:669
msgid "Default timeout for network operations (seconds)"
msgstr "Default timeout for network operations (seconds)"

#: /home/kovid/work/calibre/src/calibre/utils/config.py:671
msgid "Path to directory in which your library of books is stored"
msgstr "Path to directory in which your library of books is stored"

#: /home/kovid/work/calibre/src/calibre/utils/config.py:673
msgid "The language in which to display the user interface"
msgstr "The language in which to display the user interface"

#: /home/kovid/work/calibre/src/calibre/utils/config.py:675
msgid "The default output format for ebook conversions."
msgstr "The default output format for ebook conversions."

#: /home/kovid/work/calibre/src/calibre/utils/config.py:679
msgid "Ordered list of formats to prefer for input."
msgstr "Ordered list of formats to prefer for input."

#: /home/kovid/work/calibre/src/calibre/utils/config.py:681
msgid "Read metadata from files"
msgstr "Read metadata from files"

#: /home/kovid/work/calibre/src/calibre/utils/config.py:683
msgid "The priority of worker processes"
msgstr "The priority of worker processes"

#: /home/kovid/work/calibre/src/calibre/utils/config.py:685
msgid "Swap author first and last names when reading metadata"
msgstr "Swap author first and last names when reading metadata"

#: /home/kovid/work/calibre/src/calibre/utils/config.py:687
msgid "Add new formats to existing book records"
msgstr "Add new formats to existing book records"

#: /home/kovid/work/calibre/src/calibre/utils/config.py:692
msgid "List of named saved searches"
msgstr "List of named saved searches"

#: /home/kovid/work/calibre/src/calibre/utils/config.py:693
msgid "User-created tag browser categories"
msgstr "User-created tag browser categories"

#: /home/kovid/work/calibre/src/calibre/utils/config.py:695
msgid "How and when calibre updates metadata on the device."
msgstr "How and when calibre updates metadata on the device."

#: /home/kovid/work/calibre/src/calibre/utils/ipc/job.py:43
msgid "Waiting..."
msgstr "Waiting..."

#: /home/kovid/work/calibre/src/calibre/utils/ipc/job.py:52
msgid "Stopped"
msgstr "Stopped"

#: /home/kovid/work/calibre/src/calibre/utils/ipc/job.py:54
msgid "Finished"
msgstr "Finished"

#: /home/kovid/work/calibre/src/calibre/utils/ipc/job.py:76
msgid "Working..."
msgstr "Working..."

#: /home/kovid/work/calibre/src/calibre/utils/localization.py:95
msgid "Brazilian Portuguese"
msgstr "Brazilian Portuguese"

#: /home/kovid/work/calibre/src/calibre/utils/localization.py:96
msgid "English (UK)"
msgstr "English (UK)"

#: /home/kovid/work/calibre/src/calibre/utils/localization.py:97
msgid "Simplified Chinese"
msgstr "Simplified Chinese"

#: /home/kovid/work/calibre/src/calibre/utils/localization.py:98
msgid "Chinese (HK)"
msgstr "Chinese (HK)"

#: /home/kovid/work/calibre/src/calibre/utils/localization.py:99
msgid "Traditional Chinese"
msgstr "Traditional Chinese"

#: /home/kovid/work/calibre/src/calibre/utils/localization.py:100
msgid "English"
msgstr "English"

#: /home/kovid/work/calibre/src/calibre/utils/localization.py:101
msgid "English (Australia)"
msgstr "English (Australia)"

#: /home/kovid/work/calibre/src/calibre/utils/localization.py:102
msgid "English (New Zealand)"
msgstr "English (New Zealand)"

#: /home/kovid/work/calibre/src/calibre/utils/localization.py:103
msgid "English (Canada)"
msgstr "English (Canada)"

#: /home/kovid/work/calibre/src/calibre/utils/localization.py:104
msgid "English (India)"
msgstr "English (India)"

#: /home/kovid/work/calibre/src/calibre/utils/localization.py:105
msgid "English (Thailand)"
msgstr "English (Thailand)"

#: /home/kovid/work/calibre/src/calibre/utils/localization.py:106
msgid "English (Cyprus)"
msgstr "English (Cyprus)"

#: /home/kovid/work/calibre/src/calibre/utils/localization.py:107
msgid "English (Pakistan)"
msgstr "English (Pakistan)"

#: /home/kovid/work/calibre/src/calibre/utils/localization.py:108
msgid "English (Israel)"
msgstr "English (Israel)"

#: /home/kovid/work/calibre/src/calibre/utils/localization.py:109
msgid "English (Singapore)"
msgstr "English (Singapore)"

#: /home/kovid/work/calibre/src/calibre/utils/localization.py:110
msgid "English (Yemen)"
msgstr "English (Yemen)"

#: /home/kovid/work/calibre/src/calibre/utils/localization.py:111
msgid "English (Ireland)"
msgstr "English (Ireland)"

#: /home/kovid/work/calibre/src/calibre/utils/localization.py:112
msgid "English (China)"
msgstr "English (China)"

#: /home/kovid/work/calibre/src/calibre/utils/localization.py:113
msgid "Spanish (Paraguay)"
msgstr "Spanish (Paraguay)"

#: /home/kovid/work/calibre/src/calibre/utils/localization.py:114
msgid "German (AT)"
msgstr "German (AT)"

#: /home/kovid/work/calibre/src/calibre/utils/localization.py:115
msgid "Dutch (NL)"
msgstr "Dutch (NL)"

#: /home/kovid/work/calibre/src/calibre/utils/localization.py:116
msgid "Dutch (BE)"
msgstr "Dutch (BE)"

#: /home/kovid/work/calibre/src/calibre/utils/sftp.py:53
msgid "URL must have the scheme sftp"
msgstr "URL must have the scheme sftp"

#: /home/kovid/work/calibre/src/calibre/utils/sftp.py:57
msgid "host must be of the form user@hostname"
msgstr "host must be of the form user@hostname"

#: /home/kovid/work/calibre/src/calibre/utils/sftp.py:68
msgid "Failed to negotiate SSH session: "
msgstr "Failed to negotiate SSH session: "

#: /home/kovid/work/calibre/src/calibre/utils/sftp.py:71
msgid "Failed to authenticate with server: %s"
msgstr "Failed to authenticate with server: %s"

#: /home/kovid/work/calibre/src/calibre/utils/smtp.py:234
msgid "Control email delivery"
msgstr "Control email delivery"

#: /home/kovid/work/calibre/src/calibre/web/feeds/__init__.py:118
msgid "Unknown section"
msgstr "Unknown section"

#: /home/kovid/work/calibre/src/calibre/web/feeds/__init__.py:140
msgid "Unknown feed"
msgstr "Unknown feed"

#: /home/kovid/work/calibre/src/calibre/web/feeds/__init__.py:158
#: /home/kovid/work/calibre/src/calibre/web/feeds/__init__.py:183
msgid "Untitled article"
msgstr "Untitled article"

#: /home/kovid/work/calibre/src/calibre/web/feeds/input.py:21
msgid "Download periodical content from the internet"
msgstr "Download periodical content from the internet"

#: /home/kovid/work/calibre/src/calibre/web/feeds/input.py:36
msgid ""
"Useful for recipe development. Forces max_articles_per_feed to 2 and "
"downloads at most 2 feeds."
msgstr ""
"Useful for recipe development. Forces max_articles_per_feed to 2 and "
"downloads at most 2 feeds."

#: /home/kovid/work/calibre/src/calibre/web/feeds/input.py:39
msgid "Username for sites that require a login to access content."
msgstr "Username for sites that require a login to access content."

#: /home/kovid/work/calibre/src/calibre/web/feeds/input.py:42
msgid "Password for sites that require a login to access content."
msgstr "Password for sites that require a login to access content."

#: /home/kovid/work/calibre/src/calibre/web/feeds/input.py:46
msgid ""
"Do not download latest version of builtin recipes from the calibre server"
msgstr ""
"Do not download latest version of builtin recipes from the calibre server"

#: /home/kovid/work/calibre/src/calibre/web/feeds/news.py:46
msgid "Unknown News Source"
msgstr "Unknown News Source"

#: /home/kovid/work/calibre/src/calibre/web/feeds/news.py:609
msgid "The \"%s\" recipe needs a username and password."
msgstr "The \"%s\" recipe needs a username and password."

#: /home/kovid/work/calibre/src/calibre/web/feeds/news.py:708
msgid "Download finished"
msgstr "Download finished"

#: /home/kovid/work/calibre/src/calibre/web/feeds/news.py:710
msgid "Failed to download the following articles:"
msgstr "Failed to download the following articles:"

#: /home/kovid/work/calibre/src/calibre/web/feeds/news.py:716
msgid "Failed to download parts of the following articles:"
msgstr "Failed to download parts of the following articles:"

#: /home/kovid/work/calibre/src/calibre/web/feeds/news.py:718
msgid " from "
msgstr " from "

#: /home/kovid/work/calibre/src/calibre/web/feeds/news.py:720
msgid "\tFailed links:"
msgstr "\tFailed links:"

#: /home/kovid/work/calibre/src/calibre/web/feeds/news.py:809
msgid "Could not fetch article. Run with -vv to see the reason"
msgstr "Could not fetch article. Run with -vv to see the reason"

#: /home/kovid/work/calibre/src/calibre/web/feeds/news.py:830
msgid "Fetching feeds..."
msgstr "Fetching feeds..."

#: /home/kovid/work/calibre/src/calibre/web/feeds/news.py:835
msgid "Got feeds from index page"
msgstr "Got feeds from index page"

#: /home/kovid/work/calibre/src/calibre/web/feeds/news.py:841
msgid "Trying to download cover..."
msgstr "Trying to download cover..."

#: /home/kovid/work/calibre/src/calibre/web/feeds/news.py:843
msgid "Generating masthead..."
msgstr "Generating masthead..."

#: /home/kovid/work/calibre/src/calibre/web/feeds/news.py:924
msgid "Starting download [%d thread(s)]..."
msgstr "Starting download [%d thread(s)]..."

#: /home/kovid/work/calibre/src/calibre/web/feeds/news.py:940
msgid "Feeds downloaded to %s"
msgstr "Feeds downloaded to %s"

#: /home/kovid/work/calibre/src/calibre/web/feeds/news.py:950
msgid "Could not download cover: %s"
msgstr "Could not download cover: %s"

#: /home/kovid/work/calibre/src/calibre/web/feeds/news.py:962
msgid "Downloading cover from %s"
msgstr "Downloading cover from %s"

#: /home/kovid/work/calibre/src/calibre/web/feeds/news.py:1003
msgid "Masthead image downloaded"
msgstr "Masthead image downloaded"

#: /home/kovid/work/calibre/src/calibre/web/feeds/news.py:1172
msgid "Untitled Article"
msgstr "Untitled Article"

#: /home/kovid/work/calibre/src/calibre/web/feeds/news.py:1243
msgid "Article downloaded: %s"
msgstr "Article downloaded: %s"

#: /home/kovid/work/calibre/src/calibre/web/feeds/news.py:1254
msgid "Article download failed: %s"
msgstr "Article download failed: %s"

#: /home/kovid/work/calibre/src/calibre/web/feeds/news.py:1271
msgid "Fetching feed"
msgstr "Fetching feed"

#: /home/kovid/work/calibre/src/calibre/web/feeds/news.py:1418
msgid ""
"Failed to log in, check your username and password for the calibre "
"Periodicals service."
msgstr ""
"Failed to log in, check your username and password for the calibre "
"Periodicals service."

#: /home/kovid/work/calibre/src/calibre/web/feeds/news.py:1434
msgid ""
"You do not have permission to download this issue. Either your subscription "
"has expired or you have exceeded the maximum allowed downloads for today."
msgstr ""
"You do not have permission to download this issue. Either your subscription "
"has expired or you have exceeded the maximum allowed downloads for today."

#: /home/kovid/work/calibre/src/calibre/web/feeds/recipes/collection.py:47
msgid "You"
msgstr "You"

#: /home/kovid/work/calibre/src/calibre/web/feeds/recipes/model.py:73
#: /home/kovid/work/calibre/src/calibre/web/feeds/recipes/model.py:82
#: /home/kovid/work/calibre/src/calibre/web/feeds/recipes/model.py:193
msgid "Scheduled"
msgstr "Scheduled"

#: /home/kovid/work/calibre/src/calibre/web/feeds/recipes/model.py:84
#: /home/kovid/work/calibre/src/calibre/web/feeds/recipes/model.py:194
msgid "Custom"
msgstr "Custom"

#: /home/kovid/work/calibre/src/calibre/web/fetch/simple.py:482
msgid ""
"%prog URL\n"
"\n"
"Where URL is for example http://google.com"
msgstr ""
"%prog URL\n"
"\n"
"Where URL is for example http://google.com"

#: /home/kovid/work/calibre/src/calibre/web/fetch/simple.py:485
msgid "Base directory into which URL is saved. Default is %default"
msgstr ""
"Base directory into which URL is saved. Lehenetsita hauxe dago %default."

#: /home/kovid/work/calibre/src/calibre/web/fetch/simple.py:488
msgid ""
"Timeout in seconds to wait for a response from the server. Default: %default "
"s"
msgstr ""
"Timeout in seconds to wait for a response from the server. Default: %default "
"s"

#: /home/kovid/work/calibre/src/calibre/web/fetch/simple.py:491
msgid ""
"Maximum number of levels to recurse i.e. depth of links to follow. Default "
"%default"
msgstr ""
"Maximum number of levels to recurse i.e. depth of links to follow. Default "
"%default"

#: /home/kovid/work/calibre/src/calibre/web/fetch/simple.py:494
msgid ""
"The maximum number of files to download. This only applies to files from <a "
"href> tags. Default is %default"
msgstr ""
"The maximum number of files to download. This only applies to files from <a "
"href> tags. Lehenetsita hauxe dago %default."

#: /home/kovid/work/calibre/src/calibre/web/fetch/simple.py:496
msgid ""
"Minimum interval in seconds between consecutive fetches. Default is %default "
"s"
msgstr ""
"Minimum interval in seconds between consecutive fetches. Default is %default "
"s"

#: /home/kovid/work/calibre/src/calibre/web/fetch/simple.py:498
msgid ""
"The character encoding for the websites you are trying to download. The "
"default is to try and guess the encoding."
msgstr ""
"The character encoding for the websites you are trying to download. The "
"default is to try and guess the encoding."

#: /home/kovid/work/calibre/src/calibre/web/fetch/simple.py:500
msgid ""
"Only links that match this regular expression will be followed. This option "
"can be specified multiple times, in which case as long as a link matches any "
"one regexp, it will be followed. By default all links are followed."
msgstr ""
"Only links that match this regular expression will be followed. This option "
"can be specified multiple times, in which case as long as a link matches any "
"one regexp, it will be followed. By default all links are followed."

#: /home/kovid/work/calibre/src/calibre/web/fetch/simple.py:502
msgid ""
"Any link that matches this regular expression will be ignored. This option "
"can be specified multiple times, in which case as long as any regexp matches "
"a link, it will be ignored.By default, no links are ignored. If both --"
"filter-regexp and --match-regexp are specified, then --filter-regexp is "
"applied first."
msgstr ""
"Any link that matches this regular expression will be ignored. This option "
"can be specified multiple times, in which case as long as any regexp matches "
"a link, it will be ignored.By default, no links are ignored. If both --"
"filter-regexp and --match-regexp are specified, then --filter-regexp is "
"applied first."

#: /home/kovid/work/calibre/src/calibre/web/fetch/simple.py:504
msgid "Do not download CSS stylesheets."
msgstr "Do not download CSS stylesheets."

#~ msgid "This profile is intended for the SONY PRS line. The 500/505/700 etc."
#~ msgstr "Profil hau SONY PRS modeluentzat zuzendua dago. 500/505/700 etab."

#~ msgid "This profile is intended for the Hanlin V3/V5 and its clones."
#~ msgstr "Profil hau Hanlin V3/V5 eta bere klonentzat zuzendua dago."

#~ msgid "Kovid Goyal and John Schember"
#~ msgstr "Kovid Goyal eta John Schember"

#~ msgid "James Ralston"
#~ msgstr "James Ralston"

#~ msgid "Communicate with the Cybook Gen 3 eBook reader."
#~ msgstr "Komunikatu Cybook Gen 3 eBook irakurgailuarekin."

#~ msgid "Communicate with the Cybook Opus eBook reader."
#~ msgstr "Komunikatu Cybook Opus eBook irakurgailuarekin."

#~ msgid "Communicate with the BeBook eBook reader."
#~ msgstr "Komunikatu BeBook eBook irakurgailuarekin."

#~ msgid "Communicate with the BeBook Mini eBook reader."
#~ msgstr "Komunikatu BeBook Mini eBook irakurgailuarekin."

#~ msgid "Communicate with the Sony PRS-600/700 eBook reader."
#~ msgstr "Komunikatu Sony PRS-600/700 eBook irakurgailuarekin."

#~ msgid "Communicate with the Sony PRS-300/505/500 eBook reader."
#~ msgstr "Komunikatu Sony PRS-300/505/500 eBook irakurgailuarekin."

#~ msgid "Communicate with the Teclast K3 reader."
#~ msgstr "Jar zaitez harremanetan \"Teclast K3 reader\" horrekin."

#~ msgid "Communicate with the Promedia eBook reader"
#~ msgstr "Jar zaitez harremanetan \"Promedia eBook reader\" horrekin."<|MERGE_RESOLUTION|>--- conflicted
+++ resolved
@@ -2137,10 +2137,7 @@
 "%prog [options] mybook.lrf\n"
 "\n"
 "\n"
-<<<<<<< HEAD
-=======
-"\n"
->>>>>>> e3963f6f
+"\n"
 "Erakutsi/Editatu metadatuak LRF fitxategian.\n"
 "\n"
 
