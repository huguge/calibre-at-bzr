#!/usr/bin/env python
# vim:fileencoding=UTF-8:ts=4:sw=4:sta:et:sts=4:ai
from __future__ import absolute_import

__license__   = 'GPL v3'
__copyright__ = '2009, Kovid Goyal <kovid@kovidgoyal.net>'
__docformat__ = 'restructuredtext en'

import os, locale, re, cStringIO, cPickle
from gettext import GNUTranslations, NullTranslations
<<<<<<< HEAD
from calibre.ptempfile import PersistentTemporaryDirectory
from zipfile import ZipFile
=======
>>>>>>> 07c2f56c

_available_translations = None

def available_translations():
    global _available_translations
    if _available_translations is None:
        stats = P('localization/stats.pickle', allow_user_override=False)
        if os.path.exists(stats):
            stats = cPickle.load(open(stats, 'rb'))
        else:
            stats = {}
        _available_translations = [x for x in stats if stats[x] > 0.1]
    return _available_translations

def get_lang():
    'Try to figure out what language to display the interface in'
    from calibre.utils.config_base import prefs
    lang = prefs['language']
    lang = os.environ.get('CALIBRE_OVERRIDE_LANG', lang)
    if lang:
        return lang
    try:
        lang = locale.getdefaultlocale(['LANGUAGE', 'LC_ALL', 'LC_CTYPE',
                                    'LC_MESSAGES', 'LANG'])[0]
    except:
        pass # This happens on Ubuntu apparently
    if lang is None and os.environ.has_key('LANG'): # Needed for OS X
        try:
            lang = os.environ['LANG']
        except:
            pass
    if lang:
        match = re.match('[a-z]{2,3}(_[A-Z]{2}){0,1}', lang)
        if match:
            lang = match.group()
    if lang == 'zh':
        lang = 'zh_CN'
    if not lang:
        lang = 'en'
    return lang

def get_lc_messages_path(lang):
    hlang = None
    if zf_exists():
        if lang in available_translations():
            hlang = lang
        else:
            xlang = lang.split('_')[0]
            if xlang in available_translations():
                hlang = xlang
    return hlang

def zf_exists():
    return os.path.exists(P('localization/locales.zip',
                allow_user_override=False))

def set_translators():
    # To test different translations invoke as
    # CALIBRE_OVERRIDE_LANG=de_DE.utf8 program
    lang = get_lang()
    t = None

    if lang:
        buf = iso639 = None
        mpath = get_lc_messages_path(lang)
        if mpath and os.access(mpath+'.po', os.R_OK):
            from calibre.translations.msgfmt import make
            buf = cStringIO.StringIO()
            try:
                make(mpath+'.po', buf)
            except:
                print (('Failed to compile translations file: %s,'
                        ' ignoring')%(mpath+'.po'))
                buf = None
            else:
                buf = cStringIO.StringIO(buf.getvalue())

        if mpath is not None:
            from zipfile import ZipFile
            with ZipFile(P('localization/locales.zip',
                allow_user_override=False), 'r') as zf:
                if buf is None:
                    buf = cStringIO.StringIO(zf.read(mpath + '/messages.mo'))
                if mpath == 'nds':
                    mpath = 'de'
                isof = mpath + '/iso639.mo'
                try:
                    iso639 = cStringIO.StringIO(zf.read(isof))
                except:
                    pass # No iso639 translations for this lang

        if buf is not None:
            t = GNUTranslations(buf)
            if iso639 is not None:
                iso639 = GNUTranslations(iso639)
                t.add_fallback(iso639)

    if t is None:
        t = NullTranslations()

    t.install(unicode=True, names=('ngettext',))

_iso639 = None
_extra_lang_codes = {
        'pt_BR' : _('Brazilian Portuguese'),
        'en_GB' : _('English (UK)'),
        'zh_CN' : _('Simplified Chinese'),
        'zh_HK' : _('Chinese (HK)'),
        'zh_TW' : _('Traditional Chinese'),
        'en'    : _('English'),
        'en_AU' : _('English (Australia)'),
        'en_JP' : _('English (Japan)'),
        'en_DE' : _('English (Germany)'),
        'en_BG' : _('English (Bulgaria)'),
        'en_EG' : _('English (Egypt)'),
        'en_NZ' : _('English (New Zealand)'),
        'en_CA' : _('English (Canada)'),
        'en_GR' : _('English (Greece)'),
        'en_IN' : _('English (India)'),
        'en_NP' : _('English (Nepal)'),
        'en_TH' : _('English (Thailand)'),
        'en_TR' : _('English (Turkey)'),
        'en_CY' : _('English (Cyprus)'),
        'en_CZ' : _('English (Czech Republic)'),
        'en_PK' : _('English (Pakistan)'),
        'en_HR' : _('English (Croatia)'),
        'en_ID' : _('English (Indonesia)'),
        'en_IL' : _('English (Israel)'),
        'en_RU' : _('English (Russia)'),
        'en_SG' : _('English (Singapore)'),
        'en_YE' : _('English (Yemen)'),
        'en_IE' : _('English (Ireland)'),
        'en_CN' : _('English (China)'),
        'en_ZA' : _('English (South Africa)'),
        'es_PY' : _('Spanish (Paraguay)'),
        'es_UY' : _('Spanish (Uruguay)'),
        'es_AR' : _('Spanish (Argentina)'),
        'es_MX' : _('Spanish (Mexico)'),
        'es_CU' : _('Spanish (Cuba)'),
        'es_CL' : _('Spanish (Chile)'),
        'es_EC' : _('Spanish (Ecuador)'),
        'es_HN' : _('Spanish (Honduras)'),
        'es_VE' : _('Spanish (Venezuela)'),
        'es_BO' : _('Spanish (Bolivia)'),
        'es_NI' : _('Spanish (Nicaragua)'),
        'es_CO' : _('Spanish (Colombia)'),
        'de_AT' : _('German (AT)'),
        'fr_BE' : _('French (BE)'),
        'nl'    : _('Dutch (NL)'),
        'nl_BE' : _('Dutch (BE)'),
        'und'   : _('Unknown')
        }

if False:
    # Extra strings needed for Qt

    # NOTE: Ante Meridian (i.e. like 10:00 AM)
    _('AM')
    # NOTE: Post Meridian (i.e. like 10:00 PM)
    _('PM')
    # NOTE: Ante Meridian (i.e. like 10:00 am)
    _('am')
    # NOTE: Post Meridian (i.e. like 10:00 pm)
    _('pm')

_lcase_map = {}
for k in _extra_lang_codes:
    _lcase_map[k.lower()] = k

def _load_iso639():
    global _iso639
    if _iso639 is None:
        ip = P('localization/iso639.pickle', allow_user_override=False)
        with open(ip, 'rb') as f:
            _iso639 = cPickle.load(f)
    return _iso639

def get_language(lang):
    translate = _
    lang = _lcase_map.get(lang, lang)
    if lang in _extra_lang_codes:
        # The translator was not active when _extra_lang_codes was defined, so
        # re-translate
        return translate(_extra_lang_codes[lang])
    iso639 = _load_iso639()
    ans = lang
    lang = lang.split('_')[0].lower()
    if len(lang) == 2:
        ans = iso639['by_2'].get(lang, ans)
    elif len(lang) == 3:
        if lang in iso639['by_3b']:
            ans = iso639['by_3b'][lang]
        else:
            ans = iso639['by_3t'].get(lang, ans)
    return translate(ans)

def calibre_langcode_to_name(lc, localize=True):
    iso639 = _load_iso639()
    translate = _ if localize else lambda x: x
    try:
        return translate(iso639['by_3t'][lc])
    except:
        pass
    return lc

def canonicalize_lang(raw):
    if not raw:
        return None
    if not isinstance(raw, unicode):
        raw = raw.decode('utf-8', 'ignore')
    raw = raw.lower().strip()
    if not raw:
        return None
    raw = raw.replace('_', '-').partition('-')[0].strip()
    if not raw:
        return None
    iso639 = _load_iso639()
    m2to3 = iso639['2to3']

    if len(raw) == 2:
        ans = m2to3.get(raw, None)
        if ans is not None:
            return ans
    elif len(raw) == 3:
        if raw in iso639['by_3t']:
            return raw
        if raw in iso639['3bto3t']:
            return iso639['3bto3t'][raw]

    return iso639['name_map'].get(raw, None)

_lang_map = None

def lang_map():
    ' Return mapping of ISO 639 3 letter codes to localized language names '
    iso639 = _load_iso639()
    translate = _
    global _lang_map
    if _lang_map is None:
        _lang_map = {k:translate(v) for k, v in iso639['by_3t'].iteritems()}
    return _lang_map

def langnames_to_langcodes(names):
    '''
    Given a list of localized language names return a mapping of the names to 3
    letter ISO 639 language codes. If a name is not recognized, it is mapped to
    None.
    '''
    iso639 = _load_iso639()
    translate = _
    ans = {}
    names = set(names)
    for k, v in iso639['by_3t'].iteritems():
        tv = translate(v)
        if tv in names:
            names.remove(tv)
            ans[tv] = k
        if not names:
            break
    for x in names:
        ans[x] = None

    return ans

def lang_as_iso639_1(name_or_code):
    code = canonicalize_lang(name_or_code)
    if code is not None:
        iso639 = _load_iso639()
        return iso639['3to2'].get(code, None)

_udc = None

def get_udc():
    global _udc
    if _udc is None:
        from calibre.ebooks.unihandecode import Unihandecoder
        _udc = Unihandecoder(lang=get_lang())
    return _udc

def plugin_internationalize(plugin_zip, plugin_name):
    from shutil import copyfileobj
    lang = get_lang()
    if lang:
        temp_dir = PersistentTemporaryDirectory('_lang')
        module_named = '.'.join(plugin_name.split('.')[:2])
        with ZipFile(plugin_zip, 'r') as zf:
            plugmo = 'lang/' + lang + '.mo'
            try:
                source = zf.open(plugmo)
                target = file(os.path.join(temp_dir, lang + '/mes.mo'), "wb")
                copyfileobj(source, target)
            except:
                plugmo = None # No translation for this lang

        t = None
        if plugmo is not None:
            # import sys
            # sys.stderr.write(repr(os.listdir(temp_dir)))
            # localedir/language/LC_MESSAGES/domain.mo
            import gettext
            t = gettext.translation(plugin_name, temp_dir)
            t.install()
            # t.install(unicode=True, names=('ngettext',))
            # _ = t.gettext
            # t = GNUTranslations(plugmo)
        # if t is None:
            # t = NullTranslations()
        # t.install(unicode=True, names=('ngettext',)) #A modifier<|MERGE_RESOLUTION|>--- conflicted
+++ resolved
@@ -8,11 +8,8 @@
 
 import os, locale, re, cStringIO, cPickle
 from gettext import GNUTranslations, NullTranslations
-<<<<<<< HEAD
 from calibre.ptempfile import PersistentTemporaryDirectory
 from zipfile import ZipFile
-=======
->>>>>>> 07c2f56c
 
 _available_translations = None
 
